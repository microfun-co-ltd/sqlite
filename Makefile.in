#!/usr/make
#
# Makefile for SQLITE
#
# This makefile is suppose to be configured automatically using the
# autoconf.  But if that does not work for you, you can configure
# the makefile manually.  Just set the parameters below to values that
# work well for your system.
#
# If the configure script does not work out-of-the-box, you might
# be able to get it to work by giving it some hints.  See the comment
# at the beginning of configure.in for additional information.
#

# The toplevel directory of the source tree.  This is the directory
# that contains this "Makefile.in" and the "configure.in" script.
#
TOP = @abs_srcdir@

# C Compiler and options for use in building executables that
# will run on the platform that is doing the build.
#
BCC = @BUILD_CC@ @BUILD_CFLAGS@

# TCC is the C Compile and options for use in building executables that
# will run on the target platform.  (BCC and TCC are usually the
# same unless your are cross-compiling.)  Separate CC and CFLAGS macros
# are provide so that these aspects of the build process can be changed
# on the "make" command-line.  Ex:  "make CC=clang CFLAGS=-fsanitize=undefined"
#
CC = @CC@
CFLAGS = @CPPFLAGS@ @CFLAGS@
TCC = ${CC} ${CFLAGS} -I. -I${TOP}/src -I${TOP}/ext/rtree -I${TOP}/ext/icu
TCC += -I${TOP}/ext/fts3 -I${TOP}/ext/async -I${TOP}/ext/session
TCC += -I${TOP}/ext/userauth

# Define this for the autoconf-based build, so that the code knows it can
# include the generated sqlite_cfg.h
#
TCC += -D_HAVE_SQLITE_CONFIG_H -DBUILD_sqlite

# Define -DNDEBUG to compile without debugging (i.e., for production usage)
# Omitting the define will cause extra debugging code to be inserted and
# includes extra comments when "EXPLAIN stmt" is used.
#
TCC += @TARGET_DEBUG@

# Compiler options needed for programs that use the TCL library.
#
TCC += @TCL_INCLUDE_SPEC@

# The library that programs using TCL must link against.
#
LIBTCL = @TCL_LIB_SPEC@

# Compiler options needed for programs that use the readline() library.
#
READLINE_FLAGS = -DHAVE_READLINE=@TARGET_HAVE_READLINE@ @TARGET_READLINE_INC@
READLINE_FLAGS += -DHAVE_EDITLINE=@TARGET_HAVE_EDITLINE@

# The library that programs using readline() must link against.
#
LIBREADLINE = @TARGET_READLINE_LIBS@

# Should the database engine be compiled threadsafe
#
TCC += -DSQLITE_THREADSAFE=@SQLITE_THREADSAFE@

# Any target libraries which libsqlite must be linked against
#
TLIBS = @LIBS@ $(LIBS)

# Flags controlling use of the in memory btree implementation
#
# SQLITE_TEMP_STORE is 0 to force temporary tables to be in a file, 1 to
# default to file, 2 to default to memory, and 3 to force temporary
# tables to always be in memory.
#
TEMP_STORE = -DSQLITE_TEMP_STORE=@TEMP_STORE@

# Enable/disable loadable extensions, and other optional features
# based on configuration. (-DSQLITE_OMIT*, -DSQLITE_ENABLE*).
# The same set of OMIT and ENABLE flags should be passed to the
# LEMON parser generator and the mkkeywordhash tool as well.
OPT_FEATURE_FLAGS = @OPT_FEATURE_FLAGS@

TCC += $(OPT_FEATURE_FLAGS)

# Add in any optional parameters specified on the make commane line
# ie.  make "OPTS=-DSQLITE_ENABLE_FOO=1 -DSQLITE_OMIT_FOO=1".
TCC += $(OPTS)

# Add in compile-time options for some libraries used by extensions
TCC += @HAVE_ZLIB@

# Version numbers and release number for the SQLite being compiled.
#
VERSION = @VERSION@
VERSION_NUMBER = @VERSION_NUMBER@
RELEASE = @RELEASE@

# Filename extensions
#
BEXE = @BUILD_EXEEXT@
TEXE = @TARGET_EXEEXT@

# The following variable is "1" if the configure script was able to locate
# the tclConfig.sh file.  It is an empty string otherwise.  When this
# variable is "1", the TCL extension library (libtclsqlite3.so) is built
# and installed.
#
HAVE_TCL = @HAVE_TCL@

# This is the command to use for tclsh - normally just "tclsh", but we may
# know the specific version we want to use
#
TCLSH_CMD = @TCLSH_CMD@

# Where do we want to install the tcl plugin
#
TCLLIBDIR = @TCLLIBDIR@

# The suffix used on shared libraries.  Ex:  ".dll", ".so", ".dylib"
#
SHLIB_SUFFIX = @TCL_SHLIB_SUFFIX@

# If gcov support was enabled by the configure script, add the appropriate
# flags here.  It's not always as easy as just having the user add the right
# CFLAGS / LDFLAGS, because libtool wants to use CFLAGS when linking, which
# causes build errors with -fprofile-arcs -ftest-coverage with some GCCs.
# Supposedly GCC does the right thing if you use --coverage, but in
# practice it still fails.  See:
#
# http://www.mail-archive.com/debian-gcc@lists.debian.org/msg26197.html
#
# for more info.
#
GCOV_CFLAGS1 = -DSQLITE_COVERAGE_TEST=1 -fprofile-arcs -ftest-coverage
GCOV_LDFLAGS1 = -lgcov
USE_GCOV = @USE_GCOV@
LTCOMPILE_EXTRAS += $(GCOV_CFLAGS$(USE_GCOV))
LTLINK_EXTRAS += $(GCOV_LDFLAGS$(USE_GCOV))
LTCOMPILE_EXTRAS += -DSQLITE_ENABLE_SHARED_SCHEMA


# The directory into which to store package information for

# Some standard variables and programs
#
prefix = @prefix@
exec_prefix = @exec_prefix@
libdir = @libdir@
pkgconfigdir = $(libdir)/pkgconfig
bindir = @bindir@
includedir = @includedir@
INSTALL = @INSTALL@
LIBTOOL = ./libtool
ALLOWRELEASE = @ALLOWRELEASE@

# libtool compile/link/install
LTCOMPILE = $(LIBTOOL) --mode=compile --tag=CC $(TCC) $(LTCOMPILE_EXTRAS)
LTLINK = $(LIBTOOL) --mode=link $(TCC) $(LTCOMPILE_EXTRAS) @LDFLAGS@ $(LTLINK_EXTRAS)
LTINSTALL = $(LIBTOOL) --mode=install $(INSTALL)

# You should not have to change anything below this line
###############################################################################

USE_AMALGAMATION = @USE_AMALGAMATION@
AMALGAMATION_LINE_MACROS = @AMALGAMATION_LINE_MACROS@

# Object files for the SQLite library (non-amalgamation).
#
LIBOBJS0 = alter.lo analyze.lo attach.lo auth.lo \
         backup.lo bitvec.lo btmutex.lo btree.lo build.lo \
         callback.lo complete.lo ctime.lo \
         date.lo dbpage.lo dbstat.lo delete.lo \
         expr.lo fault.lo fkey.lo \
         fts3.lo fts3_aux.lo fts3_expr.lo fts3_hash.lo fts3_icu.lo \
         fts3_porter.lo fts3_snippet.lo fts3_tokenizer.lo fts3_tokenizer1.lo \
         fts3_tokenize_vtab.lo \
         fts3_unicode.lo fts3_unicode2.lo fts3_write.lo \
	 fts5.lo \
         func.lo global.lo hash.lo \
         icu.lo insert.lo json.lo legacy.lo loadext.lo \
         main.lo malloc.lo mem0.lo mem1.lo mem2.lo mem3.lo mem5.lo \
         memdb.lo memjournal.lo \
         mutex.lo mutex_noop.lo mutex_unix.lo mutex_w32.lo \
         notify.lo opcodes.lo os.lo os_kv.lo os_unix.lo os_win.lo \
         pager.lo parse.lo pcache.lo pcache1.lo pragma.lo prepare.lo printf.lo \
         random.lo resolve.lo rowset.lo rtree.lo \
         sqlite3session.lo select.lo sqlite3rbu.lo status.lo stmt.lo \
         table.lo threads.lo tokenize.lo treeview.lo trigger.lo \
         update.lo userauth.lo upsert.lo util.lo vacuum.lo \
         vdbe.lo vdbeapi.lo vdbeaux.lo vdbeblob.lo vdbemem.lo vdbesort.lo \
         vdbetrace.lo vdbevtab.lo \
         wal.lo walker.lo where.lo wherecode.lo whereexpr.lo \
         window.lo utf.lo vtab.lo

# Object files for the amalgamation.
#
LIBOBJS1 = sqlite3.lo

# Determine the real value of LIBOBJ based on the 'configure' script
#
LIBOBJ = $(LIBOBJS$(USE_AMALGAMATION))


# All of the source code files.
#
SRC = \
  $(TOP)/src/alter.c \
  $(TOP)/src/analyze.c \
  $(TOP)/src/attach.c \
  $(TOP)/src/auth.c \
  $(TOP)/src/backup.c \
  $(TOP)/src/bitvec.c \
  $(TOP)/src/btmutex.c \
  $(TOP)/src/btree.c \
  $(TOP)/src/btree.h \
  $(TOP)/src/btreeInt.h \
  $(TOP)/src/build.c \
  $(TOP)/src/callback.c \
  $(TOP)/src/complete.c \
  $(TOP)/src/ctime.c \
  $(TOP)/src/date.c \
  $(TOP)/src/dbpage.c \
  $(TOP)/src/dbstat.c \
  $(TOP)/src/delete.c \
  $(TOP)/src/expr.c \
  $(TOP)/src/fault.c \
  $(TOP)/src/fkey.c \
  $(TOP)/src/func.c \
  $(TOP)/src/global.c \
  $(TOP)/src/hash.c \
  $(TOP)/src/hash.h \
  $(TOP)/src/hwtime.h \
  $(TOP)/src/insert.c \
  $(TOP)/src/json.c \
  $(TOP)/src/legacy.c \
  $(TOP)/src/loadext.c \
  $(TOP)/src/main.c \
  $(TOP)/src/malloc.c \
  $(TOP)/src/mem0.c \
  $(TOP)/src/mem1.c \
  $(TOP)/src/mem2.c \
  $(TOP)/src/mem3.c \
  $(TOP)/src/mem5.c \
  $(TOP)/src/memdb.c \
  $(TOP)/src/memjournal.c \
  $(TOP)/src/msvc.h \
  $(TOP)/src/mutex.c \
  $(TOP)/src/mutex.h \
  $(TOP)/src/mutex_noop.c \
  $(TOP)/src/mutex_unix.c \
  $(TOP)/src/mutex_w32.c \
  $(TOP)/src/notify.c \
  $(TOP)/src/os.c \
  $(TOP)/src/os.h \
  $(TOP)/src/os_common.h \
  $(TOP)/src/os_setup.h \
  $(TOP)/src/os_kv.c \
  $(TOP)/src/os_unix.c \
  $(TOP)/src/os_win.c \
  $(TOP)/src/os_win.h \
  $(TOP)/src/pager.c \
  $(TOP)/src/pager.h \
  $(TOP)/src/parse.y \
  $(TOP)/src/pcache.c \
  $(TOP)/src/pcache.h \
  $(TOP)/src/pcache1.c \
  $(TOP)/src/pragma.c \
  $(TOP)/src/pragma.h \
  $(TOP)/src/prepare.c \
  $(TOP)/src/printf.c \
  $(TOP)/src/random.c \
  $(TOP)/src/resolve.c \
  $(TOP)/src/rowset.c \
  $(TOP)/src/select.c \
  $(TOP)/src/status.c \
  $(TOP)/src/shell.c.in \
  $(TOP)/src/sqlite.h.in \
  $(TOP)/src/sqlite3ext.h \
  $(TOP)/src/sqliteInt.h \
  $(TOP)/src/sqliteLimit.h \
  $(TOP)/src/table.c \
  $(TOP)/src/tclsqlite.c \
  $(TOP)/src/threads.c \
  $(TOP)/src/tokenize.c \
  $(TOP)/src/treeview.c \
  $(TOP)/src/trigger.c \
  $(TOP)/src/utf.c \
  $(TOP)/src/update.c \
  $(TOP)/src/upsert.c \
  $(TOP)/src/util.c \
  $(TOP)/src/vacuum.c \
  $(TOP)/src/vdbe.c \
  $(TOP)/src/vdbe.h \
  $(TOP)/src/vdbeapi.c \
  $(TOP)/src/vdbeaux.c \
  $(TOP)/src/vdbeblob.c \
  $(TOP)/src/vdbemem.c \
  $(TOP)/src/vdbesort.c \
  $(TOP)/src/vdbetrace.c \
  $(TOP)/src/vdbevtab.c \
  $(TOP)/src/vdbeInt.h \
  $(TOP)/src/vtab.c \
  $(TOP)/src/vxworks.h \
  $(TOP)/src/wal.c \
  $(TOP)/src/wal.h \
  $(TOP)/src/walker.c \
  $(TOP)/src/where.c \
  $(TOP)/src/wherecode.c \
  $(TOP)/src/whereexpr.c \
  $(TOP)/src/whereInt.h \
  $(TOP)/src/window.c

# Source code for extensions
#
SRC += \
  $(TOP)/ext/fts3/fts3.c \
  $(TOP)/ext/fts3/fts3.h \
  $(TOP)/ext/fts3/fts3Int.h \
  $(TOP)/ext/fts3/fts3_aux.c \
  $(TOP)/ext/fts3/fts3_expr.c \
  $(TOP)/ext/fts3/fts3_hash.c \
  $(TOP)/ext/fts3/fts3_hash.h \
  $(TOP)/ext/fts3/fts3_icu.c \
  $(TOP)/ext/fts3/fts3_porter.c \
  $(TOP)/ext/fts3/fts3_snippet.c \
  $(TOP)/ext/fts3/fts3_tokenizer.h \
  $(TOP)/ext/fts3/fts3_tokenizer.c \
  $(TOP)/ext/fts3/fts3_tokenizer1.c \
  $(TOP)/ext/fts3/fts3_tokenize_vtab.c \
  $(TOP)/ext/fts3/fts3_unicode.c \
  $(TOP)/ext/fts3/fts3_unicode2.c \
  $(TOP)/ext/fts3/fts3_write.c
SRC += \
  $(TOP)/ext/icu/sqliteicu.h \
  $(TOP)/ext/icu/icu.c
SRC += \
  $(TOP)/ext/rtree/rtree.h \
  $(TOP)/ext/rtree/rtree.c \
  $(TOP)/ext/rtree/geopoly.c
SRC += \
  $(TOP)/ext/session/sqlite3session.c \
  $(TOP)/ext/session/sqlite3session.h
SRC += \
  $(TOP)/ext/userauth/userauth.c \
  $(TOP)/ext/userauth/sqlite3userauth.h
SRC += \
  $(TOP)/ext/rbu/sqlite3rbu.h \
  $(TOP)/ext/rbu/sqlite3rbu.c
SRC += \
  $(TOP)/ext/misc/stmt.c

# Generated source code files
#
SRC += \
  keywordhash.h \
  opcodes.c \
  opcodes.h \
  parse.c \
  parse.h \
  sqlite_cfg.h \
  shell.c \
  sqlite3.h

# Source code to the test files.
#
TESTSRC = \
  $(TOP)/src/test1.c \
  $(TOP)/src/test2.c \
  $(TOP)/src/test3.c \
  $(TOP)/src/test4.c \
  $(TOP)/src/test5.c \
  $(TOP)/src/test6.c \
  $(TOP)/src/test8.c \
  $(TOP)/src/test9.c \
  $(TOP)/src/test_autoext.c \
  $(TOP)/src/test_async.c \
  $(TOP)/src/test_backup.c \
  $(TOP)/src/test_bestindex.c \
  $(TOP)/src/test_blob.c \
  $(TOP)/src/test_btree.c \
  $(TOP)/src/test_config.c \
  $(TOP)/src/test_delete.c \
  $(TOP)/src/test_demovfs.c \
  $(TOP)/src/test_devsym.c \
  $(TOP)/src/test_fs.c \
  $(TOP)/src/test_func.c \
  $(TOP)/src/test_hexio.c \
  $(TOP)/src/test_init.c \
  $(TOP)/src/test_intarray.c \
  $(TOP)/src/test_journal.c \
  $(TOP)/src/test_malloc.c \
  $(TOP)/src/test_md5.c \
  $(TOP)/src/test_multiplex.c \
  $(TOP)/src/test_mutex.c \
  $(TOP)/src/test_onefile.c \
  $(TOP)/src/test_osinst.c \
  $(TOP)/src/test_pcache.c \
  $(TOP)/src/test_quota.c \
  $(TOP)/src/test_rtree.c \
  $(TOP)/src/test_schema.c \
<<<<<<< HEAD
  $(TOP)/src/test_schemapool.c \
  $(TOP)/src/test_server.c \
=======
>>>>>>> 9f29998d
  $(TOP)/src/test_superlock.c \
  $(TOP)/src/test_syscall.c \
  $(TOP)/src/test_tclsh.c \
  $(TOP)/src/test_tclvar.c \
  $(TOP)/src/test_thread.c \
  $(TOP)/src/test_vdbecov.c \
  $(TOP)/src/test_vfs.c \
  $(TOP)/src/test_windirent.c \
  $(TOP)/src/test_window.c \
  $(TOP)/src/test_wsd.c       \
  $(TOP)/ext/fts3/fts3_term.c \
  $(TOP)/ext/fts3/fts3_test.c  \
  $(TOP)/ext/session/test_session.c \
  $(TOP)/ext/recover/sqlite3recover.c \
  $(TOP)/ext/recover/dbdata.c \
  $(TOP)/ext/recover/test_recover.c \
  $(TOP)/ext/rbu/test_rbu.c

# Statically linked extensions
#
TESTSRC += \
  $(TOP)/ext/expert/sqlite3expert.c \
  $(TOP)/ext/expert/test_expert.c \
  $(TOP)/ext/misc/amatch.c \
  $(TOP)/ext/misc/appendvfs.c \
  $(TOP)/ext/misc/basexx.c \
  $(TOP)/ext/misc/carray.c \
  $(TOP)/ext/misc/cksumvfs.c \
  $(TOP)/ext/misc/closure.c \
  $(TOP)/ext/misc/csv.c \
  $(TOP)/ext/misc/decimal.c \
  $(TOP)/ext/misc/eval.c \
  $(TOP)/ext/misc/explain.c \
  $(TOP)/ext/misc/fileio.c \
  $(TOP)/ext/misc/fuzzer.c \
  $(TOP)/ext/fts5/fts5_tcl.c \
  $(TOP)/ext/fts5/fts5_test_mi.c \
  $(TOP)/ext/fts5/fts5_test_tok.c \
  $(TOP)/ext/misc/ieee754.c \
  $(TOP)/ext/misc/mmapwarm.c \
  $(TOP)/ext/misc/nextchar.c \
  $(TOP)/ext/misc/normalize.c \
  $(TOP)/ext/misc/percentile.c \
  $(TOP)/ext/misc/prefixes.c \
  $(TOP)/ext/misc/qpvtab.c \
  $(TOP)/ext/misc/regexp.c \
  $(TOP)/ext/misc/remember.c \
  $(TOP)/ext/misc/series.c \
  $(TOP)/ext/misc/spellfix.c \
  $(TOP)/ext/misc/totype.c \
  $(TOP)/ext/misc/unionvtab.c \
  $(TOP)/ext/misc/wholenumber.c \
  $(TOP)/ext/misc/zipfile.c \
  $(TOP)/ext/userauth/userauth.c \
  $(TOP)/ext/rtree/test_rtreedoc.c

# Source code to the library files needed by the test fixture
#
TESTSRC2 = \
  $(TOP)/src/attach.c \
  $(TOP)/src/backup.c \
  $(TOP)/src/bitvec.c \
  $(TOP)/src/btree.c \
  $(TOP)/src/build.c \
  $(TOP)/src/callback.c \
  $(TOP)/src/ctime.c \
  $(TOP)/src/date.c \
  $(TOP)/src/dbpage.c \
  $(TOP)/src/dbstat.c \
  $(TOP)/src/expr.c \
  $(TOP)/src/func.c \
  $(TOP)/src/global.c \
  $(TOP)/src/insert.c \
  $(TOP)/src/wal.c \
  $(TOP)/src/main.c \
  $(TOP)/src/mem5.c \
  $(TOP)/src/os.c \
  $(TOP)/src/os_kv.c \
  $(TOP)/src/os_unix.c \
  $(TOP)/src/os_win.c \
  $(TOP)/src/pager.c \
  $(TOP)/src/pragma.c \
  $(TOP)/src/prepare.c \
  $(TOP)/src/printf.c \
  $(TOP)/src/random.c \
  $(TOP)/src/pcache.c \
  $(TOP)/src/pcache1.c \
  $(TOP)/src/select.c \
  $(TOP)/src/tokenize.c \
  $(TOP)/src/treeview.c \
  $(TOP)/src/utf.c \
  $(TOP)/src/util.c \
  $(TOP)/src/vdbeapi.c \
  $(TOP)/src/vdbeaux.c \
  $(TOP)/src/vdbe.c \
  $(TOP)/src/vdbemem.c \
  $(TOP)/src/vdbetrace.c \
  $(TOP)/src/vdbevtab.c \
  $(TOP)/src/where.c \
  $(TOP)/src/wherecode.c \
  $(TOP)/src/whereexpr.c \
  $(TOP)/src/window.c \
  parse.c \
  $(TOP)/ext/fts3/fts3.c \
  $(TOP)/ext/fts3/fts3_aux.c \
  $(TOP)/ext/fts3/fts3_expr.c \
  $(TOP)/ext/fts3/fts3_term.c \
  $(TOP)/ext/fts3/fts3_tokenizer.c \
  $(TOP)/ext/fts3/fts3_write.c \
  $(TOP)/ext/async/sqlite3async.c \
  $(TOP)/ext/session/sqlite3session.c \
  $(TOP)/ext/misc/stmt.c \
  fts5.c

# Header files used by all library source files.
#
HDR = \
   $(TOP)/src/btree.h \
   $(TOP)/src/btreeInt.h \
   $(TOP)/src/hash.h \
   $(TOP)/src/hwtime.h \
   keywordhash.h \
   $(TOP)/src/msvc.h \
   $(TOP)/src/mutex.h \
   opcodes.h \
   $(TOP)/src/os.h \
   $(TOP)/src/os_common.h \
   $(TOP)/src/os_setup.h \
   $(TOP)/src/os_win.h \
   $(TOP)/src/pager.h \
   $(TOP)/src/pcache.h \
   parse.h  \
   $(TOP)/src/pragma.h \
   sqlite3.h  \
   $(TOP)/src/sqlite3ext.h \
   $(TOP)/src/sqliteInt.h  \
   $(TOP)/src/sqliteLimit.h \
   $(TOP)/src/vdbe.h \
   $(TOP)/src/vdbeInt.h \
   $(TOP)/src/vxworks.h \
   $(TOP)/src/whereInt.h \
   sqlite_cfg.h

# Header files used by extensions
#
EXTHDR += \
  $(TOP)/ext/fts3/fts3.h \
  $(TOP)/ext/fts3/fts3Int.h \
  $(TOP)/ext/fts3/fts3_hash.h \
  $(TOP)/ext/fts3/fts3_tokenizer.h
EXTHDR += \
  $(TOP)/ext/rtree/rtree.h \
  $(TOP)/ext/rtree/geopoly.c
EXTHDR += \
  $(TOP)/ext/icu/sqliteicu.h
EXTHDR += \
  $(TOP)/ext/rtree/sqlite3rtree.h
EXTHDR += \
  $(TOP)/ext/userauth/sqlite3userauth.h

# executables needed for testing
#
TESTPROGS = \
  testfixture$(TEXE) \
  sqlite3$(TEXE) \
  sqlite3_analyzer$(TEXE) \
  sqldiff$(TEXE) \
  dbhash$(TEXE) \
  sqltclsh$(TEXE)

# Databases containing fuzzer test cases
#
FUZZDATA = \
  $(TOP)/test/fuzzdata1.db \
  $(TOP)/test/fuzzdata2.db \
  $(TOP)/test/fuzzdata3.db \
  $(TOP)/test/fuzzdata4.db \
  $(TOP)/test/fuzzdata5.db \
  $(TOP)/test/fuzzdata6.db \
  $(TOP)/test/fuzzdata7.db \
  $(TOP)/test/fuzzdata8.db

# Standard options to testfixture
#
TESTOPTS = --verbose=file --output=test-out.txt

# Extra compiler options for various shell tools
#
SHELL_OPT = -DSQLITE_ENABLE_FTS4
#SHELL_OPT += -DSQLITE_ENABLE_FTS5
SHELL_OPT += -DSQLITE_ENABLE_RTREE
SHELL_OPT += -DSQLITE_ENABLE_EXPLAIN_COMMENTS
SHELL_OPT += -DSQLITE_ENABLE_UNKNOWN_SQL_FUNCTION
SHELL_OPT += -DSQLITE_ENABLE_STMTVTAB
SHELL_OPT += -DSQLITE_ENABLE_DBPAGE_VTAB
SHELL_OPT += -DSQLITE_ENABLE_DBSTAT_VTAB
SHELL_OPT += -DSQLITE_ENABLE_BYTECODE_VTAB
SHELL_OPT += -DSQLITE_ENABLE_OFFSET_SQL_FUNC
FUZZERSHELL_OPT = 
FUZZCHECK_OPT += -I$(TOP)/test
FUZZCHECK_OPT += -I$(TOP)/ext/recover
FUZZCHECK_OPT += -DSQLITE_OMIT_LOAD_EXTENSION
FUZZCHECK_OPT += -DSQLITE_ENABLE_MEMSYS5 -DSQLITE_OSS_FUZZ
FUZZCHECK_OPT += -DSQLITE_MAX_MEMORY=50000000
FUZZCHECK_OPT += -DSQLITE_PRINTF_PRECISION_LIMIT=1000
FUZZCHECK_OPT += -DSQLITE_ENABLE_FTS4
FUZZCHECK_OPT += -DSQLITE_ENABLE_FTS3_PARENTHESIS
FUZZCHECK_OPT += -DSQLITE_ENABLE_FTS5
FUZZCHECK_OPT += -DSQLITE_ENABLE_RTREE
FUZZCHECK_OPT += -DSQLITE_ENABLE_GEOPOLY
FUZZCHECK_OPT += -DSQLITE_ENABLE_DBSTAT_VTAB
FUZZCHECK_OPT += -DSQLITE_ENABLE_BYTECODE_VTAB
FUZZCHECK_SRC += $(TOP)/test/fuzzcheck.c
FUZZCHECK_SRC += $(TOP)/test/ossfuzz.c
FUZZCHECK_SRC += $(TOP)/test/fuzzinvariants.c
FUZZCHECK_SRC += $(TOP)/ext/recover/dbdata.c
FUZZCHECK_SRC += $(TOP)/ext/recover/sqlite3recover.c
FUZZCHECK_SRC += $(TOP)/test/vt02.c
DBFUZZ_OPT =
ST_OPT = -DSQLITE_OS_KV_OPTIONAL

# This is the default Makefile target.  The objects listed here
# are what get build when you type just "make" with no arguments.
#
all:	sqlite3.h libsqlite3.la sqlite3$(TEXE) $(HAVE_TCL:1=libtclsqlite3.la)

Makefile: $(TOP)/Makefile.in
	./config.status

sqlite3.pc: $(TOP)/sqlite3.pc.in
	./config.status

libsqlite3.la:	$(LIBOBJ)
	$(LTLINK) -no-undefined -o $@ $(LIBOBJ) $(TLIBS) \
		${ALLOWRELEASE} -rpath "$(libdir)" -version-info "8:6:8"

libtclsqlite3.la:	tclsqlite.lo libsqlite3.la
	$(LTLINK) -no-undefined -o $@ tclsqlite.lo \
		libsqlite3.la @TCL_STUB_LIB_SPEC@ $(TLIBS) \
		-rpath "$(TCLLIBDIR)" \
		-version-info "8:6:8" \
		-avoid-version

sqlite3$(TEXE):	shell.c sqlite3.c
	$(LTLINK) $(READLINE_FLAGS) $(SHELL_OPT) -o $@ \
		shell.c sqlite3.c \
		$(LIBREADLINE) $(TLIBS) -rpath "$(libdir)"

sqldiff$(TEXE):	$(TOP)/tool/sqldiff.c sqlite3.lo sqlite3.h
	$(LTLINK) -o $@ $(TOP)/tool/sqldiff.c sqlite3.lo $(TLIBS)

dbhash$(TEXE):	$(TOP)/tool/dbhash.c sqlite3.lo sqlite3.h
	$(LTLINK) -o $@ $(TOP)/tool/dbhash.c sqlite3.lo $(TLIBS)

scrub$(TEXE):	$(TOP)/ext/misc/scrub.c sqlite3.lo
	$(LTLINK) -o $@ -I. -DSCRUB_STANDALONE \
		$(TOP)/ext/misc/scrub.c sqlite3.lo $(TLIBS)

srcck1$(BEXE):	$(TOP)/tool/srcck1.c
	$(BCC) -o srcck1$(BEXE) $(TOP)/tool/srcck1.c

sourcetest:	srcck1$(BEXE) sqlite3.c
	./srcck1 sqlite3.c

fuzzershell$(TEXE):	$(TOP)/tool/fuzzershell.c sqlite3.c sqlite3.h
	$(LTLINK) -o $@ $(FUZZERSHELL_OPT) \
	  $(TOP)/tool/fuzzershell.c sqlite3.c $(TLIBS)

fuzzcheck$(TEXE):	$(FUZZCHECK_SRC) sqlite3.c sqlite3.h $(FUZZCHECK_DEP)
	$(LTLINK) -o $@ $(FUZZCHECK_OPT) $(FUZZCHECK_SRC) sqlite3.c $(TLIBS)

ossshell$(TEXE):	$(TOP)/test/ossfuzz.c $(TOP)/test/ossshell.c sqlite3.c sqlite3.h
	$(LTLINK) -o $@ $(FUZZCHECK_OPT) $(TOP)/test/ossshell.c \
             $(TOP)/test/ossfuzz.c sqlite3.c $(TLIBS)

sessionfuzz$(TEXE):	$(TOP)/test/sessionfuzz.c sqlite3.c sqlite3.h
	$(LTLINK) -o $@ $(TOP)/test/sessionfuzz.c $(TLIBS)

dbfuzz$(TEXE):	$(TOP)/test/dbfuzz.c sqlite3.c sqlite3.h
	$(LTLINK) -o $@ $(DBFUZZ_OPT) $(TOP)/test/dbfuzz.c sqlite3.c $(TLIBS)

DBFUZZ2_OPTS = \
  -DSQLITE_THREADSAFE=0 \
  -DSQLITE_OMIT_LOAD_EXTENSION \
  -DSQLITE_DEBUG \
  -DSQLITE_ENABLE_DBSTAT_VTAB \
  -DSQLITE_ENABLE_BYTECODE_VTAB \
  -DSQLITE_ENABLE_RTREE \
  -DSQLITE_ENABLE_FTS4 \
  -DSQLITE_ENABLE_FTS5

dbfuzz2$(TEXE):	$(TOP)/test/dbfuzz2.c sqlite3.c sqlite3.h
	$(CC) $(OPT_FEATURE_FLAGS) $(OPTS) -I. -g -O0 \
		-DSTANDALONE -o dbfuzz2 \
		$(DBFUZZ2_OPTS) $(TOP)/test/dbfuzz2.c sqlite3.c $(TLIBS)
	mkdir -p dbfuzz2-dir
	cp $(TOP)/test/dbfuzz2-seed* dbfuzz2-dir

dbfuzz2-asan:	$(TOP)/test/dbfuzz2.c sqlite3.c sqlite3.h
	clang-6.0 $(OPT_FEATURE_FLAGS) $(OPTS) -I. -g -O0 \
		-fsanitize=fuzzer,undefined,address -o dbfuzz2-asan \
		$(DBFUZZ2_OPTS) $(TOP)/test/dbfuzz2.c sqlite3.c $(TLIBS)
	mkdir -p dbfuzz2-dir
	cp $(TOP)/test/dbfuzz2-seed* dbfuzz2-dir

dbfuzz2-msan:	$(TOP)/test/dbfuzz2.c sqlite3.c sqlite3.h
	clang-6.0 $(OPT_FEATURE_FLAGS) $(OPTS) -I. -g -O0 \
		-fsanitize=fuzzer,undefined,memory -o dbfuzz2-msan \
		$(DBFUZZ2_OPTS) $(TOP)/test/dbfuzz2.c sqlite3.c $(TLIBS)
	mkdir -p dbfuzz2-dir
	cp $(TOP)/test/dbfuzz2-seed* dbfuzz2-dir

mptester$(TEXE):	sqlite3.lo $(TOP)/mptest/mptest.c
	$(LTLINK) -o $@ -I. $(TOP)/mptest/mptest.c sqlite3.lo \
		$(TLIBS) -rpath "$(libdir)"

MPTEST1=./mptester$(TEXE) mptest.db $(TOP)/mptest/crash01.test --repeat 20
MPTEST2=./mptester$(TEXE) mptest.db $(TOP)/mptest/multiwrite01.test --repeat 20
mptest:	mptester$(TEXE)
	rm -f mptest.db
	$(MPTEST1) --journalmode DELETE
	$(MPTEST2) --journalmode WAL
	$(MPTEST1) --journalmode WAL
	$(MPTEST2) --journalmode PERSIST
	$(MPTEST1) --journalmode PERSIST
	$(MPTEST2) --journalmode TRUNCATE
	$(MPTEST1) --journalmode TRUNCATE
	$(MPTEST2) --journalmode DELETE


# This target creates a directory named "tsrc" and fills it with
# copies of all of the C source code and header files needed to
# build on the target system.  Some of the C source code and header
# files are automatically generated.  This target takes care of
# all that automatic generation.
#
.target_source:	$(SRC) $(TOP)/tool/vdbe-compress.tcl fts5.c
	rm -rf tsrc
	mkdir tsrc
	cp -f $(SRC) tsrc
	rm tsrc/sqlite.h.in tsrc/parse.y
	$(TCLSH_CMD) $(TOP)/tool/vdbe-compress.tcl $(OPTS) <tsrc/vdbe.c >vdbe.new
	mv vdbe.new tsrc/vdbe.c
	cp fts5.c fts5.h tsrc
	touch .target_source

sqlite3.c:	.target_source $(TOP)/tool/mksqlite3c.tcl
	$(TCLSH_CMD) $(TOP)/tool/mksqlite3c.tcl $(AMALGAMATION_LINE_MACROS)
	cp tsrc/sqlite3ext.h .
	cp $(TOP)/ext/session/sqlite3session.h .

sqlite3r.h: sqlite3.h
	$(TCLSH_CMD) $(TOP)/tool/mksqlite3h.tcl $(TOP) --enable-recover >sqlite3r.h

sqlite3r.c: sqlite3.c sqlite3r.h
	cp $(TOP)/ext/recover/sqlite3recover.c tsrc/
	cp $(TOP)/ext/recover/sqlite3recover.h tsrc/
	cp $(TOP)/ext/recover/dbdata.c tsrc/
	$(TCLSH_CMD) $(TOP)/tool/mksqlite3c.tcl --enable-recover $(AMALGAMATION_LINE_MACROS)

sqlite3ext.h:	.target_source
	cp tsrc/sqlite3ext.h .

tclsqlite3.c:	sqlite3.c
	echo '#ifndef USE_SYSTEM_SQLITE' >tclsqlite3.c
	cat sqlite3.c >>tclsqlite3.c
	echo '#endif /* USE_SYSTEM_SQLITE */' >>tclsqlite3.c
	cat $(TOP)/src/tclsqlite.c >>tclsqlite3.c

sqlite3-all.c:	sqlite3.c $(TOP)/tool/split-sqlite3c.tcl
	$(TCLSH_CMD) $(TOP)/tool/split-sqlite3c.tcl

# Rule to build the amalgamation
#
sqlite3.lo:	sqlite3.c
	$(LTCOMPILE) $(TEMP_STORE) -c sqlite3.c

# Rules to build the LEMON compiler generator
#
lemon$(BEXE):	$(TOP)/tool/lemon.c $(TOP)/tool/lempar.c
	$(BCC) -o $@ $(TOP)/tool/lemon.c
	cp $(TOP)/tool/lempar.c .

# Rules to build the program that generates the source-id
#
mksourceid$(BEXE):	$(TOP)/tool/mksourceid.c
	$(BCC) -o $@ $(TOP)/tool/mksourceid.c

# Rules to build individual *.o files from generated *.c files. This
# applies to:
#
#     parse.o
#     opcodes.o
#
parse.lo:	parse.c $(HDR)
	$(LTCOMPILE) $(TEMP_STORE) -c parse.c

opcodes.lo:	opcodes.c
	$(LTCOMPILE) $(TEMP_STORE) -c opcodes.c

# Rules to build individual *.o files from files in the src directory.
#
alter.lo:	$(TOP)/src/alter.c $(HDR)
	$(LTCOMPILE) $(TEMP_STORE) -c $(TOP)/src/alter.c

analyze.lo:	$(TOP)/src/analyze.c $(HDR)
	$(LTCOMPILE) $(TEMP_STORE) -c $(TOP)/src/analyze.c

attach.lo:	$(TOP)/src/attach.c $(HDR)
	$(LTCOMPILE) $(TEMP_STORE) -c $(TOP)/src/attach.c

auth.lo:	$(TOP)/src/auth.c $(HDR)
	$(LTCOMPILE) $(TEMP_STORE) -c $(TOP)/src/auth.c

backup.lo:	$(TOP)/src/backup.c $(HDR)
	$(LTCOMPILE) $(TEMP_STORE) -c $(TOP)/src/backup.c

bitvec.lo:	$(TOP)/src/bitvec.c $(HDR)
	$(LTCOMPILE) $(TEMP_STORE) -c $(TOP)/src/bitvec.c

btmutex.lo:	$(TOP)/src/btmutex.c $(HDR)
	$(LTCOMPILE) $(TEMP_STORE) -c $(TOP)/src/btmutex.c

btree.lo:	$(TOP)/src/btree.c $(HDR) $(TOP)/src/pager.h
	$(LTCOMPILE) $(TEMP_STORE) -c $(TOP)/src/btree.c

build.lo:	$(TOP)/src/build.c $(HDR)
	$(LTCOMPILE) $(TEMP_STORE) -c $(TOP)/src/build.c

callback.lo:	$(TOP)/src/callback.c $(HDR)
	$(LTCOMPILE) $(TEMP_STORE) -c $(TOP)/src/callback.c

complete.lo:	$(TOP)/src/complete.c $(HDR)
	$(LTCOMPILE) $(TEMP_STORE) -c $(TOP)/src/complete.c

ctime.lo:	$(TOP)/src/ctime.c $(HDR)
	$(LTCOMPILE) $(TEMP_STORE) -c $(TOP)/src/ctime.c

date.lo:	$(TOP)/src/date.c $(HDR)
	$(LTCOMPILE) $(TEMP_STORE) -c $(TOP)/src/date.c

dbpage.lo:	$(TOP)/src/dbpage.c $(HDR)
	$(LTCOMPILE) $(TEMP_STORE) -c $(TOP)/src/dbpage.c

dbstat.lo:	$(TOP)/src/dbstat.c $(HDR)
	$(LTCOMPILE) $(TEMP_STORE) -c $(TOP)/src/dbstat.c

delete.lo:	$(TOP)/src/delete.c $(HDR)
	$(LTCOMPILE) $(TEMP_STORE) -c $(TOP)/src/delete.c

expr.lo:	$(TOP)/src/expr.c $(HDR)
	$(LTCOMPILE) $(TEMP_STORE) -c $(TOP)/src/expr.c

fault.lo:	$(TOP)/src/fault.c $(HDR)
	$(LTCOMPILE) $(TEMP_STORE) -c $(TOP)/src/fault.c

fkey.lo:	$(TOP)/src/fkey.c $(HDR)
	$(LTCOMPILE) $(TEMP_STORE) -c $(TOP)/src/fkey.c

func.lo:	$(TOP)/src/func.c $(HDR)
	$(LTCOMPILE) $(TEMP_STORE) -c $(TOP)/src/func.c

global.lo:	$(TOP)/src/global.c $(HDR)
	$(LTCOMPILE) $(TEMP_STORE) -c $(TOP)/src/global.c

hash.lo:	$(TOP)/src/hash.c $(HDR)
	$(LTCOMPILE) $(TEMP_STORE) -c $(TOP)/src/hash.c

insert.lo:	$(TOP)/src/insert.c $(HDR)
	$(LTCOMPILE) $(TEMP_STORE) -c $(TOP)/src/insert.c

json.lo:	$(TOP)/src/json.c $(HDR)
	$(LTCOMPILE) $(TEMP_STORE) -c $(TOP)/src/json.c

legacy.lo:	$(TOP)/src/legacy.c $(HDR)
	$(LTCOMPILE) $(TEMP_STORE) -c $(TOP)/src/legacy.c

loadext.lo:	$(TOP)/src/loadext.c $(HDR)
	$(LTCOMPILE) $(TEMP_STORE) -c $(TOP)/src/loadext.c

main.lo:	$(TOP)/src/main.c $(HDR)
	$(LTCOMPILE) $(TEMP_STORE) -c $(TOP)/src/main.c

malloc.lo:	$(TOP)/src/malloc.c $(HDR)
	$(LTCOMPILE) $(TEMP_STORE) -c $(TOP)/src/malloc.c

mem0.lo:	$(TOP)/src/mem0.c $(HDR)
	$(LTCOMPILE) $(TEMP_STORE) -c $(TOP)/src/mem0.c

mem1.lo:	$(TOP)/src/mem1.c $(HDR)
	$(LTCOMPILE) $(TEMP_STORE) -c $(TOP)/src/mem1.c

mem2.lo:	$(TOP)/src/mem2.c $(HDR)
	$(LTCOMPILE) $(TEMP_STORE) -c $(TOP)/src/mem2.c

mem3.lo:	$(TOP)/src/mem3.c $(HDR)
	$(LTCOMPILE) $(TEMP_STORE) -c $(TOP)/src/mem3.c

mem5.lo:	$(TOP)/src/mem5.c $(HDR)
	$(LTCOMPILE) $(TEMP_STORE) -c $(TOP)/src/mem5.c

memdb.lo:	$(TOP)/src/memdb.c $(HDR)
	$(LTCOMPILE) $(TEMP_STORE) -c $(TOP)/src/memdb.c

memjournal.lo:	$(TOP)/src/memjournal.c $(HDR)
	$(LTCOMPILE) $(TEMP_STORE) -c $(TOP)/src/memjournal.c

mutex.lo:	$(TOP)/src/mutex.c $(HDR)
	$(LTCOMPILE) $(TEMP_STORE) -c $(TOP)/src/mutex.c

mutex_noop.lo:	$(TOP)/src/mutex_noop.c $(HDR)
	$(LTCOMPILE) $(TEMP_STORE) -c $(TOP)/src/mutex_noop.c

mutex_unix.lo:	$(TOP)/src/mutex_unix.c $(HDR)
	$(LTCOMPILE) $(TEMP_STORE) -c $(TOP)/src/mutex_unix.c

mutex_w32.lo:	$(TOP)/src/mutex_w32.c $(HDR)
	$(LTCOMPILE) $(TEMP_STORE) -c $(TOP)/src/mutex_w32.c

notify.lo:	$(TOP)/src/notify.c $(HDR)
	$(LTCOMPILE) $(TEMP_STORE) -c $(TOP)/src/notify.c

pager.lo:	$(TOP)/src/pager.c $(HDR) $(TOP)/src/pager.h
	$(LTCOMPILE) $(TEMP_STORE) -c $(TOP)/src/pager.c

pcache.lo:	$(TOP)/src/pcache.c $(HDR) $(TOP)/src/pcache.h
	$(LTCOMPILE) $(TEMP_STORE) -c $(TOP)/src/pcache.c

pcache1.lo:	$(TOP)/src/pcache1.c $(HDR) $(TOP)/src/pcache.h
	$(LTCOMPILE) $(TEMP_STORE) -c $(TOP)/src/pcache1.c

os.lo:	$(TOP)/src/os.c $(HDR)
	$(LTCOMPILE) $(TEMP_STORE) -c $(TOP)/src/os.c

os_kv.lo:	$(TOP)/src/os_kv.c $(HDR)
	$(LTCOMPILE) $(TEMP_STORE) -c $(TOP)/src/os_kv.c

os_unix.lo:	$(TOP)/src/os_unix.c $(HDR)
	$(LTCOMPILE) $(TEMP_STORE) -c $(TOP)/src/os_unix.c

os_win.lo:	$(TOP)/src/os_win.c $(HDR)
	$(LTCOMPILE) $(TEMP_STORE) -c $(TOP)/src/os_win.c

pragma.lo:	$(TOP)/src/pragma.c $(HDR)
	$(LTCOMPILE) $(TEMP_STORE) -c $(TOP)/src/pragma.c

prepare.lo:	$(TOP)/src/prepare.c $(HDR)
	$(LTCOMPILE) $(TEMP_STORE) -c $(TOP)/src/prepare.c

printf.lo:	$(TOP)/src/printf.c $(HDR)
	$(LTCOMPILE) $(TEMP_STORE) -c $(TOP)/src/printf.c

random.lo:	$(TOP)/src/random.c $(HDR)
	$(LTCOMPILE) $(TEMP_STORE) -c $(TOP)/src/random.c

resolve.lo:	$(TOP)/src/resolve.c $(HDR)
	$(LTCOMPILE) $(TEMP_STORE) -c $(TOP)/src/resolve.c

rowset.lo:	$(TOP)/src/rowset.c $(HDR)
	$(LTCOMPILE) $(TEMP_STORE) -c $(TOP)/src/rowset.c

select.lo:	$(TOP)/src/select.c $(HDR)
	$(LTCOMPILE) $(TEMP_STORE) -c $(TOP)/src/select.c

status.lo:	$(TOP)/src/status.c $(HDR)
	$(LTCOMPILE) $(TEMP_STORE) -c $(TOP)/src/status.c

table.lo:	$(TOP)/src/table.c $(HDR)
	$(LTCOMPILE) $(TEMP_STORE) -c $(TOP)/src/table.c

threads.lo:	$(TOP)/src/threads.c $(HDR)
	$(LTCOMPILE) $(TEMP_STORE) -c $(TOP)/src/threads.c

tokenize.lo:	$(TOP)/src/tokenize.c keywordhash.h $(HDR)
	$(LTCOMPILE) $(TEMP_STORE) -c $(TOP)/src/tokenize.c

treeview.lo:	$(TOP)/src/treeview.c $(HDR)
	$(LTCOMPILE) $(TEMP_STORE) -c $(TOP)/src/treeview.c

trigger.lo:	$(TOP)/src/trigger.c $(HDR)
	$(LTCOMPILE) $(TEMP_STORE) -c $(TOP)/src/trigger.c

update.lo:	$(TOP)/src/update.c $(HDR)
	$(LTCOMPILE) $(TEMP_STORE) -c $(TOP)/src/update.c

upsert.lo:	$(TOP)/src/upsert.c $(HDR)
	$(LTCOMPILE) $(TEMP_STORE) -c $(TOP)/src/upsert.c

utf.lo:	$(TOP)/src/utf.c $(HDR)
	$(LTCOMPILE) $(TEMP_STORE) -c $(TOP)/src/utf.c

util.lo:	$(TOP)/src/util.c $(HDR)
	$(LTCOMPILE) $(TEMP_STORE) -c $(TOP)/src/util.c

vacuum.lo:	$(TOP)/src/vacuum.c $(HDR)
	$(LTCOMPILE) $(TEMP_STORE) -c $(TOP)/src/vacuum.c

vdbe.lo:	$(TOP)/src/vdbe.c $(HDR)
	$(LTCOMPILE) $(TEMP_STORE) -c $(TOP)/src/vdbe.c

vdbeapi.lo:	$(TOP)/src/vdbeapi.c $(HDR)
	$(LTCOMPILE) $(TEMP_STORE) -c $(TOP)/src/vdbeapi.c

vdbeaux.lo:	$(TOP)/src/vdbeaux.c $(HDR)
	$(LTCOMPILE) $(TEMP_STORE) -c $(TOP)/src/vdbeaux.c

vdbeblob.lo:	$(TOP)/src/vdbeblob.c $(HDR)
	$(LTCOMPILE) $(TEMP_STORE) -c $(TOP)/src/vdbeblob.c

vdbemem.lo:	$(TOP)/src/vdbemem.c $(HDR)
	$(LTCOMPILE) $(TEMP_STORE) -c $(TOP)/src/vdbemem.c

vdbesort.lo:	$(TOP)/src/vdbesort.c $(HDR)
	$(LTCOMPILE) $(TEMP_STORE) -c $(TOP)/src/vdbesort.c

vdbetrace.lo:	$(TOP)/src/vdbetrace.c $(HDR)
	$(LTCOMPILE) $(TEMP_STORE) -c $(TOP)/src/vdbetrace.c

vdbevtab.lo:	$(TOP)/src/vdbevtab.c $(HDR)
	$(LTCOMPILE) $(TEMP_STORE) -c $(TOP)/src/vdbevtab.c

vtab.lo:	$(TOP)/src/vtab.c $(HDR)
	$(LTCOMPILE) $(TEMP_STORE) -c $(TOP)/src/vtab.c

wal.lo:	$(TOP)/src/wal.c $(HDR)
	$(LTCOMPILE) $(TEMP_STORE) -c $(TOP)/src/wal.c

walker.lo:	$(TOP)/src/walker.c $(HDR)
	$(LTCOMPILE) $(TEMP_STORE) -c $(TOP)/src/walker.c

where.lo:	$(TOP)/src/where.c $(HDR)
	$(LTCOMPILE) $(TEMP_STORE) -c $(TOP)/src/where.c

wherecode.lo:	$(TOP)/src/wherecode.c $(HDR)
	$(LTCOMPILE) $(TEMP_STORE) -c $(TOP)/src/wherecode.c

whereexpr.lo:	$(TOP)/src/whereexpr.c $(HDR)
	$(LTCOMPILE) $(TEMP_STORE) -c $(TOP)/src/whereexpr.c

window.lo:	$(TOP)/src/window.c $(HDR)
	$(LTCOMPILE) $(TEMP_STORE) -c $(TOP)/src/window.c

tclsqlite.lo:	$(TOP)/src/tclsqlite.c $(HDR)
	$(LTCOMPILE) -DUSE_TCL_STUBS=1 -c $(TOP)/src/tclsqlite.c

tclsqlite-shell.lo:	$(TOP)/src/tclsqlite.c $(HDR)
	$(LTCOMPILE) -DTCLSH -o $@ -c $(TOP)/src/tclsqlite.c

tclsqlite-stubs.lo:	$(TOP)/src/tclsqlite.c $(HDR)
	$(LTCOMPILE) -DUSE_TCL_STUBS=1 -o $@ -c $(TOP)/src/tclsqlite.c

tclsqlite3$(TEXE):	tclsqlite-shell.lo libsqlite3.la
	$(LTLINK) -o $@ tclsqlite-shell.lo \
		 libsqlite3.la $(LIBTCL)

# Rules to build opcodes.c and opcodes.h
#
opcodes.c:	opcodes.h $(TOP)/tool/mkopcodec.tcl
	$(TCLSH_CMD) $(TOP)/tool/mkopcodec.tcl opcodes.h >opcodes.c

opcodes.h:	parse.h $(TOP)/src/vdbe.c $(TOP)/tool/mkopcodeh.tcl
	cat parse.h $(TOP)/src/vdbe.c | $(TCLSH_CMD) $(TOP)/tool/mkopcodeh.tcl >opcodes.h

# Rules to build parse.c and parse.h - the outputs of lemon.
#
parse.h:	parse.c

parse.c:	$(TOP)/src/parse.y lemon$(BEXE)
	cp $(TOP)/src/parse.y .
	./lemon$(BEXE) $(OPT_FEATURE_FLAGS) $(OPTS) -S parse.y

sqlite3.h:	$(TOP)/src/sqlite.h.in $(TOP)/manifest mksourceid$(BEXE) $(TOP)/VERSION
	$(TCLSH_CMD) $(TOP)/tool/mksqlite3h.tcl $(TOP) >sqlite3.h

sqlite3rc.h:	$(TOP)/src/sqlite3.rc $(TOP)/VERSION
	echo '#ifndef SQLITE_RESOURCE_VERSION' >$@
	echo -n '#define SQLITE_RESOURCE_VERSION ' >>$@
	cat $(TOP)/VERSION | $(TCLSH_CMD) $(TOP)/tool/replace.tcl exact . , >>$@
	echo '#endif' >>sqlite3rc.h

keywordhash.h:	$(TOP)/tool/mkkeywordhash.c
	$(BCC) -o mkkeywordhash$(BEXE) $(OPT_FEATURE_FLAGS) $(OPTS) $(TOP)/tool/mkkeywordhash.c
	./mkkeywordhash$(BEXE) >keywordhash.h

# Source files that go into making shell.c
SHELL_SRC = \
	$(TOP)/src/shell.c.in \
        $(TOP)/ext/misc/appendvfs.c \
	$(TOP)/ext/misc/completion.c \
        $(TOP)/ext/misc/decimal.c \
        $(TOP)/ext/misc/basexx.c \
        $(TOP)/ext/misc/base64.c \
        $(TOP)/ext/misc/base85.c \
	$(TOP)/ext/misc/fileio.c \
        $(TOP)/ext/misc/ieee754.c \
        $(TOP)/ext/misc/regexp.c \
        $(TOP)/ext/misc/series.c \
	$(TOP)/ext/misc/shathree.c \
	$(TOP)/ext/misc/sqlar.c \
        $(TOP)/ext/misc/uint.c \
	$(TOP)/ext/expert/sqlite3expert.c \
	$(TOP)/ext/expert/sqlite3expert.h \
	$(TOP)/ext/misc/zipfile.c \
	$(TOP)/ext/misc/memtrace.c \
	$(TOP)/ext/recover/dbdata.c \
	$(TOP)/ext/recover/sqlite3recover.c \
	$(TOP)/ext/recover/sqlite3recover.h \
        $(TOP)/src/test_windirent.c

shell.c:	$(SHELL_SRC) $(TOP)/tool/mkshellc.tcl
	$(TCLSH_CMD) $(TOP)/tool/mkshellc.tcl >shell.c




# Rules to build the extension objects.
#
icu.lo:	$(TOP)/ext/icu/icu.c $(HDR) $(EXTHDR)
	$(LTCOMPILE) -DSQLITE_CORE -c $(TOP)/ext/icu/icu.c

fts3.lo:	$(TOP)/ext/fts3/fts3.c $(HDR) $(EXTHDR)
	$(LTCOMPILE) -DSQLITE_CORE -c $(TOP)/ext/fts3/fts3.c

fts3_aux.lo:	$(TOP)/ext/fts3/fts3_aux.c $(HDR) $(EXTHDR)
	$(LTCOMPILE) -DSQLITE_CORE -c $(TOP)/ext/fts3/fts3_aux.c

fts3_expr.lo:	$(TOP)/ext/fts3/fts3_expr.c $(HDR) $(EXTHDR)
	$(LTCOMPILE) -DSQLITE_CORE -c $(TOP)/ext/fts3/fts3_expr.c

fts3_hash.lo:	$(TOP)/ext/fts3/fts3_hash.c $(HDR) $(EXTHDR)
	$(LTCOMPILE) -DSQLITE_CORE -c $(TOP)/ext/fts3/fts3_hash.c

fts3_icu.lo:	$(TOP)/ext/fts3/fts3_icu.c $(HDR) $(EXTHDR)
	$(LTCOMPILE) -DSQLITE_CORE -c $(TOP)/ext/fts3/fts3_icu.c

fts3_porter.lo:	$(TOP)/ext/fts3/fts3_porter.c $(HDR) $(EXTHDR)
	$(LTCOMPILE) -DSQLITE_CORE -c $(TOP)/ext/fts3/fts3_porter.c

fts3_snippet.lo:	$(TOP)/ext/fts3/fts3_snippet.c $(HDR) $(EXTHDR)
	$(LTCOMPILE) -DSQLITE_CORE -c $(TOP)/ext/fts3/fts3_snippet.c

fts3_tokenizer.lo:	$(TOP)/ext/fts3/fts3_tokenizer.c $(HDR) $(EXTHDR)
	$(LTCOMPILE) -DSQLITE_CORE -c $(TOP)/ext/fts3/fts3_tokenizer.c

fts3_tokenizer1.lo:	$(TOP)/ext/fts3/fts3_tokenizer1.c $(HDR) $(EXTHDR)
	$(LTCOMPILE) -DSQLITE_CORE -c $(TOP)/ext/fts3/fts3_tokenizer1.c

fts3_tokenize_vtab.lo:	$(TOP)/ext/fts3/fts3_tokenize_vtab.c $(HDR) $(EXTHDR)
	$(LTCOMPILE) -DSQLITE_CORE -c $(TOP)/ext/fts3/fts3_tokenize_vtab.c

fts3_unicode.lo:	$(TOP)/ext/fts3/fts3_unicode.c $(HDR) $(EXTHDR)
	$(LTCOMPILE) -DSQLITE_CORE -c $(TOP)/ext/fts3/fts3_unicode.c

fts3_unicode2.lo:	$(TOP)/ext/fts3/fts3_unicode2.c $(HDR) $(EXTHDR)
	$(LTCOMPILE) -DSQLITE_CORE -c $(TOP)/ext/fts3/fts3_unicode2.c

fts3_write.lo:	$(TOP)/ext/fts3/fts3_write.c $(HDR) $(EXTHDR)
	$(LTCOMPILE) -DSQLITE_CORE -c $(TOP)/ext/fts3/fts3_write.c

rtree.lo:	$(TOP)/ext/rtree/rtree.c $(HDR) $(EXTHDR)
	$(LTCOMPILE) -DSQLITE_CORE -c $(TOP)/ext/rtree/rtree.c

userauth.lo:	$(TOP)/ext/userauth/userauth.c $(HDR) $(EXTHDR)
	$(LTCOMPILE) -DSQLITE_CORE -c $(TOP)/ext/userauth/userauth.c

sqlite3session.lo:	$(TOP)/ext/session/sqlite3session.c $(HDR) $(EXTHDR)
	$(LTCOMPILE) -DSQLITE_CORE -c $(TOP)/ext/session/sqlite3session.c

stmt.lo:	$(TOP)/ext/misc/stmt.c
	$(LTCOMPILE) -DSQLITE_CORE -c $(TOP)/ext/misc/stmt.c

# FTS5 things
#
FTS5_SRC = \
   $(TOP)/ext/fts5/fts5.h \
   $(TOP)/ext/fts5/fts5Int.h \
   $(TOP)/ext/fts5/fts5_aux.c \
   $(TOP)/ext/fts5/fts5_buffer.c \
   $(TOP)/ext/fts5/fts5_main.c \
   $(TOP)/ext/fts5/fts5_config.c \
   $(TOP)/ext/fts5/fts5_expr.c \
   $(TOP)/ext/fts5/fts5_hash.c \
   $(TOP)/ext/fts5/fts5_index.c \
   fts5parse.c fts5parse.h \
   $(TOP)/ext/fts5/fts5_storage.c \
   $(TOP)/ext/fts5/fts5_tokenize.c \
   $(TOP)/ext/fts5/fts5_unicode2.c \
   $(TOP)/ext/fts5/fts5_varint.c \
   $(TOP)/ext/fts5/fts5_vocab.c  \

fts5parse.c:	$(TOP)/ext/fts5/fts5parse.y lemon$(BEXE)
	cp $(TOP)/ext/fts5/fts5parse.y .
	rm -f fts5parse.h
	./lemon$(BEXE) $(OPTS) -S fts5parse.y

fts5parse.h: fts5parse.c

fts5.c: $(FTS5_SRC)
	$(TCLSH_CMD) $(TOP)/ext/fts5/tool/mkfts5c.tcl
	cp $(TOP)/ext/fts5/fts5.h .

fts5.lo:	fts5.c $(HDR) $(EXTHDR)
	$(LTCOMPILE) -DSQLITE_CORE -c fts5.c

sqlite3rbu.lo:	$(TOP)/ext/rbu/sqlite3rbu.c $(HDR) $(EXTHDR)
	$(LTCOMPILE) -DSQLITE_CORE -c $(TOP)/ext/rbu/sqlite3rbu.c


# Rules to build the 'testfixture' application.
#
# If using the amalgamation, use sqlite3.c directly to build the test
# fixture.  Otherwise link against libsqlite3.la.  (This distinction is
# necessary because the test fixture requires non-API symbols which are
# hidden when the library is built via the amalgamation).
#
TESTFIXTURE_FLAGS  = -DSQLITE_TEST=1 -DSQLITE_CRASH_TEST=1
TESTFIXTURE_FLAGS += -DTCLSH_INIT_PROC=sqlite3TestInit
TESTFIXTURE_FLAGS += -DSQLITE_SERVER=1 -DSQLITE_PRIVATE="" -DSQLITE_CORE
TESTFIXTURE_FLAGS += -DBUILD_sqlite
TESTFIXTURE_FLAGS += -DSQLITE_SERIES_CONSTRAINT_VERIFY=1
TESTFIXTURE_FLAGS += -DSQLITE_DEFAULT_PAGE_SIZE=1024
TESTFIXTURE_FLAGS += -DSQLITE_ENABLE_STMTVTAB
TESTFIXTURE_FLAGS += -DSQLITE_ENABLE_DBPAGE_VTAB
TESTFIXTURE_FLAGS += -DSQLITE_ENABLE_BYTECODE_VTAB
TESTFIXTURE_FLAGS += -DSQLITE_CKSUMVFS_STATIC

TESTFIXTURE_SRC0 = $(TESTSRC2) libsqlite3.la
TESTFIXTURE_SRC1 = sqlite3.c
TESTFIXTURE_SRC = $(TESTSRC) $(TOP)/src/tclsqlite.c
TESTFIXTURE_SRC += $(TESTFIXTURE_SRC$(USE_AMALGAMATION))

testfixture$(TEXE):	$(TESTFIXTURE_SRC)
	$(LTLINK) -DSQLITE_NO_SYNC=1 $(TEMP_STORE) $(TESTFIXTURE_FLAGS) \
		-o $@ $(TESTFIXTURE_SRC) $(LIBTCL) $(TLIBS)

coretestprogs:	$(TESTPROGS)

testprogs:	coretestprogs srcck1$(BEXE) fuzzcheck$(TEXE) sessionfuzz$(TEXE)

# A very detailed test running most or all test cases
fulltest:	alltest fuzztest

# Run most or all tcl test cases
alltest:	$(TESTPROGS)
	./testfixture$(TEXE) $(TOP)/test/all.test $(TESTOPTS)

# Really really long testing
soaktest:	$(TESTPROGS)
	./testfixture$(TEXE) $(TOP)/test/all.test -soak=1 $(TESTOPTS)

# Do extra testing but not everything.
fulltestonly:	$(TESTPROGS) fuzztest
	./testfixture$(TEXE) $(TOP)/test/full.test

# Fuzz testing
fuzztest:	fuzzcheck$(TEXE) $(FUZZDATA) sessionfuzz$(TEXE) $(TOP)/test/sessionfuzz-data1.db
	./fuzzcheck$(TEXE) $(FUZZDATA)
	./sessionfuzz$(TEXE) run $(TOP)/test/sessionfuzz-data1.db

valgrindfuzz:	fuzzcheck$(TEXT) $(FUZZDATA) sessionfuzz$(TEXE) $(TOP)/test/sessionfuzz-data1.db
	valgrind ./fuzzcheck$(TEXE) --cell-size-check --limit-mem 10M $(FUZZDATA)
	valgrind ./sessionfuzz$(TEXE) run $(TOP)/test/sessionfuzz-data1.db

# The veryquick.test TCL tests.
#
tcltest:	./testfixture$(TEXE)
	./testfixture$(TEXE) $(TOP)/test/veryquick.test $(TESTOPTS)

# Runs all the same tests cases as the "tcltest" target but uses
# the testrunner.tcl script to run them in multiple cores
# concurrently.
testrunner:	testfixture$(TEXE)
	./testfixture$(TEXE) $(TOP)/test/testrunner.tcl

# Runs both fuzztest and testrunner, consecutively.
#
devtest:	testfixture$(TEXE) fuzztest testrunner

# Testing for a release
#
releasetest: testfixture$(TEXE)
	./testfixture$(TEXE) $(TOP)/test/testrunner.tcl release

# Minimal testing that runs in less than 3 minutes
#
quicktest:	./testfixture$(TEXE)
	./testfixture$(TEXE) $(TOP)/test/extraquick.test $(TESTOPTS)

# This is the common case.  Run many tests that do not take too long,
# including fuzzcheck, sqlite3_analyzer, and sqldiff tests.
#
test:	fuzztest sourcetest $(TESTPROGS) tcltest

# Run a test using valgrind.  This can take a really long time
# because valgrind is so much slower than a native machine.
#
valgrindtest:	$(TESTPROGS) valgrindfuzz
	OMIT_MISUSE=1 valgrind -v ./testfixture$(TEXE) $(TOP)/test/permutations.test valgrind $(TESTOPTS)

# A very fast test that checks basic sanity.  The name comes from
# the 60s-era electronics testing:  "Turn it on and see if smoke
# comes out."
#
smoketest:	$(TESTPROGS) fuzzcheck$(TEXE)
	./testfixture$(TEXE) $(TOP)/test/main.test $(TESTOPTS)

shelltest: $(TESTPROGS)
	./testfixture$(TEXT) $(TOP)/test/permutations.test shell

sqlite3_analyzer.c: sqlite3.c $(TOP)/src/tclsqlite.c $(TOP)/tool/spaceanal.tcl $(TOP)/tool/mkccode.tcl $(TOP)/tool/sqlite3_analyzer.c.in
	$(TCLSH_CMD) $(TOP)/tool/mkccode.tcl $(TOP)/tool/sqlite3_analyzer.c.in >sqlite3_analyzer.c

sqlite3_analyzer$(TEXE): sqlite3_analyzer.c
	$(LTLINK) sqlite3_analyzer.c -o $@ $(LIBTCL) $(TLIBS)

sqltclsh.c: sqlite3.c $(TOP)/src/tclsqlite.c $(TOP)/tool/sqltclsh.tcl $(TOP)/ext/misc/appendvfs.c $(TOP)/tool/mkccode.tcl $(TOP)/tool/sqltclsh.c.in
	$(TCLSH_CMD) $(TOP)/tool/mkccode.tcl $(TOP)/tool/sqltclsh.c.in >sqltclsh.c

sqltclsh$(TEXE): sqltclsh.c
	$(LTLINK) sqltclsh.c -o $@ $(LIBTCL) $(TLIBS)

sqlite3_expert$(TEXE): $(TOP)/ext/expert/sqlite3expert.h $(TOP)/ext/expert/sqlite3expert.c $(TOP)/ext/expert/expert.c sqlite3.c
	$(LTLINK)	$(TOP)/ext/expert/sqlite3expert.h $(TOP)/ext/expert/sqlite3expert.c $(TOP)/ext/expert/expert.c sqlite3.c -o sqlite3_expert $(TLIBS)

CHECKER_DEPS =\
  $(TOP)/tool/mkccode.tcl \
  sqlite3.c \
  $(TOP)/src/tclsqlite.c \
  $(TOP)/ext/repair/sqlite3_checker.tcl \
  $(TOP)/ext/repair/checkindex.c \
  $(TOP)/ext/repair/checkfreelist.c \
  $(TOP)/ext/misc/btreeinfo.c \
  $(TOP)/ext/repair/sqlite3_checker.c.in

sqlite3_checker.c:	$(CHECKER_DEPS)
	$(TCLSH_CMD) $(TOP)/tool/mkccode.tcl $(TOP)/ext/repair/sqlite3_checker.c.in >$@

sqlite3_checker$(TEXE):	sqlite3_checker.c
	$(LTLINK) sqlite3_checker.c -o $@ $(LIBTCL) $(TLIBS)

dbdump$(TEXE): $(TOP)/ext/misc/dbdump.c sqlite3.lo
	$(LTLINK) -DDBDUMP_STANDALONE -o $@ \
           $(TOP)/ext/misc/dbdump.c sqlite3.lo $(TLIBS)

dbtotxt$(TEXE): $(TOP)/tool/dbtotxt.c
	$(LTLINK)-o $@ $(TOP)/tool/dbtotxt.c

showdb$(TEXE):	$(TOP)/tool/showdb.c sqlite3.lo
	$(LTLINK) -o $@ $(TOP)/tool/showdb.c sqlite3.lo $(TLIBS)

showstat4$(TEXE):	$(TOP)/tool/showstat4.c sqlite3.lo
	$(LTLINK) -o $@ $(TOP)/tool/showstat4.c sqlite3.lo $(TLIBS)

showjournal$(TEXE):	$(TOP)/tool/showjournal.c sqlite3.lo
	$(LTLINK) -o $@ $(TOP)/tool/showjournal.c sqlite3.lo $(TLIBS)

showwal$(TEXE):	$(TOP)/tool/showwal.c sqlite3.lo
	$(LTLINK) -o $@ $(TOP)/tool/showwal.c sqlite3.lo $(TLIBS)

showshm$(TEXE):	$(TOP)/tool/showshm.c
	$(LTLINK) -o $@ $(TOP)/tool/showshm.c

index_usage$(TEXE): $(TOP)/tool/index_usage.c sqlite3.lo
	$(LTLINK) $(SHELL_OPT) -o $@ $(TOP)/tool/index_usage.c sqlite3.lo $(TLIBS)

changeset$(TEXE):	$(TOP)/ext/session/changeset.c sqlite3.lo
	$(LTLINK) -o $@ $(TOP)/ext/session/changeset.c sqlite3.lo $(TLIBS)

changesetfuzz$(TEXE):	$(TOP)/ext/session/changesetfuzz.c sqlite3.lo
	$(LTLINK) -o $@ $(TOP)/ext/session/changesetfuzz.c sqlite3.lo $(TLIBS)

rollback-test$(TEXE):	$(TOP)/tool/rollback-test.c sqlite3.lo
	$(LTLINK) -o $@ $(TOP)/tool/rollback-test.c sqlite3.lo $(TLIBS)

atrc$(TEXX): $(TOP)/test/atrc.c sqlite3.lo
	$(LTLINK) -o $@ $(TOP)/test/atrc.c sqlite3.lo $(TLIBS)

LogEst$(TEXE):	$(TOP)/tool/logest.c sqlite3.h
	$(LTLINK) -I. -o $@ $(TOP)/tool/logest.c

wordcount$(TEXE):	$(TOP)/test/wordcount.c sqlite3.lo
	$(LTLINK) -o $@ $(TOP)/test/wordcount.c sqlite3.lo $(TLIBS)

speedtest1$(TEXE):	$(TOP)/test/speedtest1.c sqlite3.c Makefile
	$(LTLINK) $(ST_OPT) -o $@ $(TOP)/test/speedtest1.c sqlite3.c $(TLIBS)

startup$(TEXE):	$(TOP)/test/startup.c sqlite3.c
	$(CC) -Os -g -DSQLITE_THREADSAFE=0 -o $@ $(TOP)/test/startup.c sqlite3.c $(TLIBS)

KV_OPT += -DSQLITE_DIRECT_OVERFLOW_READ

kvtest$(TEXE):	$(TOP)/test/kvtest.c sqlite3.c
	$(LTLINK) $(KV_OPT) -o $@ $(TOP)/test/kvtest.c sqlite3.c $(TLIBS)

rbu$(EXE): $(TOP)/ext/rbu/rbu.c $(TOP)/ext/rbu/sqlite3rbu.c sqlite3.lo
	$(LTLINK) -I. -o $@ $(TOP)/ext/rbu/rbu.c sqlite3.lo $(TLIBS)

loadfts$(EXE): $(TOP)/tool/loadfts.c libsqlite3.la
	$(LTLINK) $(TOP)/tool/loadfts.c libsqlite3.la -o $@ $(TLIBS)

# This target will fail if the SQLite amalgamation contains any exported
# symbols that do not begin with "sqlite3_". It is run as part of the
# releasetest.tcl script.
#
VALIDIDS=' sqlite3(changeset|changegroup|session)?_'
checksymbols: sqlite3.o
	nm -g --defined-only sqlite3.o
	nm -g --defined-only sqlite3.o | egrep -v $(VALIDIDS); test $$? -ne 0
	echo '0 errors out of 1 tests'

# Build the amalgamation-autoconf package.  The amalamgation-tarball target builds
# a tarball named for the version number.  Ex:  sqlite-autoconf-3110000.tar.gz.
# The snapshot-tarball target builds a tarball named by the SHA1 hash
#
amalgamation-tarball: sqlite3.c sqlite3rc.h
	TOP=$(TOP) sh $(TOP)/tool/mkautoconfamal.sh --normal

snapshot-tarball: sqlite3.c sqlite3rc.h
	TOP=$(TOP) sh $(TOP)/tool/mkautoconfamal.sh --snapshot

# The next two rules are used to support the "threadtest" target. Building
# threadtest runs a few thread-safety tests that are implemented in C. This
# target is invoked by the releasetest.tcl script.
#
THREADTEST3_SRC = $(TOP)/test/threadtest3.c    \
                  $(TOP)/test/tt3_checkpoint.c \
                  $(TOP)/test/tt3_index.c      \
                  $(TOP)/test/tt3_vacuum.c      \
                  $(TOP)/test/tt3_stress.c      \
                  $(TOP)/test/tt3_lookaside1.c

threadtest3$(TEXE): sqlite3.lo $(THREADTEST3_SRC)
	$(LTLINK) $(TOP)/test/threadtest3.c $(TOP)/src/test_multiplex.c sqlite3.lo -o $@ $(TLIBS)

threadtest: threadtest3$(TEXE)
	./threadtest3$(TEXE)

threadtest5: sqlite3.c $(TOP)/test/threadtest5.c
	$(LTLINK) $(TOP)/test/threadtest5.c sqlite3.c -o $@ $(TLIBS)

# Standard install and cleanup targets
#
lib_install:	libsqlite3.la
	$(INSTALL) -d $(DESTDIR)$(libdir)
	$(LTINSTALL) libsqlite3.la $(DESTDIR)$(libdir)

install:	sqlite3$(TEXE) lib_install sqlite3.h sqlite3.pc ${HAVE_TCL:1=tcl_install}
	$(INSTALL) -d $(DESTDIR)$(bindir)
	$(LTINSTALL) sqlite3$(TEXE) $(DESTDIR)$(bindir)
	$(INSTALL) -d $(DESTDIR)$(includedir)
	$(INSTALL) -m 0644 sqlite3.h $(DESTDIR)$(includedir)
	$(INSTALL) -m 0644 $(TOP)/src/sqlite3ext.h $(DESTDIR)$(includedir)
	$(INSTALL) -d $(DESTDIR)$(pkgconfigdir)
	$(INSTALL) -m 0644 sqlite3.pc $(DESTDIR)$(pkgconfigdir)

pkgIndex.tcl:
	echo 'package ifneeded sqlite3 $(RELEASE) [list load [file join $$dir libtclsqlite3[info sharedlibextension]] sqlite3]' > $@
tcl_install:	lib_install libtclsqlite3.la pkgIndex.tcl
	$(INSTALL) -d $(DESTDIR)$(TCLLIBDIR)
	$(LTINSTALL) libtclsqlite3.la $(DESTDIR)$(TCLLIBDIR)
	rm -f $(DESTDIR)$(TCLLIBDIR)/libtclsqlite3.la $(DESTDIR)$(TCLLIBDIR)/libtclsqlite3.a
	$(INSTALL) -m 0644 pkgIndex.tcl $(DESTDIR)$(TCLLIBDIR)

clean:
	rm -f *.lo *.la *.o sqlite3$(TEXE) libsqlite3.la
	rm -f sqlite3.h opcodes.*
	rm -rf .libs .deps
	rm -f lemon$(BEXE) lempar.c parse.* sqlite*.tar.gz
	rm -f mkkeywordhash$(BEXE) keywordhash.h
	rm -f mksourceid$(BEXE)
	rm -f *.da *.bb *.bbg gmon.out
	rm -rf tsrc .target_source
	rm -f tclsqlite3$(TEXE)
	rm -f testfixture$(TEXE) test.db
	rm -f LogEst$(TEXE) fts3view$(TEXE) rollback-test$(TEXE) showdb$(TEXE)
	rm -f showjournal$(TEXE) showstat4$(TEXE) showwal$(TEXE) speedtest1$(TEXE)
	rm -f wordcount$(TEXE) changeset$(TEXE)
	rm -f sqlite3.dll sqlite3.lib sqlite3.exp sqlite3.def
	rm -f sqlite3.c
	rm -f sqlite3rc.h
	rm -f shell.c sqlite3ext.h
	rm -f sqlite3_analyzer$(TEXE) sqlite3_analyzer.c
	rm -f sqlite-*-output.vsix
	rm -f mptester mptester.exe
	rm -f rbu rbu.exe
	rm -f srcck1 srcck1.exe
	rm -f fuzzershell fuzzershell.exe
	rm -f fuzzcheck fuzzcheck.exe
	rm -f sqldiff sqldiff.exe
	rm -f dbhash dbhash.exe
	rm -f fts5.* fts5parse.*
	rm -f threadtest5

distclean:	clean
	rm -f sqlite_cfg.h config.log config.status libtool Makefile sqlite3.pc \
		$(TESTPROGS)

#
# Windows section
#
dll: sqlite3.dll

REAL_LIBOBJ = $(LIBOBJ:%.lo=.libs/%.o)

$(REAL_LIBOBJ): $(LIBOBJ)

sqlite3.def: $(REAL_LIBOBJ)
	echo 'EXPORTS' >sqlite3.def
	nm $(REAL_LIBOBJ) | grep ' T ' | grep ' _sqlite3_' \
		| sed 's/^.* _//' >>sqlite3.def

sqlite3.dll: $(REAL_LIBOBJ) sqlite3.def
	$(TCC) -shared -o $@ sqlite3.def \
		-Wl,"--strip-all" $(REAL_LIBOBJ)

#
# Fiddle app
#
fiddle: sqlite3.c shell.c
	make -C ext/wasm fiddle emcc_opt=-Os<|MERGE_RESOLUTION|>--- conflicted
+++ resolved
@@ -402,11 +402,7 @@
   $(TOP)/src/test_quota.c \
   $(TOP)/src/test_rtree.c \
   $(TOP)/src/test_schema.c \
-<<<<<<< HEAD
   $(TOP)/src/test_schemapool.c \
-  $(TOP)/src/test_server.c \
-=======
->>>>>>> 9f29998d
   $(TOP)/src/test_superlock.c \
   $(TOP)/src/test_syscall.c \
   $(TOP)/src/test_tclsh.c \
