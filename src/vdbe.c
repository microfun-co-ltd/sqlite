/*
** 2001 September 15
**
** The author disclaims copyright to this source code.  In place of
** a legal notice, here is a blessing:
**
**    May you do good and not evil.
**    May you find forgiveness for yourself and forgive others.
**    May you share freely, never taking more than you give.
**
*************************************************************************
** The code in this file implements the function that runs the
** bytecode of a prepared statement.
**
** Various scripts scan this source file in order to generate HTML
** documentation, headers files, or other derived files.  The formatting
** of the code in this file is, therefore, important.  See other comments
** in this file for details.  If in doubt, do not deviate from existing
** commenting and indentation practices when changing or adding code.
*/
#include "sqliteInt.h"
#include "vdbeInt.h"

/*
** Invoke this macro on memory cells just prior to changing the
** value of the cell.  This macro verifies that shallow copies are
** not misused.  A shallow copy of a string or blob just copies a
** pointer to the string or blob, not the content.  If the original
** is changed while the copy is still in use, the string or blob might
** be changed out from under the copy.  This macro verifies that nothing
** like that ever happens.
*/
#ifdef SQLITE_DEBUG
# define memAboutToChange(P,M) sqlite3VdbeMemAboutToChange(P,M)
#else
# define memAboutToChange(P,M)
#endif

/*
** The following global variable is incremented every time a cursor
** moves, either by the OP_SeekXX, OP_Next, or OP_Prev opcodes.  The test
** procedures use this information to make sure that indices are
** working correctly.  This variable has no function other than to
** help verify the correct operation of the library.
*/
#ifdef SQLITE_TEST
int sqlite3_search_count = 0;
#endif

/*
** When this global variable is positive, it gets decremented once before
** each instruction in the VDBE.  When it reaches zero, the u1.isInterrupted
** field of the sqlite3 structure is set in order to simulate an interrupt.
**
** This facility is used for testing purposes only.  It does not function
** in an ordinary build.
*/
#ifdef SQLITE_TEST
int sqlite3_interrupt_count = 0;
#endif

/*
** The next global variable is incremented each type the OP_Sort opcode
** is executed.  The test procedures use this information to make sure that
** sorting is occurring or not occurring at appropriate times.   This variable
** has no function other than to help verify the correct operation of the
** library.
*/
#ifdef SQLITE_TEST
int sqlite3_sort_count = 0;
#endif

/*
** The next global variable records the size of the largest MEM_Blob
** or MEM_Str that has been used by a VDBE opcode.  The test procedures
** use this information to make sure that the zero-blob functionality
** is working correctly.   This variable has no function other than to
** help verify the correct operation of the library.
*/
#ifdef SQLITE_TEST
int sqlite3_max_blobsize = 0;
static void updateMaxBlobsize(Mem *p){
  if( (p->flags & (MEM_Str|MEM_Blob))!=0 && p->n>sqlite3_max_blobsize ){
    sqlite3_max_blobsize = p->n;
  }
}
#endif

/*
** This macro evaluates to true if either the update hook or the preupdate
** hook are enabled for database connect DB.
*/
#ifdef SQLITE_ENABLE_PREUPDATE_HOOK
# define HAS_UPDATE_HOOK(DB) ((DB)->xPreUpdateCallback||(DB)->xUpdateCallback)
#else
# define HAS_UPDATE_HOOK(DB) ((DB)->xUpdateCallback)
#endif

/*
** The next global variable is incremented each time the OP_Found opcode
** is executed. This is used to test whether or not the foreign key
** operation implemented using OP_FkIsZero is working. This variable
** has no function other than to help verify the correct operation of the
** library.
*/
#ifdef SQLITE_TEST
int sqlite3_found_count = 0;
#endif

/*
** Test a register to see if it exceeds the current maximum blob size.
** If it does, record the new maximum blob size.
*/
#if defined(SQLITE_TEST) && !defined(SQLITE_UNTESTABLE)
# define UPDATE_MAX_BLOBSIZE(P)  updateMaxBlobsize(P)
#else
# define UPDATE_MAX_BLOBSIZE(P)
#endif

#ifdef SQLITE_DEBUG
/* This routine provides a convenient place to set a breakpoint during
** tracing with PRAGMA vdbe_trace=on.  The breakpoint fires right after
** each opcode is printed.  Variables "pc" (program counter) and pOp are
** available to add conditionals to the breakpoint.  GDB example:
**
**         break test_trace_breakpoint if pc=22
**
** Other useful labels for breakpoints include:
**   test_addop_breakpoint(pc,pOp)
**   sqlite3CorruptError(lineno)
**   sqlite3MisuseError(lineno)
**   sqlite3CantopenError(lineno)
*/
static void test_trace_breakpoint(int pc, Op *pOp, Vdbe *v){
  static int n = 0;
  (void)pc;
  (void)pOp;
  (void)v;
  n++;
}
#endif

/*
** Invoke the VDBE coverage callback, if that callback is defined.  This
** feature is used for test suite validation only and does not appear an
** production builds.
**
** M is the type of branch.  I is the direction taken for this instance of
** the branch.
**
**   M: 2 - two-way branch (I=0: fall-thru   1: jump                )
**      3 - two-way + NULL (I=0: fall-thru   1: jump      2: NULL   )
**      4 - OP_Jump        (I=0: jump p1     1: jump p2   2: jump p3)
**
** In other words, if M is 2, then I is either 0 (for fall-through) or
** 1 (for when the branch is taken).  If M is 3, the I is 0 for an
** ordinary fall-through, I is 1 if the branch was taken, and I is 2
** if the result of comparison is NULL.  For M=3, I=2 the jump may or
** may not be taken, depending on the SQLITE_JUMPIFNULL flags in p5.
** When M is 4, that means that an OP_Jump is being run.  I is 0, 1, or 2
** depending on if the operands are less than, equal, or greater than.
**
** iSrcLine is the source code line (from the __LINE__ macro) that
** generated the VDBE instruction combined with flag bits.  The source
** code line number is in the lower 24 bits of iSrcLine and the upper
** 8 bytes are flags.  The lower three bits of the flags indicate
** values for I that should never occur.  For example, if the branch is
** always taken, the flags should be 0x05 since the fall-through and
** alternate branch are never taken.  If a branch is never taken then
** flags should be 0x06 since only the fall-through approach is allowed.
**
** Bit 0x08 of the flags indicates an OP_Jump opcode that is only
** interested in equal or not-equal.  In other words, I==0 and I==2
** should be treated as equivalent
**
** Since only a line number is retained, not the filename, this macro
** only works for amalgamation builds.  But that is ok, since these macros
** should be no-ops except for special builds used to measure test coverage.
*/
#if !defined(SQLITE_VDBE_COVERAGE)
# define VdbeBranchTaken(I,M)
#else
# define VdbeBranchTaken(I,M) vdbeTakeBranch(pOp->iSrcLine,I,M)
  static void vdbeTakeBranch(u32 iSrcLine, u8 I, u8 M){
    u8 mNever;
    assert( I<=2 );  /* 0: fall through,  1: taken,  2: alternate taken */
    assert( M<=4 );  /* 2: two-way branch, 3: three-way branch, 4: OP_Jump */
    assert( I<M );   /* I can only be 2 if M is 3 or 4 */
    /* Transform I from a integer [0,1,2] into a bitmask of [1,2,4] */
    I = 1<<I;
    /* The upper 8 bits of iSrcLine are flags.  The lower three bits of
    ** the flags indicate directions that the branch can never go.  If
    ** a branch really does go in one of those directions, assert right
    ** away. */
    mNever = iSrcLine >> 24;
    assert( (I & mNever)==0 );
    if( sqlite3GlobalConfig.xVdbeBranch==0 ) return;  /*NO_TEST*/
    /* Invoke the branch coverage callback with three arguments:
    **    iSrcLine - the line number of the VdbeCoverage() macro, with
    **               flags removed.
    **    I        - Mask of bits 0x07 indicating which cases are are
    **               fulfilled by this instance of the jump.  0x01 means
    **               fall-thru, 0x02 means taken, 0x04 means NULL.  Any
    **               impossible cases (ex: if the comparison is never NULL)
    **               are filled in automatically so that the coverage
    **               measurement logic does not flag those impossible cases
    **               as missed coverage.
    **    M        - Type of jump.  Same as M argument above
    */
    I |= mNever;
    if( M==2 ) I |= 0x04;
    if( M==4 ){
      I |= 0x08;
      if( (mNever&0x08)!=0 && (I&0x05)!=0) I |= 0x05; /*NO_TEST*/
    }
    sqlite3GlobalConfig.xVdbeBranch(sqlite3GlobalConfig.pVdbeBranchArg,
                                    iSrcLine&0xffffff, I, M);
  }
#endif

/*
** An ephemeral string value (signified by the MEM_Ephem flag) contains
** a pointer to a dynamically allocated string where some other entity
** is responsible for deallocating that string.  Because the register
** does not control the string, it might be deleted without the register
** knowing it.
**
** This routine converts an ephemeral string into a dynamically allocated
** string that the register itself controls.  In other words, it
** converts an MEM_Ephem string into a string with P.z==P.zMalloc.
*/
#define Deephemeralize(P) \
   if( ((P)->flags&MEM_Ephem)!=0 \
       && sqlite3VdbeMemMakeWriteable(P) ){ goto no_mem;}

/* Return true if the cursor was opened using the OP_OpenSorter opcode. */
#define isSorter(x) ((x)->eCurType==CURTYPE_SORTER)

/*
** Allocate VdbeCursor number iCur.  Return a pointer to it.  Return NULL
** if we run out of memory.
*/
static VdbeCursor *allocateCursor(
  Vdbe *p,              /* The virtual machine */
  int iCur,             /* Index of the new VdbeCursor */
  int nField,           /* Number of fields in the table or index */
  u8 eCurType           /* Type of the new cursor */
){
  /* Find the memory cell that will be used to store the blob of memory
  ** required for this VdbeCursor structure. It is convenient to use a
  ** vdbe memory cell to manage the memory allocation required for a
  ** VdbeCursor structure for the following reasons:
  **
  **   * Sometimes cursor numbers are used for a couple of different
  **     purposes in a vdbe program. The different uses might require
  **     different sized allocations. Memory cells provide growable
  **     allocations.
  **
  **   * When using ENABLE_MEMORY_MANAGEMENT, memory cell buffers can
  **     be freed lazily via the sqlite3_release_memory() API. This
  **     minimizes the number of malloc calls made by the system.
  **
  ** The memory cell for cursor 0 is aMem[0]. The rest are allocated from
  ** the top of the register space.  Cursor 1 is at Mem[p->nMem-1].
  ** Cursor 2 is at Mem[p->nMem-2]. And so forth.
  */
  Mem *pMem = iCur>0 ? &p->aMem[p->nMem-iCur] : p->aMem;

  int nByte;
  VdbeCursor *pCx = 0;
  nByte =
      ROUND8P(sizeof(VdbeCursor)) + 2*sizeof(u32)*nField +
      (eCurType==CURTYPE_BTREE?sqlite3BtreeCursorSize():0);

  assert( iCur>=0 && iCur<p->nCursor );
  if( p->apCsr[iCur] ){ /*OPTIMIZATION-IF-FALSE*/
    sqlite3VdbeFreeCursorNN(p, p->apCsr[iCur]);
    p->apCsr[iCur] = 0;
  }

  /* There used to be a call to sqlite3VdbeMemClearAndResize() to make sure
  ** the pMem used to hold space for the cursor has enough storage available
  ** in pMem->zMalloc.  But for the special case of the aMem[] entries used
  ** to hold cursors, it is faster to in-line the logic. */
  assert( pMem->flags==MEM_Undefined );
  assert( (pMem->flags & MEM_Dyn)==0 );
  assert( pMem->szMalloc==0 || pMem->z==pMem->zMalloc );
  if( pMem->szMalloc<nByte ){
    if( pMem->szMalloc>0 ){
      sqlite3DbFreeNN(pMem->db, pMem->zMalloc);
    }
    pMem->z = pMem->zMalloc = sqlite3DbMallocRaw(pMem->db, nByte);
    if( pMem->zMalloc==0 ){
      pMem->szMalloc = 0;
      return 0;
    }
    pMem->szMalloc = nByte;
  }

  p->apCsr[iCur] = pCx = (VdbeCursor*)pMem->zMalloc;
  memset(pCx, 0, offsetof(VdbeCursor,pAltCursor));
  pCx->eCurType = eCurType;
  pCx->nField = nField;
  pCx->aOffset = &pCx->aType[nField];
  if( eCurType==CURTYPE_BTREE ){
    pCx->uc.pCursor = (BtCursor*)
        &pMem->z[ROUND8P(sizeof(VdbeCursor))+2*sizeof(u32)*nField];
    sqlite3BtreeCursorZero(pCx->uc.pCursor);
  }
  return pCx;
}

/*
** The string in pRec is known to look like an integer and to have a
** floating point value of rValue.  Return true and set *piValue to the
** integer value if the string is in range to be an integer.  Otherwise,
** return false.
*/
static int alsoAnInt(Mem *pRec, double rValue, i64 *piValue){
  i64 iValue;
  iValue = sqlite3RealToI64(rValue);
  if( sqlite3RealSameAsInt(rValue,iValue) ){
    *piValue = iValue;
    return 1;
  }
  return 0==sqlite3Atoi64(pRec->z, piValue, pRec->n, pRec->enc);
}

/*
** Try to convert a value into a numeric representation if we can
** do so without loss of information.  In other words, if the string
** looks like a number, convert it into a number.  If it does not
** look like a number, leave it alone.
**
** If the bTryForInt flag is true, then extra effort is made to give
** an integer representation.  Strings that look like floating point
** values but which have no fractional component (example: '48.00')
** will have a MEM_Int representation when bTryForInt is true.
**
** If bTryForInt is false, then if the input string contains a decimal
** point or exponential notation, the result is only MEM_Real, even
** if there is an exact integer representation of the quantity.
*/
static void applyNumericAffinity(Mem *pRec, int bTryForInt){
  double rValue;
  u8 enc = pRec->enc;
  int rc;
  assert( (pRec->flags & (MEM_Str|MEM_Int|MEM_Real|MEM_IntReal))==MEM_Str );
  rc = sqlite3AtoF(pRec->z, &rValue, pRec->n, enc);
  if( rc<=0 ) return;
  if( rc==1 && alsoAnInt(pRec, rValue, &pRec->u.i) ){
    pRec->flags |= MEM_Int;
  }else{
    pRec->u.r = rValue;
    pRec->flags |= MEM_Real;
    if( bTryForInt ) sqlite3VdbeIntegerAffinity(pRec);
  }
  /* TEXT->NUMERIC is many->one.  Hence, it is important to invalidate the
  ** string representation after computing a numeric equivalent, because the
  ** string representation might not be the canonical representation for the
  ** numeric value.  Ticket [343634942dd54ab57b7024] 2018-01-31. */
  pRec->flags &= ~MEM_Str;
}

/*
** Processing is determine by the affinity parameter:
**
** SQLITE_AFF_INTEGER:
** SQLITE_AFF_REAL:
** SQLITE_AFF_NUMERIC:
**    Try to convert pRec to an integer representation or a
**    floating-point representation if an integer representation
**    is not possible.  Note that the integer representation is
**    always preferred, even if the affinity is REAL, because
**    an integer representation is more space efficient on disk.
**
** SQLITE_AFF_FLEXNUM:
**    If the value is text, then try to convert it into a number of
**    some kind (integer or real) but do not make any other changes.
**
** SQLITE_AFF_TEXT:
**    Convert pRec to a text representation.
**
** SQLITE_AFF_BLOB:
** SQLITE_AFF_NONE:
**    No-op.  pRec is unchanged.
*/
static void applyAffinity(
  Mem *pRec,          /* The value to apply affinity to */
  char affinity,      /* The affinity to be applied */
  u8 enc              /* Use this text encoding */
){
  if( affinity>=SQLITE_AFF_NUMERIC ){
    assert( affinity==SQLITE_AFF_INTEGER || affinity==SQLITE_AFF_REAL
             || affinity==SQLITE_AFF_NUMERIC || affinity==SQLITE_AFF_FLEXNUM );
    if( (pRec->flags & MEM_Int)==0 ){ /*OPTIMIZATION-IF-FALSE*/
      if( (pRec->flags & (MEM_Real|MEM_IntReal))==0 ){
        if( pRec->flags & MEM_Str ) applyNumericAffinity(pRec,1);
      }else if( affinity<=SQLITE_AFF_REAL ){
        sqlite3VdbeIntegerAffinity(pRec);
      }
    }
  }else if( affinity==SQLITE_AFF_TEXT ){
    /* Only attempt the conversion to TEXT if there is an integer or real
    ** representation (blob and NULL do not get converted) but no string
    ** representation.  It would be harmless to repeat the conversion if
    ** there is already a string rep, but it is pointless to waste those
    ** CPU cycles. */
    if( 0==(pRec->flags&MEM_Str) ){ /*OPTIMIZATION-IF-FALSE*/
      if( (pRec->flags&(MEM_Real|MEM_Int|MEM_IntReal)) ){
        testcase( pRec->flags & MEM_Int );
        testcase( pRec->flags & MEM_Real );
        testcase( pRec->flags & MEM_IntReal );
        sqlite3VdbeMemStringify(pRec, enc, 1);
      }
    }
    pRec->flags &= ~(MEM_Real|MEM_Int|MEM_IntReal);
  }
}

/*
** Try to convert the type of a function argument or a result column
** into a numeric representation.  Use either INTEGER or REAL whichever
** is appropriate.  But only do the conversion if it is possible without
** loss of information and return the revised type of the argument.
*/
int sqlite3_value_numeric_type(sqlite3_value *pVal){
  int eType = sqlite3_value_type(pVal);
  if( eType==SQLITE_TEXT ){
    Mem *pMem = (Mem*)pVal;
    applyNumericAffinity(pMem, 0);
    eType = sqlite3_value_type(pVal);
  }
  return eType;
}

/*
** Exported version of applyAffinity(). This one works on sqlite3_value*,
** not the internal Mem* type.
*/
void sqlite3ValueApplyAffinity(
  sqlite3_value *pVal,
  u8 affinity,
  u8 enc
){
  applyAffinity((Mem *)pVal, affinity, enc);
}

/*
** pMem currently only holds a string type (or maybe a BLOB that we can
** interpret as a string if we want to).  Compute its corresponding
** numeric type, if has one.  Set the pMem->u.r and pMem->u.i fields
** accordingly.
*/
static u16 SQLITE_NOINLINE computeNumericType(Mem *pMem){
  int rc;
  sqlite3_int64 ix;
  assert( (pMem->flags & (MEM_Int|MEM_Real|MEM_IntReal))==0 );
  assert( (pMem->flags & (MEM_Str|MEM_Blob))!=0 );
  if( ExpandBlob(pMem) ){
    pMem->u.i = 0;
    return MEM_Int;
  }
  rc = sqlite3AtoF(pMem->z, &pMem->u.r, pMem->n, pMem->enc);
  if( rc<=0 ){
    if( rc==0 && sqlite3Atoi64(pMem->z, &ix, pMem->n, pMem->enc)<=1 ){
      pMem->u.i = ix;
      return MEM_Int;
    }else{
      return MEM_Real;
    }
  }else if( rc==1 && sqlite3Atoi64(pMem->z, &ix, pMem->n, pMem->enc)==0 ){
    pMem->u.i = ix;
    return MEM_Int;
  }
  return MEM_Real;
}

/*
** Return the numeric type for pMem, either MEM_Int or MEM_Real or both or
** none. 
**
** Unlike applyNumericAffinity(), this routine does not modify pMem->flags.
** But it does set pMem->u.r and pMem->u.i appropriately.
*/
static u16 numericType(Mem *pMem){
  assert( (pMem->flags & MEM_Null)==0
       || pMem->db==0 || pMem->db->mallocFailed );
  if( pMem->flags & (MEM_Int|MEM_Real|MEM_IntReal|MEM_Null) ){
    testcase( pMem->flags & MEM_Int );
    testcase( pMem->flags & MEM_Real );
    testcase( pMem->flags & MEM_IntReal );
    return pMem->flags & (MEM_Int|MEM_Real|MEM_IntReal|MEM_Null);
  }
  assert( pMem->flags & (MEM_Str|MEM_Blob) );
  testcase( pMem->flags & MEM_Str );
  testcase( pMem->flags & MEM_Blob );
  return computeNumericType(pMem);
  return 0;
}

#ifdef SQLITE_DEBUG
/*
** Write a nice string representation of the contents of cell pMem
** into buffer zBuf, length nBuf.
*/
void sqlite3VdbeMemPrettyPrint(Mem *pMem, StrAccum *pStr){
  int f = pMem->flags;
  static const char *const encnames[] = {"(X)", "(8)", "(16LE)", "(16BE)"};
  if( f&MEM_Blob ){
    int i;
    char c;
    if( f & MEM_Dyn ){
      c = 'z';
      assert( (f & (MEM_Static|MEM_Ephem))==0 );
    }else if( f & MEM_Static ){
      c = 't';
      assert( (f & (MEM_Dyn|MEM_Ephem))==0 );
    }else if( f & MEM_Ephem ){
      c = 'e';
      assert( (f & (MEM_Static|MEM_Dyn))==0 );
    }else{
      c = 's';
    }
    sqlite3_str_appendf(pStr, "%cx[", c);
    for(i=0; i<25 && i<pMem->n; i++){
      sqlite3_str_appendf(pStr, "%02X", ((int)pMem->z[i] & 0xFF));
    }
    sqlite3_str_appendf(pStr, "|");
    for(i=0; i<25 && i<pMem->n; i++){
      char z = pMem->z[i];
      sqlite3_str_appendchar(pStr, 1, (z<32||z>126)?'.':z);
    }
    sqlite3_str_appendf(pStr,"]");
    if( f & MEM_Zero ){
      sqlite3_str_appendf(pStr, "+%dz",pMem->u.nZero);
    }
  }else if( f & MEM_Str ){
    int j;
    u8 c;
    if( f & MEM_Dyn ){
      c = 'z';
      assert( (f & (MEM_Static|MEM_Ephem))==0 );
    }else if( f & MEM_Static ){
      c = 't';
      assert( (f & (MEM_Dyn|MEM_Ephem))==0 );
    }else if( f & MEM_Ephem ){
      c = 'e';
      assert( (f & (MEM_Static|MEM_Dyn))==0 );
    }else{
      c = 's';
    }
    sqlite3_str_appendf(pStr, " %c%d[", c, pMem->n);
    for(j=0; j<25 && j<pMem->n; j++){
      c = pMem->z[j];
      sqlite3_str_appendchar(pStr, 1, (c>=0x20&&c<=0x7f) ? c : '.');
    }
    sqlite3_str_appendf(pStr, "]%s", encnames[pMem->enc]);
  }
}
#endif

#ifdef SQLITE_DEBUG
/*
** Print the value of a register for tracing purposes:
*/
static void memTracePrint(Mem *p){
  if( p->flags & MEM_Undefined ){
    printf(" undefined");
  }else if( p->flags & MEM_Null ){
    printf(p->flags & MEM_Zero ? " NULL-nochng" : " NULL");
  }else if( (p->flags & (MEM_Int|MEM_Str))==(MEM_Int|MEM_Str) ){
    printf(" si:%lld", p->u.i);
  }else if( (p->flags & (MEM_IntReal))!=0 ){
    printf(" ir:%lld", p->u.i);
  }else if( p->flags & MEM_Int ){
    printf(" i:%lld", p->u.i);
#ifndef SQLITE_OMIT_FLOATING_POINT
  }else if( p->flags & MEM_Real ){
    printf(" r:%.17g", p->u.r);
#endif
  }else if( sqlite3VdbeMemIsRowSet(p) ){
    printf(" (rowset)");
  }else{
    StrAccum acc;
    char zBuf[1000];
    sqlite3StrAccumInit(&acc, 0, zBuf, sizeof(zBuf), 0);
    sqlite3VdbeMemPrettyPrint(p, &acc);
    printf(" %s", sqlite3StrAccumFinish(&acc));
  }
  if( p->flags & MEM_Subtype ) printf(" subtype=0x%02x", p->eSubtype);
}
static void registerTrace(int iReg, Mem *p){
  printf("R[%d] = ", iReg);
  memTracePrint(p);
  if( p->pScopyFrom ){
    printf(" <== R[%d]", (int)(p->pScopyFrom - &p[-iReg]));
  }
  printf("\n");
  sqlite3VdbeCheckMemInvariants(p);
}
/**/ void sqlite3PrintMem(Mem *pMem){
  memTracePrint(pMem);
  printf("\n");
  fflush(stdout);
}
#endif

#ifdef SQLITE_DEBUG
/*
** Show the values of all registers in the virtual machine.  Used for
** interactive debugging.
*/
void sqlite3VdbeRegisterDump(Vdbe *v){
  int i;
  for(i=1; i<v->nMem; i++) registerTrace(i, v->aMem+i);
}
#endif /* SQLITE_DEBUG */


#ifdef SQLITE_DEBUG
#  define REGISTER_TRACE(R,M) if(db->flags&SQLITE_VdbeTrace)registerTrace(R,M)
#else
#  define REGISTER_TRACE(R,M)
#endif

#ifndef NDEBUG
/*
** This function is only called from within an assert() expression. It
** checks that the sqlite3.nTransaction variable is correctly set to
** the number of non-transaction savepoints currently in the
** linked list starting at sqlite3.pSavepoint.
**
** Usage:
**
**     assert( checkSavepointCount(db) );
*/
static int checkSavepointCount(sqlite3 *db){
  int n = 0;
  Savepoint *p;
  for(p=db->pSavepoint; p; p=p->pNext) n++;
  assert( n==(db->nSavepoint + db->isTransactionSavepoint) );
  return 1;
}
#endif

/*
** Return the register of pOp->p2 after first preparing it to be
** overwritten with an integer value.
*/
static SQLITE_NOINLINE Mem *out2PrereleaseWithClear(Mem *pOut){
  sqlite3VdbeMemSetNull(pOut);
  pOut->flags = MEM_Int;
  return pOut;
}
static Mem *out2Prerelease(Vdbe *p, VdbeOp *pOp){
  Mem *pOut;
  assert( pOp->p2>0 );
  assert( pOp->p2<=(p->nMem+1 - p->nCursor) );
  pOut = &p->aMem[pOp->p2];
  memAboutToChange(p, pOut);
  if( VdbeMemDynamic(pOut) ){ /*OPTIMIZATION-IF-FALSE*/
    return out2PrereleaseWithClear(pOut);
  }else{
    pOut->flags = MEM_Int;
    return pOut;
  }
}

/*
** Compute a bloom filter hash using pOp->p4.i registers from aMem[] beginning
** with pOp->p3.  Return the hash.
*/
static u64 filterHash(const Mem *aMem, const Op *pOp){
  int i, mx;
  u64 h = 0;

  assert( pOp->p4type==P4_INT32 );
  for(i=pOp->p3, mx=i+pOp->p4.i; i<mx; i++){
    const Mem *p = &aMem[i];
    if( p->flags & (MEM_Int|MEM_IntReal) ){
      h += p->u.i;
    }else if( p->flags & MEM_Real ){
      h += sqlite3VdbeIntValue(p);
    }else if( p->flags & (MEM_Str|MEM_Blob) ){
      /* All strings have the same hash and all blobs have the same hash,
      ** though, at least, those hashes are different from each other and
      ** from NULL. */
      h += 4093 + (p->flags & (MEM_Str|MEM_Blob));
    }
  }
  return h;
}

/*
** Return the symbolic name for the data type of a pMem
*/
static const char *vdbeMemTypeName(Mem *pMem){
  static const char *azTypes[] = {
      /* SQLITE_INTEGER */ "INT",
      /* SQLITE_FLOAT   */ "REAL",
      /* SQLITE_TEXT    */ "TEXT",
      /* SQLITE_BLOB    */ "BLOB",
      /* SQLITE_NULL    */ "NULL"
  };
  return azTypes[sqlite3_value_type(pMem)-1];
}

/*
** Execute as much of a VDBE program as we can.
** This is the core of sqlite3_step(). 
*/
int sqlite3VdbeExec(
  Vdbe *p                    /* The VDBE */
){
  Op *aOp = p->aOp;          /* Copy of p->aOp */
  Op *pOp = aOp;             /* Current operation */
#ifdef SQLITE_DEBUG
  Op *pOrigOp;               /* Value of pOp at the top of the loop */
  int nExtraDelete = 0;      /* Verifies FORDELETE and AUXDELETE flags */
  u8 iCompareIsInit = 0;     /* iCompare is initialized */
#endif
  int rc = SQLITE_OK;        /* Value to return */
  sqlite3 *db = p->db;       /* The database */
  u8 resetSchemaOnFault = 0; /* Reset schema after an error if positive */
  u8 encoding = ENC(db);     /* The database encoding */
  int iCompare = 0;          /* Result of last comparison */
  u64 nVmStep = 0;           /* Number of virtual machine steps */
#ifndef SQLITE_OMIT_PROGRESS_CALLBACK
  u64 nProgressLimit;        /* Invoke xProgress() when nVmStep reaches this */
#endif
  Mem *aMem = p->aMem;       /* Copy of p->aMem */
  Mem *pIn1 = 0;             /* 1st input operand */
  Mem *pIn2 = 0;             /* 2nd input operand */
  Mem *pIn3 = 0;             /* 3rd input operand */
  Mem *pOut = 0;             /* Output operand */
#if defined(SQLITE_ENABLE_STMT_SCANSTATUS) || defined(VDBE_PROFILE)
  u64 *pnCycle = 0;
  int bStmtScanStatus = IS_STMT_SCANSTATUS(db)!=0;
#endif
  /*** INSERT STACK UNION HERE ***/

  assert( p->eVdbeState==VDBE_RUN_STATE );  /* sqlite3_step() verifies this */
  if( DbMaskNonZero(p->lockMask) ){
    sqlite3VdbeEnter(p);
  }
#ifndef SQLITE_OMIT_PROGRESS_CALLBACK
  if( db->xProgress ){
    u32 iPrior = p->aCounter[SQLITE_STMTSTATUS_VM_STEP];
    assert( 0 < db->nProgressOps );
    nProgressLimit = db->nProgressOps - (iPrior % db->nProgressOps);
  }else{
    nProgressLimit = LARGEST_UINT64;
  }
#endif
  if( p->rc==SQLITE_NOMEM ){
    /* This happens if a malloc() inside a call to sqlite3_column_text() or
    ** sqlite3_column_text16() failed.  */
    goto no_mem;
  }
  assert( p->rc==SQLITE_OK || (p->rc&0xff)==SQLITE_BUSY );
  testcase( p->rc!=SQLITE_OK );
  p->rc = SQLITE_OK;
  assert( p->bIsReader || p->readOnly!=0 );
  p->iCurrentTime = 0;
  assert( p->explain==0 );
  db->busyHandler.nBusy = 0;
  if( AtomicLoad(&db->u1.isInterrupted) ) goto abort_due_to_interrupt;
  sqlite3VdbeIOTraceSql(p);
#ifdef SQLITE_DEBUG
  sqlite3BeginBenignMalloc();
  if( p->pc==0
   && (p->db->flags & (SQLITE_VdbeListing|SQLITE_VdbeEQP|SQLITE_VdbeTrace))!=0
  ){
    int i;
    int once = 1;
    sqlite3VdbePrintSql(p);
    if( p->db->flags & SQLITE_VdbeListing ){
      printf("VDBE Program Listing:\n");
      for(i=0; i<p->nOp; i++){
        sqlite3VdbePrintOp(stdout, i, &aOp[i]);
      }
    }
    if( p->db->flags & SQLITE_VdbeEQP ){
      for(i=0; i<p->nOp; i++){
        if( aOp[i].opcode==OP_Explain ){
          if( once ) printf("VDBE Query Plan:\n");
          printf("%s\n", aOp[i].p4.z);
          once = 0;
        }
      }
    }
    if( p->db->flags & SQLITE_VdbeTrace )  printf("VDBE Trace:\n");
  }
  sqlite3EndBenignMalloc();
#endif
  for(pOp=&aOp[p->pc]; 1; pOp++){
    /* Errors are detected by individual opcodes, with an immediate
    ** jumps to abort_due_to_error. */
    assert( rc==SQLITE_OK );

    assert( pOp>=aOp && pOp<&aOp[p->nOp]);
    nVmStep++;

#if defined(VDBE_PROFILE)
    pOp->nExec++;
    pnCycle = &pOp->nCycle;
    if( sqlite3NProfileCnt==0 ) *pnCycle -= sqlite3Hwtime();
#elif defined(SQLITE_ENABLE_STMT_SCANSTATUS)
    if( bStmtScanStatus ){
      pOp->nExec++;
      pnCycle = &pOp->nCycle;
      *pnCycle -= sqlite3Hwtime();
    }
#endif

    /* Only allow tracing if SQLITE_DEBUG is defined.
    */
#ifdef SQLITE_DEBUG
    if( db->flags & SQLITE_VdbeTrace ){
      sqlite3VdbePrintOp(stdout, (int)(pOp - aOp), pOp);
      test_trace_breakpoint((int)(pOp - aOp),pOp,p);
    }
#endif
     

    /* Check to see if we need to simulate an interrupt.  This only happens
    ** if we have a special test build.
    */
#ifdef SQLITE_TEST
    if( sqlite3_interrupt_count>0 ){
      sqlite3_interrupt_count--;
      if( sqlite3_interrupt_count==0 ){
        sqlite3_interrupt(db);
      }
    }
#endif

    /* Sanity checking on other operands */
#ifdef SQLITE_DEBUG
    {
      u8 opProperty = sqlite3OpcodeProperty[pOp->opcode];
      if( (opProperty & OPFLG_IN1)!=0 ){
        assert( pOp->p1>0 );
        assert( pOp->p1<=(p->nMem+1 - p->nCursor) );
        assert( memIsValid(&aMem[pOp->p1]) );
        assert( sqlite3VdbeCheckMemInvariants(&aMem[pOp->p1]) );
        REGISTER_TRACE(pOp->p1, &aMem[pOp->p1]);
      }
      if( (opProperty & OPFLG_IN2)!=0 ){
        assert( pOp->p2>0 );
        assert( pOp->p2<=(p->nMem+1 - p->nCursor) );
        assert( memIsValid(&aMem[pOp->p2]) );
        assert( sqlite3VdbeCheckMemInvariants(&aMem[pOp->p2]) );
        REGISTER_TRACE(pOp->p2, &aMem[pOp->p2]);
      }
      if( (opProperty & OPFLG_IN3)!=0 ){
        assert( pOp->p3>0 );
        assert( pOp->p3<=(p->nMem+1 - p->nCursor) );
        assert( memIsValid(&aMem[pOp->p3]) );
        assert( sqlite3VdbeCheckMemInvariants(&aMem[pOp->p3]) );
        REGISTER_TRACE(pOp->p3, &aMem[pOp->p3]);
      }
      if( (opProperty & OPFLG_OUT2)!=0 ){
        assert( pOp->p2>0 );
        assert( pOp->p2<=(p->nMem+1 - p->nCursor) );
        memAboutToChange(p, &aMem[pOp->p2]);
      }
      if( (opProperty & OPFLG_OUT3)!=0 ){
        assert( pOp->p3>0 );
        assert( pOp->p3<=(p->nMem+1 - p->nCursor) );
        memAboutToChange(p, &aMem[pOp->p3]);
      }
    }
#endif
#ifdef SQLITE_DEBUG
    pOrigOp = pOp;
#endif
 
    switch( pOp->opcode ){

/*****************************************************************************
** What follows is a massive switch statement where each case implements a
** separate instruction in the virtual machine.  If we follow the usual
** indentation conventions, each case should be indented by 6 spaces.  But
** that is a lot of wasted space on the left margin.  So the code within
** the switch statement will break with convention and be flush-left. Another
** big comment (similar to this one) will mark the point in the code where
** we transition back to normal indentation.
**
** The formatting of each case is important.  The makefile for SQLite
** generates two C files "opcodes.h" and "opcodes.c" by scanning this
** file looking for lines that begin with "case OP_".  The opcodes.h files
** will be filled with #defines that give unique integer values to each
** opcode and the opcodes.c file is filled with an array of strings where
** each string is the symbolic name for the corresponding opcode.  If the
** case statement is followed by a comment of the form "/# same as ... #/"
** that comment is used to determine the particular value of the opcode.
**
** Other keywords in the comment that follows each case are used to
** construct the OPFLG_INITIALIZER value that initializes opcodeProperty[].
** Keywords include: in1, in2, in3, out2, out3.  See
** the mkopcodeh.awk script for additional information.
**
** Documentation about VDBE opcodes is generated by scanning this file
** for lines of that contain "Opcode:".  That line and all subsequent
** comment lines are used in the generation of the opcode.html documentation
** file.
**
** SUMMARY:
**
**     Formatting is important to scripts that scan this file.
**     Do not deviate from the formatting style currently in use.
**
*****************************************************************************/

/* Opcode:  Goto * P2 * * *
**
** An unconditional jump to address P2.
** The next instruction executed will be
** the one at index P2 from the beginning of
** the program.
**
** The P1 parameter is not actually used by this opcode.  However, it
** is sometimes set to 1 instead of 0 as a hint to the command-line shell
** that this Goto is the bottom of a loop and that the lines from P2 down
** to the current line should be indented for EXPLAIN output.
*/
case OP_Goto: {             /* jump */

#ifdef SQLITE_DEBUG
  /* In debugging mode, when the p5 flags is set on an OP_Goto, that
  ** means we should really jump back to the preceding OP_ReleaseReg
  ** instruction. */
  if( pOp->p5 ){
    assert( pOp->p2 < (int)(pOp - aOp) );
    assert( pOp->p2 > 1 );
    pOp = &aOp[pOp->p2 - 2];
    assert( pOp[1].opcode==OP_ReleaseReg );
    goto check_for_interrupt;
  }
#endif

jump_to_p2_and_check_for_interrupt:
  pOp = &aOp[pOp->p2 - 1];

  /* Opcodes that are used as the bottom of a loop (OP_Next, OP_Prev,
  ** OP_VNext, or OP_SorterNext) all jump here upon
  ** completion.  Check to see if sqlite3_interrupt() has been called
  ** or if the progress callback needs to be invoked.
  **
  ** This code uses unstructured "goto" statements and does not look clean.
  ** But that is not due to sloppy coding habits. The code is written this
  ** way for performance, to avoid having to run the interrupt and progress
  ** checks on every opcode.  This helps sqlite3_step() to run about 1.5%
  ** faster according to "valgrind --tool=cachegrind" */
check_for_interrupt:
  if( AtomicLoad(&db->u1.isInterrupted) ) goto abort_due_to_interrupt;
#ifndef SQLITE_OMIT_PROGRESS_CALLBACK
  /* Call the progress callback if it is configured and the required number
  ** of VDBE ops have been executed (either since this invocation of
  ** sqlite3VdbeExec() or since last time the progress callback was called).
  ** If the progress callback returns non-zero, exit the virtual machine with
  ** a return code SQLITE_ABORT.
  */
  while( nVmStep>=nProgressLimit && db->xProgress!=0 ){
    assert( db->nProgressOps!=0 );
    nProgressLimit += db->nProgressOps;
    if( db->xProgress(db->pProgressArg) ){
      nProgressLimit = LARGEST_UINT64;
      rc = SQLITE_INTERRUPT;
      goto abort_due_to_error;
    }
  }
#endif
 
  break;
}

/* Opcode:  Gosub P1 P2 * * *
**
** Write the current address onto register P1
** and then jump to address P2.
*/
case OP_Gosub: {            /* jump */
  assert( pOp->p1>0 && pOp->p1<=(p->nMem+1 - p->nCursor) );
  pIn1 = &aMem[pOp->p1];
  assert( VdbeMemDynamic(pIn1)==0 );
  memAboutToChange(p, pIn1);
  pIn1->flags = MEM_Int;
  pIn1->u.i = (int)(pOp-aOp);
  REGISTER_TRACE(pOp->p1, pIn1);
  goto jump_to_p2_and_check_for_interrupt;
}

/* Opcode:  Return P1 P2 P3 * *
**
** Jump to the address stored in register P1.  If P1 is a return address
** register, then this accomplishes a return from a subroutine.
**
** If P3 is 1, then the jump is only taken if register P1 holds an integer
** values, otherwise execution falls through to the next opcode, and the
** OP_Return becomes a no-op. If P3 is 0, then register P1 must hold an
** integer or else an assert() is raised.  P3 should be set to 1 when
** this opcode is used in combination with OP_BeginSubrtn, and set to 0
** otherwise.
**
** The value in register P1 is unchanged by this opcode.
**
** P2 is not used by the byte-code engine.  However, if P2 is positive
** and also less than the current address, then the "EXPLAIN" output
** formatter in the CLI will indent all opcodes from the P2 opcode up
** to be not including the current Return.   P2 should be the first opcode
** in the subroutine from which this opcode is returning.  Thus the P2
** value is a byte-code indentation hint.  See tag-20220407a in
** wherecode.c and shell.c.
*/
case OP_Return: {           /* in1 */
  pIn1 = &aMem[pOp->p1];
  if( pIn1->flags & MEM_Int ){
    if( pOp->p3 ){ VdbeBranchTaken(1, 2); }
    pOp = &aOp[pIn1->u.i];
  }else if( ALWAYS(pOp->p3) ){
    VdbeBranchTaken(0, 2);
  }
  break;
}

/* Opcode: InitCoroutine P1 P2 P3 * *
**
** Set up register P1 so that it will Yield to the coroutine
** located at address P3.
**
** If P2!=0 then the coroutine implementation immediately follows
** this opcode.  So jump over the coroutine implementation to
** address P2.
**
** See also: EndCoroutine
*/
case OP_InitCoroutine: {     /* jump */
  assert( pOp->p1>0 &&  pOp->p1<=(p->nMem+1 - p->nCursor) );
  assert( pOp->p2>=0 && pOp->p2<p->nOp );
  assert( pOp->p3>=0 && pOp->p3<p->nOp );
  pOut = &aMem[pOp->p1];
  assert( !VdbeMemDynamic(pOut) );
  pOut->u.i = pOp->p3 - 1;
  pOut->flags = MEM_Int;
  if( pOp->p2==0 ) break;

  /* Most jump operations do a goto to this spot in order to update
  ** the pOp pointer. */
jump_to_p2:
  assert( pOp->p2>0 );       /* There are never any jumps to instruction 0 */
  assert( pOp->p2<p->nOp );  /* Jumps must be in range */
  pOp = &aOp[pOp->p2 - 1];
  break;
}

/* Opcode:  EndCoroutine P1 * * * *
**
** The instruction at the address in register P1 is a Yield.
** Jump to the P2 parameter of that Yield.
** After the jump, register P1 becomes undefined.
**
** See also: InitCoroutine
*/
case OP_EndCoroutine: {           /* in1 */
  VdbeOp *pCaller;
  pIn1 = &aMem[pOp->p1];
  assert( pIn1->flags==MEM_Int );
  assert( pIn1->u.i>=0 && pIn1->u.i<p->nOp );
  pCaller = &aOp[pIn1->u.i];
  assert( pCaller->opcode==OP_Yield );
  assert( pCaller->p2>=0 && pCaller->p2<p->nOp );
  pOp = &aOp[pCaller->p2 - 1];
  pIn1->flags = MEM_Undefined;
  break;
}

/* Opcode:  Yield P1 P2 * * *
**
** Swap the program counter with the value in register P1.  This
** has the effect of yielding to a coroutine.
**
** If the coroutine that is launched by this instruction ends with
** Yield or Return then continue to the next instruction.  But if
** the coroutine launched by this instruction ends with
** EndCoroutine, then jump to P2 rather than continuing with the
** next instruction.
**
** See also: InitCoroutine
*/
case OP_Yield: {            /* in1, jump */
  int pcDest;
  pIn1 = &aMem[pOp->p1];
  assert( VdbeMemDynamic(pIn1)==0 );
  pIn1->flags = MEM_Int;
  pcDest = (int)pIn1->u.i;
  pIn1->u.i = (int)(pOp - aOp);
  REGISTER_TRACE(pOp->p1, pIn1);
  pOp = &aOp[pcDest];
  break;
}

/* Opcode:  HaltIfNull  P1 P2 P3 P4 P5
** Synopsis: if r[P3]=null halt
**
** Check the value in register P3.  If it is NULL then Halt using
** parameter P1, P2, and P4 as if this were a Halt instruction.  If the
** value in register P3 is not NULL, then this routine is a no-op.
** The P5 parameter should be 1.
*/
case OP_HaltIfNull: {      /* in3 */
  pIn3 = &aMem[pOp->p3];
#ifdef SQLITE_DEBUG
  if( pOp->p2==OE_Abort ){ sqlite3VdbeAssertAbortable(p); }
#endif
  if( (pIn3->flags & MEM_Null)==0 ) break;
  /* Fall through into OP_Halt */
  /* no break */ deliberate_fall_through
}

/* Opcode:  Halt P1 P2 * P4 P5
**
** Exit immediately.  All open cursors, etc are closed
** automatically.
**
** P1 is the result code returned by sqlite3_exec(), sqlite3_reset(),
** or sqlite3_finalize().  For a normal halt, this should be SQLITE_OK (0).
** For errors, it can be some other value.  If P1!=0 then P2 will determine
** whether or not to rollback the current transaction.  Do not rollback
** if P2==OE_Fail. Do the rollback if P2==OE_Rollback.  If P2==OE_Abort,
** then back out all changes that have occurred during this execution of the
** VDBE, but do not rollback the transaction.
**
** If P4 is not null then it is an error message string.
**
** P5 is a value between 0 and 4, inclusive, that modifies the P4 string.
**
**    0:  (no change)
**    1:  NOT NULL constraint failed: P4
**    2:  UNIQUE constraint failed: P4
**    3:  CHECK constraint failed: P4
**    4:  FOREIGN KEY constraint failed: P4
**
** If P5 is not zero and P4 is NULL, then everything after the ":" is
** omitted.
**
** There is an implied "Halt 0 0 0" instruction inserted at the very end of
** every program.  So a jump past the last instruction of the program
** is the same as executing Halt.
*/
case OP_Halt: {
  VdbeFrame *pFrame;
  int pcx;

#ifdef SQLITE_DEBUG
  if( pOp->p2==OE_Abort ){ sqlite3VdbeAssertAbortable(p); }
#endif

  /* A deliberately coded "OP_Halt SQLITE_INTERNAL * * * *" opcode indicates
  ** something is wrong with the code generator.  Raise an assertion in order
  ** to bring this to the attention of fuzzers and other testing tools. */
  assert( pOp->p1!=SQLITE_INTERNAL );

  if( p->pFrame && pOp->p1==SQLITE_OK ){
    /* Halt the sub-program. Return control to the parent frame. */
    pFrame = p->pFrame;
    p->pFrame = pFrame->pParent;
    p->nFrame--;
    sqlite3VdbeSetChanges(db, p->nChange);
    pcx = sqlite3VdbeFrameRestore(pFrame);
    if( pOp->p2==OE_Ignore ){
      /* Instruction pcx is the OP_Program that invoked the sub-program
      ** currently being halted. If the p2 instruction of this OP_Halt
      ** instruction is set to OE_Ignore, then the sub-program is throwing
      ** an IGNORE exception. In this case jump to the address specified
      ** as the p2 of the calling OP_Program.  */
      pcx = p->aOp[pcx].p2-1;
    }
    aOp = p->aOp;
    aMem = p->aMem;
    pOp = &aOp[pcx];
    break;
  }
  p->rc = pOp->p1;
  p->errorAction = (u8)pOp->p2;
  assert( pOp->p5<=4 );
  if( p->rc ){
    if( pOp->p5 ){
      static const char * const azType[] = { "NOT NULL", "UNIQUE", "CHECK",
                                             "FOREIGN KEY" };
      testcase( pOp->p5==1 );
      testcase( pOp->p5==2 );
      testcase( pOp->p5==3 );
      testcase( pOp->p5==4 );
      sqlite3VdbeError(p, "%s constraint failed", azType[pOp->p5-1]);
      if( pOp->p4.z ){
        p->zErrMsg = sqlite3MPrintf(db, "%z: %s", p->zErrMsg, pOp->p4.z);
      }
    }else{
      sqlite3VdbeError(p, "%s", pOp->p4.z);
    }
    pcx = (int)(pOp - aOp);
    sqlite3_log(pOp->p1, "abort at %d in [%s]: %s", pcx, p->zSql, p->zErrMsg);
  }
  rc = sqlite3VdbeHalt(p);
  assert( rc==SQLITE_BUSY || rc==SQLITE_OK || rc==SQLITE_ERROR );
  if( rc==SQLITE_BUSY ){
    p->rc = SQLITE_BUSY;
  }else{
    assert( rc==SQLITE_OK || (p->rc&0xff)==SQLITE_CONSTRAINT );
    assert( rc==SQLITE_OK || db->nDeferredCons>0 || db->nDeferredImmCons>0 );
    rc = p->rc ? SQLITE_ERROR : SQLITE_DONE;
  }
  goto vdbe_return;
}

/* Opcode: Integer P1 P2 * * *
** Synopsis: r[P2]=P1
**
** The 32-bit integer value P1 is written into register P2.
*/
case OP_Integer: {         /* out2 */
  pOut = out2Prerelease(p, pOp);
  pOut->u.i = pOp->p1;
  break;
}

/* Opcode: Int64 * P2 * P4 *
** Synopsis: r[P2]=P4
**
** P4 is a pointer to a 64-bit integer value.
** Write that value into register P2.
*/
case OP_Int64: {           /* out2 */
  pOut = out2Prerelease(p, pOp);
  assert( pOp->p4.pI64!=0 );
  pOut->u.i = *pOp->p4.pI64;
  break;
}

#ifndef SQLITE_OMIT_FLOATING_POINT
/* Opcode: Real * P2 * P4 *
** Synopsis: r[P2]=P4
**
** P4 is a pointer to a 64-bit floating point value.
** Write that value into register P2.
*/
case OP_Real: {            /* same as TK_FLOAT, out2 */
  pOut = out2Prerelease(p, pOp);
  pOut->flags = MEM_Real;
  assert( !sqlite3IsNaN(*pOp->p4.pReal) );
  pOut->u.r = *pOp->p4.pReal;
  break;
}
#endif

/* Opcode: String8 * P2 * P4 *
** Synopsis: r[P2]='P4'
**
** P4 points to a nul terminated UTF-8 string. This opcode is transformed
** into a String opcode before it is executed for the first time.  During
** this transformation, the length of string P4 is computed and stored
** as the P1 parameter.
*/
case OP_String8: {         /* same as TK_STRING, out2 */
  assert( pOp->p4.z!=0 );
  pOut = out2Prerelease(p, pOp);
  pOp->p1 = sqlite3Strlen30(pOp->p4.z);

#ifndef SQLITE_OMIT_UTF16
  if( encoding!=SQLITE_UTF8 ){
    rc = sqlite3VdbeMemSetStr(pOut, pOp->p4.z, -1, SQLITE_UTF8, SQLITE_STATIC);
    assert( rc==SQLITE_OK || rc==SQLITE_TOOBIG );
    if( rc ) goto too_big;
    if( SQLITE_OK!=sqlite3VdbeChangeEncoding(pOut, encoding) ) goto no_mem;
    assert( pOut->szMalloc>0 && pOut->zMalloc==pOut->z );
    assert( VdbeMemDynamic(pOut)==0 );
    pOut->szMalloc = 0;
    pOut->flags |= MEM_Static;
    if( pOp->p4type==P4_DYNAMIC ){
      sqlite3DbFree(db, pOp->p4.z);
    }
    pOp->p4type = P4_DYNAMIC;
    pOp->p4.z = pOut->z;
    pOp->p1 = pOut->n;
  }
#endif
  if( pOp->p1>db->aLimit[SQLITE_LIMIT_LENGTH] ){
    goto too_big;
  }
  pOp->opcode = OP_String;
  assert( rc==SQLITE_OK );
  /* Fall through to the next case, OP_String */
  /* no break */ deliberate_fall_through
}
 
/* Opcode: String P1 P2 P3 P4 P5
** Synopsis: r[P2]='P4' (len=P1)
**
** The string value P4 of length P1 (bytes) is stored in register P2.
**
** If P3 is not zero and the content of register P3 is equal to P5, then
** the datatype of the register P2 is converted to BLOB.  The content is
** the same sequence of bytes, it is merely interpreted as a BLOB instead
** of a string, as if it had been CAST.  In other words:
**
** if( P3!=0 and reg[P3]==P5 ) reg[P2] := CAST(reg[P2] as BLOB)
*/
case OP_String: {          /* out2 */
  assert( pOp->p4.z!=0 );
  pOut = out2Prerelease(p, pOp);
  pOut->flags = MEM_Str|MEM_Static|MEM_Term;
  pOut->z = pOp->p4.z;
  pOut->n = pOp->p1;
  pOut->enc = encoding;
  UPDATE_MAX_BLOBSIZE(pOut);
#ifndef SQLITE_LIKE_DOESNT_MATCH_BLOBS
  if( pOp->p3>0 ){
    assert( pOp->p3<=(p->nMem+1 - p->nCursor) );
    pIn3 = &aMem[pOp->p3];
    assert( pIn3->flags & MEM_Int );
    if( pIn3->u.i==pOp->p5 ) pOut->flags = MEM_Blob|MEM_Static|MEM_Term;
  }
#endif
  break;
}

/* Opcode: BeginSubrtn * P2 * * *
** Synopsis: r[P2]=NULL
**
** Mark the beginning of a subroutine that can be entered in-line
** or that can be called using OP_Gosub.  The subroutine should
** be terminated by an OP_Return instruction that has a P1 operand that
** is the same as the P2 operand to this opcode and that has P3 set to 1.
** If the subroutine is entered in-line, then the OP_Return will simply
** fall through.  But if the subroutine is entered using OP_Gosub, then
** the OP_Return will jump back to the first instruction after the OP_Gosub.
**
** This routine works by loading a NULL into the P2 register.  When the
** return address register contains a NULL, the OP_Return instruction is
** a no-op that simply falls through to the next instruction (assuming that
** the OP_Return opcode has a P3 value of 1).  Thus if the subroutine is
** entered in-line, then the OP_Return will cause in-line execution to
** continue.  But if the subroutine is entered via OP_Gosub, then the
** OP_Return will cause a return to the address following the OP_Gosub.
**
** This opcode is identical to OP_Null.  It has a different name
** only to make the byte code easier to read and verify.
*/
/* Opcode: Null P1 P2 P3 * *
** Synopsis: r[P2..P3]=NULL
**
** Write a NULL into registers P2.  If P3 greater than P2, then also write
** NULL into register P3 and every register in between P2 and P3.  If P3
** is less than P2 (typically P3 is zero) then only register P2 is
** set to NULL.
**
** If the P1 value is non-zero, then also set the MEM_Cleared flag so that
** NULL values will not compare equal even if SQLITE_NULLEQ is set on
** OP_Ne or OP_Eq.
*/
case OP_BeginSubrtn:
case OP_Null: {           /* out2 */
  int cnt;
  u16 nullFlag;
  pOut = out2Prerelease(p, pOp);
  cnt = pOp->p3-pOp->p2;
  assert( pOp->p3<=(p->nMem+1 - p->nCursor) );
  pOut->flags = nullFlag = pOp->p1 ? (MEM_Null|MEM_Cleared) : MEM_Null;
  pOut->n = 0;
#ifdef SQLITE_DEBUG
  pOut->uTemp = 0;
#endif
  while( cnt>0 ){
    pOut++;
    memAboutToChange(p, pOut);
    sqlite3VdbeMemSetNull(pOut);
    pOut->flags = nullFlag;
    pOut->n = 0;
    cnt--;
  }
  break;
}

/* Opcode: SoftNull P1 * * * *
** Synopsis: r[P1]=NULL
**
** Set register P1 to have the value NULL as seen by the OP_MakeRecord
** instruction, but do not free any string or blob memory associated with
** the register, so that if the value was a string or blob that was
** previously copied using OP_SCopy, the copies will continue to be valid.
*/
case OP_SoftNull: {
  assert( pOp->p1>0 && pOp->p1<=(p->nMem+1 - p->nCursor) );
  pOut = &aMem[pOp->p1];
  pOut->flags = (pOut->flags&~(MEM_Undefined|MEM_AffMask))|MEM_Null;
  break;
}

/* Opcode: Blob P1 P2 * P4 *
** Synopsis: r[P2]=P4 (len=P1)
**
** P4 points to a blob of data P1 bytes long.  Store this
** blob in register P2.  If P4 is a NULL pointer, then construct
** a zero-filled blob that is P1 bytes long in P2.
*/
case OP_Blob: {                /* out2 */
  assert( pOp->p1 <= SQLITE_MAX_LENGTH );
  pOut = out2Prerelease(p, pOp);
  if( pOp->p4.z==0 ){
    sqlite3VdbeMemSetZeroBlob(pOut, pOp->p1);
    if( sqlite3VdbeMemExpandBlob(pOut) ) goto no_mem;
  }else{
    sqlite3VdbeMemSetStr(pOut, pOp->p4.z, pOp->p1, 0, 0);
  }
  pOut->enc = encoding;
  UPDATE_MAX_BLOBSIZE(pOut);
  break;
}

/* Opcode: Variable P1 P2 * P4 *
** Synopsis: r[P2]=parameter(P1,P4)
**
** Transfer the values of bound parameter P1 into register P2
**
** If the parameter is named, then its name appears in P4.
** The P4 value is used by sqlite3_bind_parameter_name().
*/
case OP_Variable: {            /* out2 */
  Mem *pVar;       /* Value being transferred */

  assert( pOp->p1>0 && pOp->p1<=p->nVar );
  assert( pOp->p4.z==0 || pOp->p4.z==sqlite3VListNumToName(p->pVList,pOp->p1) );
  pVar = &p->aVar[pOp->p1 - 1];
  if( sqlite3VdbeMemTooBig(pVar) ){
    goto too_big;
  }
  pOut = &aMem[pOp->p2];
  if( VdbeMemDynamic(pOut) ) sqlite3VdbeMemSetNull(pOut);
  memcpy(pOut, pVar, MEMCELLSIZE);
  pOut->flags &= ~(MEM_Dyn|MEM_Ephem);
  pOut->flags |= MEM_Static|MEM_FromBind;
  UPDATE_MAX_BLOBSIZE(pOut);
  break;
}

/* Opcode: Move P1 P2 P3 * *
** Synopsis: r[P2@P3]=r[P1@P3]
**
** Move the P3 values in register P1..P1+P3-1 over into
** registers P2..P2+P3-1.  Registers P1..P1+P3-1 are
** left holding a NULL.  It is an error for register ranges
** P1..P1+P3-1 and P2..P2+P3-1 to overlap.  It is an error
** for P3 to be less than 1.
*/
case OP_Move: {
  int n;           /* Number of registers left to copy */
  int p1;          /* Register to copy from */
  int p2;          /* Register to copy to */

  n = pOp->p3;
  p1 = pOp->p1;
  p2 = pOp->p2;
  assert( n>0 && p1>0 && p2>0 );
  assert( p1+n<=p2 || p2+n<=p1 );

  pIn1 = &aMem[p1];
  pOut = &aMem[p2];
  do{
    assert( pOut<=&aMem[(p->nMem+1 - p->nCursor)] );
    assert( pIn1<=&aMem[(p->nMem+1 - p->nCursor)] );
    assert( memIsValid(pIn1) );
    memAboutToChange(p, pOut);
    sqlite3VdbeMemMove(pOut, pIn1);
#ifdef SQLITE_DEBUG
    pIn1->pScopyFrom = 0;
    { int i;
      for(i=1; i<p->nMem; i++){
        if( aMem[i].pScopyFrom==pIn1 ){
          aMem[i].pScopyFrom = pOut;
        }
      }
    }
#endif
    Deephemeralize(pOut);
    REGISTER_TRACE(p2++, pOut);
    pIn1++;
    pOut++;
  }while( --n );
  break;
}

/* Opcode: Copy P1 P2 P3 * P5
** Synopsis: r[P2@P3+1]=r[P1@P3+1]
**
** Make a copy of registers P1..P1+P3 into registers P2..P2+P3.
**
** If the 0x0002 bit of P5 is set then also clear the MEM_Subtype flag in the
** destination.  The 0x0001 bit of P5 indicates that this Copy opcode cannot
** be merged.  The 0x0001 bit is used by the query planner and does not
** come into play during query execution.
**
** This instruction makes a deep copy of the value.  A duplicate
** is made of any string or blob constant.  See also OP_SCopy.
*/
case OP_Copy: {
  int n;

  n = pOp->p3;
  pIn1 = &aMem[pOp->p1];
  pOut = &aMem[pOp->p2];
  assert( pOut!=pIn1 );
  while( 1 ){
    memAboutToChange(p, pOut);
    sqlite3VdbeMemShallowCopy(pOut, pIn1, MEM_Ephem);
    Deephemeralize(pOut);
    if( (pOut->flags & MEM_Subtype)!=0 &&  (pOp->p5 & 0x0002)!=0 ){
      pOut->flags &= ~MEM_Subtype;
    }
#ifdef SQLITE_DEBUG
    pOut->pScopyFrom = 0;
#endif
    REGISTER_TRACE(pOp->p2+pOp->p3-n, pOut);
    if( (n--)==0 ) break;
    pOut++;
    pIn1++;
  }
  break;
}

/* Opcode: SCopy P1 P2 * * *
** Synopsis: r[P2]=r[P1]
**
** Make a shallow copy of register P1 into register P2.
**
** This instruction makes a shallow copy of the value.  If the value
** is a string or blob, then the copy is only a pointer to the
** original and hence if the original changes so will the copy.
** Worse, if the original is deallocated, the copy becomes invalid.
** Thus the program must guarantee that the original will not change
** during the lifetime of the copy.  Use OP_Copy to make a complete
** copy.
*/
case OP_SCopy: {            /* out2 */
  pIn1 = &aMem[pOp->p1];
  pOut = &aMem[pOp->p2];
  assert( pOut!=pIn1 );
  sqlite3VdbeMemShallowCopy(pOut, pIn1, MEM_Ephem);
#ifdef SQLITE_DEBUG
  pOut->pScopyFrom = pIn1;
  pOut->mScopyFlags = pIn1->flags;
#endif
  break;
}

/* Opcode: IntCopy P1 P2 * * *
** Synopsis: r[P2]=r[P1]
**
** Transfer the integer value held in register P1 into register P2.
**
** This is an optimized version of SCopy that works only for integer
** values.
*/
case OP_IntCopy: {            /* out2 */
  pIn1 = &aMem[pOp->p1];
  assert( (pIn1->flags & MEM_Int)!=0 );
  pOut = &aMem[pOp->p2];
  sqlite3VdbeMemSetInt64(pOut, pIn1->u.i);
  break;
}

/* Opcode: FkCheck * * * * *
**
** Halt with an SQLITE_CONSTRAINT error if there are any unresolved
** foreign key constraint violations.  If there are no foreign key
** constraint violations, this is a no-op.
**
** FK constraint violations are also checked when the prepared statement
** exits.  This opcode is used to raise foreign key constraint errors prior
** to returning results such as a row change count or the result of a
** RETURNING clause.
*/
case OP_FkCheck: {
  if( (rc = sqlite3VdbeCheckFk(p,0))!=SQLITE_OK ){
    goto abort_due_to_error;
  }
  break;
}

/* Opcode: ResultRow P1 P2 * * *
** Synopsis: output=r[P1@P2]
**
** The registers P1 through P1+P2-1 contain a single row of
** results. This opcode causes the sqlite3_step() call to terminate
** with an SQLITE_ROW return code and it sets up the sqlite3_stmt
** structure to provide access to the r(P1)..r(P1+P2-1) values as
** the result row.
*/
case OP_ResultRow: {
  assert( p->nResColumn==pOp->p2 );
  assert( pOp->p1>0 || CORRUPT_DB );
  assert( pOp->p1+pOp->p2<=(p->nMem+1 - p->nCursor)+1 );

  p->cacheCtr = (p->cacheCtr + 2)|1;
  p->pResultRow = &aMem[pOp->p1];
#ifdef SQLITE_DEBUG
  {
    Mem *pMem = p->pResultRow;
    int i;
    for(i=0; i<pOp->p2; i++){
      assert( memIsValid(&pMem[i]) );
      REGISTER_TRACE(pOp->p1+i, &pMem[i]);
      /* The registers in the result will not be used again when the
      ** prepared statement restarts.  This is because sqlite3_column()
      ** APIs might have caused type conversions of made other changes to
      ** the register values.  Therefore, we can go ahead and break any
      ** OP_SCopy dependencies. */
      pMem[i].pScopyFrom = 0;
    }
  }
#endif
  if( db->mallocFailed ) goto no_mem;
  if( db->mTrace & SQLITE_TRACE_ROW ){
    db->trace.xV2(SQLITE_TRACE_ROW, db->pTraceArg, p, 0);
  }
  p->pc = (int)(pOp - aOp) + 1;
  rc = SQLITE_ROW;
  goto vdbe_return;
}

/* Opcode: Concat P1 P2 P3 * *
** Synopsis: r[P3]=r[P2]+r[P1]
**
** Add the text in register P1 onto the end of the text in
** register P2 and store the result in register P3.
** If either the P1 or P2 text are NULL then store NULL in P3.
**
**   P3 = P2 || P1
**
** It is illegal for P1 and P3 to be the same register. Sometimes,
** if P3 is the same register as P2, the implementation is able
** to avoid a memcpy().
*/
case OP_Concat: {           /* same as TK_CONCAT, in1, in2, out3 */
  i64 nByte;          /* Total size of the output string or blob */
  u16 flags1;         /* Initial flags for P1 */
  u16 flags2;         /* Initial flags for P2 */

  pIn1 = &aMem[pOp->p1];
  pIn2 = &aMem[pOp->p2];
  pOut = &aMem[pOp->p3];
  testcase( pOut==pIn2 );
  assert( pIn1!=pOut );
  flags1 = pIn1->flags;
  testcase( flags1 & MEM_Null );
  testcase( pIn2->flags & MEM_Null );
  if( (flags1 | pIn2->flags) & MEM_Null ){
    sqlite3VdbeMemSetNull(pOut);
    break;
  }
  if( (flags1 & (MEM_Str|MEM_Blob))==0 ){
    if( sqlite3VdbeMemStringify(pIn1,encoding,0) ) goto no_mem;
    flags1 = pIn1->flags & ~MEM_Str;
  }else if( (flags1 & MEM_Zero)!=0 ){
    if( sqlite3VdbeMemExpandBlob(pIn1) ) goto no_mem;
    flags1 = pIn1->flags & ~MEM_Str;
  }
  flags2 = pIn2->flags;
  if( (flags2 & (MEM_Str|MEM_Blob))==0 ){
    if( sqlite3VdbeMemStringify(pIn2,encoding,0) ) goto no_mem;
    flags2 = pIn2->flags & ~MEM_Str;
  }else if( (flags2 & MEM_Zero)!=0 ){
    if( sqlite3VdbeMemExpandBlob(pIn2) ) goto no_mem;
    flags2 = pIn2->flags & ~MEM_Str;
  }
  nByte = pIn1->n + pIn2->n;
  if( nByte>db->aLimit[SQLITE_LIMIT_LENGTH] ){
    goto too_big;
  }
  if( sqlite3VdbeMemGrow(pOut, (int)nByte+2, pOut==pIn2) ){
    goto no_mem;
  }
  MemSetTypeFlag(pOut, MEM_Str);
  if( pOut!=pIn2 ){
    memcpy(pOut->z, pIn2->z, pIn2->n);
    assert( (pIn2->flags & MEM_Dyn) == (flags2 & MEM_Dyn) );
    pIn2->flags = flags2;
  }
  memcpy(&pOut->z[pIn2->n], pIn1->z, pIn1->n);
  assert( (pIn1->flags & MEM_Dyn) == (flags1 & MEM_Dyn) );
  pIn1->flags = flags1;
  if( encoding>SQLITE_UTF8 ) nByte &= ~1;
  pOut->z[nByte]=0;
  pOut->z[nByte+1] = 0;
  pOut->flags |= MEM_Term;
  pOut->n = (int)nByte;
  pOut->enc = encoding;
  UPDATE_MAX_BLOBSIZE(pOut);
  break;
}

/* Opcode: Add P1 P2 P3 * *
** Synopsis: r[P3]=r[P1]+r[P2]
**
** Add the value in register P1 to the value in register P2
** and store the result in register P3.
** If either input is NULL, the result is NULL.
*/
/* Opcode: Multiply P1 P2 P3 * *
** Synopsis: r[P3]=r[P1]*r[P2]
**
**
** Multiply the value in register P1 by the value in register P2
** and store the result in register P3.
** If either input is NULL, the result is NULL.
*/
/* Opcode: Subtract P1 P2 P3 * *
** Synopsis: r[P3]=r[P2]-r[P1]
**
** Subtract the value in register P1 from the value in register P2
** and store the result in register P3.
** If either input is NULL, the result is NULL.
*/
/* Opcode: Divide P1 P2 P3 * *
** Synopsis: r[P3]=r[P2]/r[P1]
**
** Divide the value in register P1 by the value in register P2
** and store the result in register P3 (P3=P2/P1). If the value in
** register P1 is zero, then the result is NULL. If either input is
** NULL, the result is NULL.
*/
/* Opcode: Remainder P1 P2 P3 * *
** Synopsis: r[P3]=r[P2]%r[P1]
**
** Compute the remainder after integer register P2 is divided by
** register P1 and store the result in register P3.
** If the value in register P1 is zero the result is NULL.
** If either operand is NULL, the result is NULL.
*/
case OP_Add:                   /* same as TK_PLUS, in1, in2, out3 */
case OP_Subtract:              /* same as TK_MINUS, in1, in2, out3 */
case OP_Multiply:              /* same as TK_STAR, in1, in2, out3 */
case OP_Divide:                /* same as TK_SLASH, in1, in2, out3 */
case OP_Remainder: {           /* same as TK_REM, in1, in2, out3 */
  u16 type1;      /* Numeric type of left operand */
  u16 type2;      /* Numeric type of right operand */
  i64 iA;         /* Integer value of left operand */
  i64 iB;         /* Integer value of right operand */
  double rA;      /* Real value of left operand */
  double rB;      /* Real value of right operand */

  pIn1 = &aMem[pOp->p1];
  type1 = pIn1->flags;
  pIn2 = &aMem[pOp->p2];
  type2 = pIn2->flags;
  pOut = &aMem[pOp->p3];
  if( (type1 & type2 & MEM_Int)!=0 ){
int_math:
    iA = pIn1->u.i;
    iB = pIn2->u.i;
    switch( pOp->opcode ){
      case OP_Add:       if( sqlite3AddInt64(&iB,iA) ) goto fp_math;  break;
      case OP_Subtract:  if( sqlite3SubInt64(&iB,iA) ) goto fp_math;  break;
      case OP_Multiply:  if( sqlite3MulInt64(&iB,iA) ) goto fp_math;  break;
      case OP_Divide: {
        if( iA==0 ) goto arithmetic_result_is_null;
        if( iA==-1 && iB==SMALLEST_INT64 ) goto fp_math;
        iB /= iA;
        break;
      }
      default: {
        if( iA==0 ) goto arithmetic_result_is_null;
        if( iA==-1 ) iA = 1;
        iB %= iA;
        break;
      }
    }
    pOut->u.i = iB;
    MemSetTypeFlag(pOut, MEM_Int);
  }else if( ((type1 | type2) & MEM_Null)!=0 ){
    goto arithmetic_result_is_null;
  }else{
    type1 = numericType(pIn1);
    type2 = numericType(pIn2);
    if( (type1 & type2 & MEM_Int)!=0 ) goto int_math;
fp_math:
    rA = sqlite3VdbeRealValue(pIn1);
    rB = sqlite3VdbeRealValue(pIn2);
    switch( pOp->opcode ){
      case OP_Add:         rB += rA;       break;
      case OP_Subtract:    rB -= rA;       break;
      case OP_Multiply:    rB *= rA;       break;
      case OP_Divide: {
        /* (double)0 In case of SQLITE_OMIT_FLOATING_POINT... */
        if( rA==(double)0 ) goto arithmetic_result_is_null;
        rB /= rA;
        break;
      }
      default: {
        iA = sqlite3VdbeIntValue(pIn1);
        iB = sqlite3VdbeIntValue(pIn2);
        if( iA==0 ) goto arithmetic_result_is_null;
        if( iA==-1 ) iA = 1;
        rB = (double)(iB % iA);
        break;
      }
    }
#ifdef SQLITE_OMIT_FLOATING_POINT
    pOut->u.i = rB;
    MemSetTypeFlag(pOut, MEM_Int);
#else
    if( sqlite3IsNaN(rB) ){
      goto arithmetic_result_is_null;
    }
    pOut->u.r = rB;
    MemSetTypeFlag(pOut, MEM_Real);
#endif
  }
  break;

arithmetic_result_is_null:
  sqlite3VdbeMemSetNull(pOut);
  break;
}

/* Opcode: CollSeq P1 * * P4
**
** P4 is a pointer to a CollSeq object. If the next call to a user function
** or aggregate calls sqlite3GetFuncCollSeq(), this collation sequence will
** be returned. This is used by the built-in min(), max() and nullif()
** functions.
**
** If P1 is not zero, then it is a register that a subsequent min() or
** max() aggregate will set to 1 if the current row is not the minimum or
** maximum.  The P1 register is initialized to 0 by this instruction.
**
** The interface used by the implementation of the aforementioned functions
** to retrieve the collation sequence set by this opcode is not available
** publicly.  Only built-in functions have access to this feature.
*/
case OP_CollSeq: {
  assert( pOp->p4type==P4_COLLSEQ );
  if( pOp->p1 ){
    sqlite3VdbeMemSetInt64(&aMem[pOp->p1], 0);
  }
  break;
}

/* Opcode: BitAnd P1 P2 P3 * *
** Synopsis: r[P3]=r[P1]&r[P2]
**
** Take the bit-wise AND of the values in register P1 and P2 and
** store the result in register P3.
** If either input is NULL, the result is NULL.
*/
/* Opcode: BitOr P1 P2 P3 * *
** Synopsis: r[P3]=r[P1]|r[P2]
**
** Take the bit-wise OR of the values in register P1 and P2 and
** store the result in register P3.
** If either input is NULL, the result is NULL.
*/
/* Opcode: ShiftLeft P1 P2 P3 * *
** Synopsis: r[P3]=r[P2]<<r[P1]
**
** Shift the integer value in register P2 to the left by the
** number of bits specified by the integer in register P1.
** Store the result in register P3.
** If either input is NULL, the result is NULL.
*/
/* Opcode: ShiftRight P1 P2 P3 * *
** Synopsis: r[P3]=r[P2]>>r[P1]
**
** Shift the integer value in register P2 to the right by the
** number of bits specified by the integer in register P1.
** Store the result in register P3.
** If either input is NULL, the result is NULL.
*/
case OP_BitAnd:                 /* same as TK_BITAND, in1, in2, out3 */
case OP_BitOr:                  /* same as TK_BITOR, in1, in2, out3 */
case OP_ShiftLeft:              /* same as TK_LSHIFT, in1, in2, out3 */
case OP_ShiftRight: {           /* same as TK_RSHIFT, in1, in2, out3 */
  i64 iA;
  u64 uA;
  i64 iB;
  u8 op;

  pIn1 = &aMem[pOp->p1];
  pIn2 = &aMem[pOp->p2];
  pOut = &aMem[pOp->p3];
  if( (pIn1->flags | pIn2->flags) & MEM_Null ){
    sqlite3VdbeMemSetNull(pOut);
    break;
  }
  iA = sqlite3VdbeIntValue(pIn2);
  iB = sqlite3VdbeIntValue(pIn1);
  op = pOp->opcode;
  if( op==OP_BitAnd ){
    iA &= iB;
  }else if( op==OP_BitOr ){
    iA |= iB;
  }else if( iB!=0 ){
    assert( op==OP_ShiftRight || op==OP_ShiftLeft );

    /* If shifting by a negative amount, shift in the other direction */
    if( iB<0 ){
      assert( OP_ShiftRight==OP_ShiftLeft+1 );
      op = 2*OP_ShiftLeft + 1 - op;
      iB = iB>(-64) ? -iB : 64;
    }

    if( iB>=64 ){
      iA = (iA>=0 || op==OP_ShiftLeft) ? 0 : -1;
    }else{
      memcpy(&uA, &iA, sizeof(uA));
      if( op==OP_ShiftLeft ){
        uA <<= iB;
      }else{
        uA >>= iB;
        /* Sign-extend on a right shift of a negative number */
        if( iA<0 ) uA |= ((((u64)0xffffffff)<<32)|0xffffffff) << (64-iB);
      }
      memcpy(&iA, &uA, sizeof(iA));
    }
  }
  pOut->u.i = iA;
  MemSetTypeFlag(pOut, MEM_Int);
  break;
}

/* Opcode: AddImm  P1 P2 * * *
** Synopsis: r[P1]=r[P1]+P2
**
** Add the constant P2 to the value in register P1.
** The result is always an integer.
**
** To force any register to be an integer, just add 0.
*/
case OP_AddImm: {            /* in1 */
  pIn1 = &aMem[pOp->p1];
  memAboutToChange(p, pIn1);
  sqlite3VdbeMemIntegerify(pIn1);
  pIn1->u.i += pOp->p2;
  break;
}

/* Opcode: MustBeInt P1 P2 * * *
**
** Force the value in register P1 to be an integer.  If the value
** in P1 is not an integer and cannot be converted into an integer
** without data loss, then jump immediately to P2, or if P2==0
** raise an SQLITE_MISMATCH exception.
*/
case OP_MustBeInt: {            /* jump, in1 */
  pIn1 = &aMem[pOp->p1];
  if( (pIn1->flags & MEM_Int)==0 ){
    applyAffinity(pIn1, SQLITE_AFF_NUMERIC, encoding);
    if( (pIn1->flags & MEM_Int)==0 ){
      VdbeBranchTaken(1, 2);
      if( pOp->p2==0 ){
        rc = SQLITE_MISMATCH;
        goto abort_due_to_error;
      }else{
        goto jump_to_p2;
      }
    }
  }
  VdbeBranchTaken(0, 2);
  MemSetTypeFlag(pIn1, MEM_Int);
  break;
}

#ifndef SQLITE_OMIT_FLOATING_POINT
/* Opcode: RealAffinity P1 * * * *
**
** If register P1 holds an integer convert it to a real value.
**
** This opcode is used when extracting information from a column that
** has REAL affinity.  Such column values may still be stored as
** integers, for space efficiency, but after extraction we want them
** to have only a real value.
*/
case OP_RealAffinity: {                  /* in1 */
  pIn1 = &aMem[pOp->p1];
  if( pIn1->flags & (MEM_Int|MEM_IntReal) ){
    testcase( pIn1->flags & MEM_Int );
    testcase( pIn1->flags & MEM_IntReal );
    sqlite3VdbeMemRealify(pIn1);
    REGISTER_TRACE(pOp->p1, pIn1);
  }
  break;
}
#endif

#ifndef SQLITE_OMIT_CAST
/* Opcode: Cast P1 P2 * * *
** Synopsis: affinity(r[P1])
**
** Force the value in register P1 to be the type defined by P2.
**
** <ul>
** <li> P2=='A' &rarr; BLOB
** <li> P2=='B' &rarr; TEXT
** <li> P2=='C' &rarr; NUMERIC
** <li> P2=='D' &rarr; INTEGER
** <li> P2=='E' &rarr; REAL
** </ul>
**
** A NULL value is not changed by this routine.  It remains NULL.
*/
case OP_Cast: {                  /* in1 */
  assert( pOp->p2>=SQLITE_AFF_BLOB && pOp->p2<=SQLITE_AFF_REAL );
  testcase( pOp->p2==SQLITE_AFF_TEXT );
  testcase( pOp->p2==SQLITE_AFF_BLOB );
  testcase( pOp->p2==SQLITE_AFF_NUMERIC );
  testcase( pOp->p2==SQLITE_AFF_INTEGER );
  testcase( pOp->p2==SQLITE_AFF_REAL );
  pIn1 = &aMem[pOp->p1];
  memAboutToChange(p, pIn1);
  rc = ExpandBlob(pIn1);
  if( rc ) goto abort_due_to_error;
  rc = sqlite3VdbeMemCast(pIn1, pOp->p2, encoding);
  if( rc ) goto abort_due_to_error;
  UPDATE_MAX_BLOBSIZE(pIn1);
  REGISTER_TRACE(pOp->p1, pIn1);
  break;
}
#endif /* SQLITE_OMIT_CAST */

/* Opcode: Eq P1 P2 P3 P4 P5
** Synopsis: IF r[P3]==r[P1]
**
** Compare the values in register P1 and P3.  If reg(P3)==reg(P1) then
** jump to address P2.
**
** The SQLITE_AFF_MASK portion of P5 must be an affinity character -
** SQLITE_AFF_TEXT, SQLITE_AFF_INTEGER, and so forth. An attempt is made
** to coerce both inputs according to this affinity before the
** comparison is made. If the SQLITE_AFF_MASK is 0x00, then numeric
** affinity is used. Note that the affinity conversions are stored
** back into the input registers P1 and P3.  So this opcode can cause
** persistent changes to registers P1 and P3.
**
** Once any conversions have taken place, and neither value is NULL,
** the values are compared. If both values are blobs then memcmp() is
** used to determine the results of the comparison.  If both values
** are text, then the appropriate collating function specified in
** P4 is used to do the comparison.  If P4 is not specified then
** memcmp() is used to compare text string.  If both values are
** numeric, then a numeric comparison is used. If the two values
** are of different types, then numbers are considered less than
** strings and strings are considered less than blobs.
**
** If SQLITE_NULLEQ is set in P5 then the result of comparison is always either
** true or false and is never NULL.  If both operands are NULL then the result
** of comparison is true.  If either operand is NULL then the result is false.
** If neither operand is NULL the result is the same as it would be if
** the SQLITE_NULLEQ flag were omitted from P5.
**
** This opcode saves the result of comparison for use by the new
** OP_Jump opcode.
*/
/* Opcode: Ne P1 P2 P3 P4 P5
** Synopsis: IF r[P3]!=r[P1]
**
** This works just like the Eq opcode except that the jump is taken if
** the operands in registers P1 and P3 are not equal.  See the Eq opcode for
** additional information.
*/
/* Opcode: Lt P1 P2 P3 P4 P5
** Synopsis: IF r[P3]<r[P1]
**
** Compare the values in register P1 and P3.  If reg(P3)<reg(P1) then
** jump to address P2.
**
** If the SQLITE_JUMPIFNULL bit of P5 is set and either reg(P1) or
** reg(P3) is NULL then the take the jump.  If the SQLITE_JUMPIFNULL
** bit is clear then fall through if either operand is NULL.
**
** The SQLITE_AFF_MASK portion of P5 must be an affinity character -
** SQLITE_AFF_TEXT, SQLITE_AFF_INTEGER, and so forth. An attempt is made
** to coerce both inputs according to this affinity before the
** comparison is made. If the SQLITE_AFF_MASK is 0x00, then numeric
** affinity is used. Note that the affinity conversions are stored
** back into the input registers P1 and P3.  So this opcode can cause
** persistent changes to registers P1 and P3.
**
** Once any conversions have taken place, and neither value is NULL,
** the values are compared. If both values are blobs then memcmp() is
** used to determine the results of the comparison.  If both values
** are text, then the appropriate collating function specified in
** P4 is  used to do the comparison.  If P4 is not specified then
** memcmp() is used to compare text string.  If both values are
** numeric, then a numeric comparison is used. If the two values
** are of different types, then numbers are considered less than
** strings and strings are considered less than blobs.
**
** This opcode saves the result of comparison for use by the new
** OP_Jump opcode.
*/
/* Opcode: Le P1 P2 P3 P4 P5
** Synopsis: IF r[P3]<=r[P1]
**
** This works just like the Lt opcode except that the jump is taken if
** the content of register P3 is less than or equal to the content of
** register P1.  See the Lt opcode for additional information.
*/
/* Opcode: Gt P1 P2 P3 P4 P5
** Synopsis: IF r[P3]>r[P1]
**
** This works just like the Lt opcode except that the jump is taken if
** the content of register P3 is greater than the content of
** register P1.  See the Lt opcode for additional information.
*/
/* Opcode: Ge P1 P2 P3 P4 P5
** Synopsis: IF r[P3]>=r[P1]
**
** This works just like the Lt opcode except that the jump is taken if
** the content of register P3 is greater than or equal to the content of
** register P1.  See the Lt opcode for additional information.
*/
case OP_Eq:               /* same as TK_EQ, jump, in1, in3 */
case OP_Ne:               /* same as TK_NE, jump, in1, in3 */
case OP_Lt:               /* same as TK_LT, jump, in1, in3 */
case OP_Le:               /* same as TK_LE, jump, in1, in3 */
case OP_Gt:               /* same as TK_GT, jump, in1, in3 */
case OP_Ge: {             /* same as TK_GE, jump, in1, in3 */
  int res, res2;      /* Result of the comparison of pIn1 against pIn3 */
  char affinity;      /* Affinity to use for comparison */
  u16 flags1;         /* Copy of initial value of pIn1->flags */
  u16 flags3;         /* Copy of initial value of pIn3->flags */

  pIn1 = &aMem[pOp->p1];
  pIn3 = &aMem[pOp->p3];
  flags1 = pIn1->flags;
  flags3 = pIn3->flags;
  if( (flags1 & flags3 & MEM_Int)!=0 ){
    /* Common case of comparison of two integers */
    if( pIn3->u.i > pIn1->u.i ){
      if( sqlite3aGTb[pOp->opcode] ){
        VdbeBranchTaken(1, (pOp->p5 & SQLITE_NULLEQ)?2:3);
        goto jump_to_p2;
      }
      iCompare = +1;
      VVA_ONLY( iCompareIsInit = 1; )
    }else if( pIn3->u.i < pIn1->u.i ){
      if( sqlite3aLTb[pOp->opcode] ){
        VdbeBranchTaken(1, (pOp->p5 & SQLITE_NULLEQ)?2:3);
        goto jump_to_p2;
      }
      iCompare = -1;
      VVA_ONLY( iCompareIsInit = 1; )
    }else{
      if( sqlite3aEQb[pOp->opcode] ){
        VdbeBranchTaken(1, (pOp->p5 & SQLITE_NULLEQ)?2:3);
        goto jump_to_p2;
      }
      iCompare = 0;
      VVA_ONLY( iCompareIsInit = 1; )
    }
    VdbeBranchTaken(0, (pOp->p5 & SQLITE_NULLEQ)?2:3);
    break;
  }
  if( (flags1 | flags3)&MEM_Null ){
    /* One or both operands are NULL */
    if( pOp->p5 & SQLITE_NULLEQ ){
      /* If SQLITE_NULLEQ is set (which will only happen if the operator is
      ** OP_Eq or OP_Ne) then take the jump or not depending on whether
      ** or not both operands are null.
      */
      assert( (flags1 & MEM_Cleared)==0 );
      assert( (pOp->p5 & SQLITE_JUMPIFNULL)==0 || CORRUPT_DB );
      testcase( (pOp->p5 & SQLITE_JUMPIFNULL)!=0 );
      if( (flags1&flags3&MEM_Null)!=0
       && (flags3&MEM_Cleared)==0
      ){
        res = 0;  /* Operands are equal */
      }else{
        res = ((flags3 & MEM_Null) ? -1 : +1);  /* Operands are not equal */
      }
    }else{
      /* SQLITE_NULLEQ is clear and at least one operand is NULL,
      ** then the result is always NULL.
      ** The jump is taken if the SQLITE_JUMPIFNULL bit is set.
      */
      VdbeBranchTaken(2,3);
      if( pOp->p5 & SQLITE_JUMPIFNULL ){
        goto jump_to_p2;
      }
      iCompare = 1;    /* Operands are not equal */
      VVA_ONLY( iCompareIsInit = 1; )
      break;
    }
  }else{
    /* Neither operand is NULL and we couldn't do the special high-speed
    ** integer comparison case.  So do a general-case comparison. */
    affinity = pOp->p5 & SQLITE_AFF_MASK;
    if( affinity>=SQLITE_AFF_NUMERIC ){
      if( (flags1 | flags3)&MEM_Str ){
        if( (flags1 & (MEM_Int|MEM_IntReal|MEM_Real|MEM_Str))==MEM_Str ){
          applyNumericAffinity(pIn1,0);
          assert( flags3==pIn3->flags || CORRUPT_DB );
          flags3 = pIn3->flags;
        }
        if( (flags3 & (MEM_Int|MEM_IntReal|MEM_Real|MEM_Str))==MEM_Str ){
          applyNumericAffinity(pIn3,0);
        }
      }
    }else if( affinity==SQLITE_AFF_TEXT && ((flags1 | flags3) & MEM_Str)!=0 ){
      if( (flags1 & MEM_Str)==0 && (flags1&(MEM_Int|MEM_Real|MEM_IntReal))!=0 ){
        testcase( pIn1->flags & MEM_Int );
        testcase( pIn1->flags & MEM_Real );
        testcase( pIn1->flags & MEM_IntReal );
        sqlite3VdbeMemStringify(pIn1, encoding, 1);
        testcase( (flags1&MEM_Dyn) != (pIn1->flags&MEM_Dyn) );
        flags1 = (pIn1->flags & ~MEM_TypeMask) | (flags1 & MEM_TypeMask);
        if( NEVER(pIn1==pIn3) ) flags3 = flags1 | MEM_Str;
      }
      if( (flags3 & MEM_Str)==0 && (flags3&(MEM_Int|MEM_Real|MEM_IntReal))!=0 ){
        testcase( pIn3->flags & MEM_Int );
        testcase( pIn3->flags & MEM_Real );
        testcase( pIn3->flags & MEM_IntReal );
        sqlite3VdbeMemStringify(pIn3, encoding, 1);
        testcase( (flags3&MEM_Dyn) != (pIn3->flags&MEM_Dyn) );
        flags3 = (pIn3->flags & ~MEM_TypeMask) | (flags3 & MEM_TypeMask);
      }
    }
    assert( pOp->p4type==P4_COLLSEQ || pOp->p4.pColl==0 );
    res = sqlite3MemCompare(pIn3, pIn1, pOp->p4.pColl);
  }

  /* At this point, res is negative, zero, or positive if reg[P1] is
  ** less than, equal to, or greater than reg[P3], respectively.  Compute
  ** the answer to this operator in res2, depending on what the comparison
  ** operator actually is.  The next block of code depends on the fact
  ** that the 6 comparison operators are consecutive integers in this
  ** order:  NE, EQ, GT, LE, LT, GE */
  assert( OP_Eq==OP_Ne+1 ); assert( OP_Gt==OP_Ne+2 ); assert( OP_Le==OP_Ne+3 );
  assert( OP_Lt==OP_Ne+4 ); assert( OP_Ge==OP_Ne+5 );
  if( res<0 ){
    res2 = sqlite3aLTb[pOp->opcode];
  }else if( res==0 ){
    res2 = sqlite3aEQb[pOp->opcode];
  }else{
    res2 = sqlite3aGTb[pOp->opcode];
  }
  iCompare = res;
  VVA_ONLY( iCompareIsInit = 1; )

  /* Undo any changes made by applyAffinity() to the input registers. */
  assert( (pIn3->flags & MEM_Dyn) == (flags3 & MEM_Dyn) );
  pIn3->flags = flags3;
  assert( (pIn1->flags & MEM_Dyn) == (flags1 & MEM_Dyn) );
  pIn1->flags = flags1;

  VdbeBranchTaken(res2!=0, (pOp->p5 & SQLITE_NULLEQ)?2:3);
  if( res2 ){
    goto jump_to_p2;
  }
  break;
}

/* Opcode: ElseEq * P2 * * *
**
** This opcode must follow an OP_Lt or OP_Gt comparison operator.  There
** can be zero or more OP_ReleaseReg opcodes intervening, but no other
** opcodes are allowed to occur between this instruction and the previous
** OP_Lt or OP_Gt.
**
** If result of an OP_Eq comparison on the same two operands as the
** prior OP_Lt or OP_Gt would have been true, then jump to P2.
** If the result of an OP_Eq comparison on the two previous
** operands would have been false or NULL, then fall through.
*/
case OP_ElseEq: {       /* same as TK_ESCAPE, jump */

#ifdef SQLITE_DEBUG
  /* Verify the preconditions of this opcode - that it follows an OP_Lt or
  ** OP_Gt with zero or more intervening OP_ReleaseReg opcodes */
  int iAddr;
  for(iAddr = (int)(pOp - aOp) - 1; ALWAYS(iAddr>=0); iAddr--){
    if( aOp[iAddr].opcode==OP_ReleaseReg ) continue;
    assert( aOp[iAddr].opcode==OP_Lt || aOp[iAddr].opcode==OP_Gt );
    break;
  }
#endif /* SQLITE_DEBUG */
  assert( iCompareIsInit );
  VdbeBranchTaken(iCompare==0, 2);
  if( iCompare==0 ) goto jump_to_p2;
  break;
}


/* Opcode: Permutation * * * P4 *
**
** Set the permutation used by the OP_Compare operator in the next
** instruction.  The permutation is stored in the P4 operand.
**
** The permutation is only valid for the next opcode which must be
** an OP_Compare that has the OPFLAG_PERMUTE bit set in P5.
**
** The first integer in the P4 integer array is the length of the array
** and does not become part of the permutation.
*/
case OP_Permutation: {
  assert( pOp->p4type==P4_INTARRAY );
  assert( pOp->p4.ai );
  assert( pOp[1].opcode==OP_Compare );
  assert( pOp[1].p5 & OPFLAG_PERMUTE );
  break;
}

/* Opcode: Compare P1 P2 P3 P4 P5
** Synopsis: r[P1@P3] <-> r[P2@P3]
**
** Compare two vectors of registers in reg(P1)..reg(P1+P3-1) (call this
** vector "A") and in reg(P2)..reg(P2+P3-1) ("B").  Save the result of
** the comparison for use by the next OP_Jump instruct.
**
** If P5 has the OPFLAG_PERMUTE bit set, then the order of comparison is
** determined by the most recent OP_Permutation operator.  If the
** OPFLAG_PERMUTE bit is clear, then register are compared in sequential
** order.
**
** P4 is a KeyInfo structure that defines collating sequences and sort
** orders for the comparison.  The permutation applies to registers
** only.  The KeyInfo elements are used sequentially.
**
** The comparison is a sort comparison, so NULLs compare equal,
** NULLs are less than numbers, numbers are less than strings,
** and strings are less than blobs.
**
** This opcode must be immediately followed by an OP_Jump opcode.
*/
case OP_Compare: {
  int n;
  int i;
  int p1;
  int p2;
  const KeyInfo *pKeyInfo;
  u32 idx;
  CollSeq *pColl;    /* Collating sequence to use on this term */
  int bRev;          /* True for DESCENDING sort order */
  u32 *aPermute;     /* The permutation */

  if( (pOp->p5 & OPFLAG_PERMUTE)==0 ){
    aPermute = 0;
  }else{
    assert( pOp>aOp );
    assert( pOp[-1].opcode==OP_Permutation );
    assert( pOp[-1].p4type==P4_INTARRAY );
    aPermute = pOp[-1].p4.ai + 1;
    assert( aPermute!=0 );
  }
  n = pOp->p3;
  pKeyInfo = pOp->p4.pKeyInfo;
  assert( n>0 );
  assert( pKeyInfo!=0 );
  p1 = pOp->p1;
  p2 = pOp->p2;
#ifdef SQLITE_DEBUG
  if( aPermute ){
    int k, mx = 0;
    for(k=0; k<n; k++) if( aPermute[k]>(u32)mx ) mx = aPermute[k];
    assert( p1>0 && p1+mx<=(p->nMem+1 - p->nCursor)+1 );
    assert( p2>0 && p2+mx<=(p->nMem+1 - p->nCursor)+1 );
  }else{
    assert( p1>0 && p1+n<=(p->nMem+1 - p->nCursor)+1 );
    assert( p2>0 && p2+n<=(p->nMem+1 - p->nCursor)+1 );
  }
#endif /* SQLITE_DEBUG */
  for(i=0; i<n; i++){
    idx = aPermute ? aPermute[i] : (u32)i;
    assert( memIsValid(&aMem[p1+idx]) );
    assert( memIsValid(&aMem[p2+idx]) );
    REGISTER_TRACE(p1+idx, &aMem[p1+idx]);
    REGISTER_TRACE(p2+idx, &aMem[p2+idx]);
    assert( i<pKeyInfo->nKeyField );
    pColl = pKeyInfo->aColl[i];
    bRev = (pKeyInfo->aSortFlags[i] & KEYINFO_ORDER_DESC);
    iCompare = sqlite3MemCompare(&aMem[p1+idx], &aMem[p2+idx], pColl);
    VVA_ONLY( iCompareIsInit = 1; )
    if( iCompare ){
      if( (pKeyInfo->aSortFlags[i] & KEYINFO_ORDER_BIGNULL)
       && ((aMem[p1+idx].flags & MEM_Null) || (aMem[p2+idx].flags & MEM_Null))
      ){
        iCompare = -iCompare;
      }
      if( bRev ) iCompare = -iCompare;
      break;
    }
  }
  assert( pOp[1].opcode==OP_Jump );
  break;
}

/* Opcode: Jump P1 P2 P3 * *
**
** Jump to the instruction at address P1, P2, or P3 depending on whether
** in the most recent OP_Compare instruction the P1 vector was less than,
** equal to, or greater than the P2 vector, respectively.
**
** This opcode must immediately follow an OP_Compare opcode.
*/
case OP_Jump: {             /* jump */
  assert( pOp>aOp && pOp[-1].opcode==OP_Compare );
  assert( iCompareIsInit );
  if( iCompare<0 ){
    VdbeBranchTaken(0,4); pOp = &aOp[pOp->p1 - 1];
  }else if( iCompare==0 ){
    VdbeBranchTaken(1,4); pOp = &aOp[pOp->p2 - 1];
  }else{
    VdbeBranchTaken(2,4); pOp = &aOp[pOp->p3 - 1];
  }
  break;
}

/* Opcode: And P1 P2 P3 * *
** Synopsis: r[P3]=(r[P1] && r[P2])
**
** Take the logical AND of the values in registers P1 and P2 and
** write the result into register P3.
**
** If either P1 or P2 is 0 (false) then the result is 0 even if
** the other input is NULL.  A NULL and true or two NULLs give
** a NULL output.
*/
/* Opcode: Or P1 P2 P3 * *
** Synopsis: r[P3]=(r[P1] || r[P2])
**
** Take the logical OR of the values in register P1 and P2 and
** store the answer in register P3.
**
** If either P1 or P2 is nonzero (true) then the result is 1 (true)
** even if the other input is NULL.  A NULL and false or two NULLs
** give a NULL output.
*/
case OP_And:              /* same as TK_AND, in1, in2, out3 */
case OP_Or: {             /* same as TK_OR, in1, in2, out3 */
  int v1;    /* Left operand:  0==FALSE, 1==TRUE, 2==UNKNOWN or NULL */
  int v2;    /* Right operand: 0==FALSE, 1==TRUE, 2==UNKNOWN or NULL */

  v1 = sqlite3VdbeBooleanValue(&aMem[pOp->p1], 2);
  v2 = sqlite3VdbeBooleanValue(&aMem[pOp->p2], 2);
  if( pOp->opcode==OP_And ){
    static const unsigned char and_logic[] = { 0, 0, 0, 0, 1, 2, 0, 2, 2 };
    v1 = and_logic[v1*3+v2];
  }else{
    static const unsigned char or_logic[] = { 0, 1, 2, 1, 1, 1, 2, 1, 2 };
    v1 = or_logic[v1*3+v2];
  }
  pOut = &aMem[pOp->p3];
  if( v1==2 ){
    MemSetTypeFlag(pOut, MEM_Null);
  }else{
    pOut->u.i = v1;
    MemSetTypeFlag(pOut, MEM_Int);
  }
  break;
}

/* Opcode: IsTrue P1 P2 P3 P4 *
** Synopsis: r[P2] = coalesce(r[P1]==TRUE,P3) ^ P4
**
** This opcode implements the IS TRUE, IS FALSE, IS NOT TRUE, and
** IS NOT FALSE operators.
**
** Interpret the value in register P1 as a boolean value.  Store that
** boolean (a 0 or 1) in register P2.  Or if the value in register P1 is
** NULL, then the P3 is stored in register P2.  Invert the answer if P4
** is 1.
**
** The logic is summarized like this:
**
** <ul>
** <li> If P3==0 and P4==0  then  r[P2] := r[P1] IS TRUE
** <li> If P3==1 and P4==1  then  r[P2] := r[P1] IS FALSE
** <li> If P3==0 and P4==1  then  r[P2] := r[P1] IS NOT TRUE
** <li> If P3==1 and P4==0  then  r[P2] := r[P1] IS NOT FALSE
** </ul>
*/
case OP_IsTrue: {               /* in1, out2 */
  assert( pOp->p4type==P4_INT32 );
  assert( pOp->p4.i==0 || pOp->p4.i==1 );
  assert( pOp->p3==0 || pOp->p3==1 );
  sqlite3VdbeMemSetInt64(&aMem[pOp->p2],
      sqlite3VdbeBooleanValue(&aMem[pOp->p1], pOp->p3) ^ pOp->p4.i);
  break;
}

/* Opcode: Not P1 P2 * * *
** Synopsis: r[P2]= !r[P1]
**
** Interpret the value in register P1 as a boolean value.  Store the
** boolean complement in register P2.  If the value in register P1 is
** NULL, then a NULL is stored in P2.
*/
case OP_Not: {                /* same as TK_NOT, in1, out2 */
  pIn1 = &aMem[pOp->p1];
  pOut = &aMem[pOp->p2];
  if( (pIn1->flags & MEM_Null)==0 ){
    sqlite3VdbeMemSetInt64(pOut, !sqlite3VdbeBooleanValue(pIn1,0));
  }else{
    sqlite3VdbeMemSetNull(pOut);
  }
  break;
}

/* Opcode: BitNot P1 P2 * * *
** Synopsis: r[P2]= ~r[P1]
**
** Interpret the content of register P1 as an integer.  Store the
** ones-complement of the P1 value into register P2.  If P1 holds
** a NULL then store a NULL in P2.
*/
case OP_BitNot: {             /* same as TK_BITNOT, in1, out2 */
  pIn1 = &aMem[pOp->p1];
  pOut = &aMem[pOp->p2];
  sqlite3VdbeMemSetNull(pOut);
  if( (pIn1->flags & MEM_Null)==0 ){
    pOut->flags = MEM_Int;
    pOut->u.i = ~sqlite3VdbeIntValue(pIn1);
  }
  break;
}

/* Opcode: Once P1 P2 * * *
**
** Fall through to the next instruction the first time this opcode is
** encountered on each invocation of the byte-code program.  Jump to P2
** on the second and all subsequent encounters during the same invocation.
**
** Top-level programs determine first invocation by comparing the P1
** operand against the P1 operand on the OP_Init opcode at the beginning
** of the program.  If the P1 values differ, then fall through and make
** the P1 of this opcode equal to the P1 of OP_Init.  If P1 values are
** the same then take the jump.
**
** For subprograms, there is a bitmask in the VdbeFrame that determines
** whether or not the jump should be taken.  The bitmask is necessary
** because the self-altering code trick does not work for recursive
** triggers.
*/
case OP_Once: {             /* jump */
  u32 iAddr;                /* Address of this instruction */
  assert( p->aOp[0].opcode==OP_Init );
  if( p->pFrame ){
    iAddr = (int)(pOp - p->aOp);
    if( (p->pFrame->aOnce[iAddr/8] & (1<<(iAddr & 7)))!=0 ){
      VdbeBranchTaken(1, 2);
      goto jump_to_p2;
    }
    p->pFrame->aOnce[iAddr/8] |= 1<<(iAddr & 7);
  }else{
    if( p->aOp[0].p1==pOp->p1 ){
      VdbeBranchTaken(1, 2);
      goto jump_to_p2;
    }
  }
  VdbeBranchTaken(0, 2);
  pOp->p1 = p->aOp[0].p1;
  break;
}

/* Opcode: If P1 P2 P3 * *
**
** Jump to P2 if the value in register P1 is true.  The value
** is considered true if it is numeric and non-zero.  If the value
** in P1 is NULL then take the jump if and only if P3 is non-zero.
*/
case OP_If:  {               /* jump, in1 */
  int c;
  c = sqlite3VdbeBooleanValue(&aMem[pOp->p1], pOp->p3);
  VdbeBranchTaken(c!=0, 2);
  if( c ) goto jump_to_p2;
  break;
}

/* Opcode: IfNot P1 P2 P3 * *
**
** Jump to P2 if the value in register P1 is False.  The value
** is considered false if it has a numeric value of zero.  If the value
** in P1 is NULL then take the jump if and only if P3 is non-zero.
*/
case OP_IfNot: {            /* jump, in1 */
  int c;
  c = !sqlite3VdbeBooleanValue(&aMem[pOp->p1], !pOp->p3);
  VdbeBranchTaken(c!=0, 2);
  if( c ) goto jump_to_p2;
  break;
}

/* Opcode: IsNull P1 P2 * * *
** Synopsis: if r[P1]==NULL goto P2
**
** Jump to P2 if the value in register P1 is NULL.
*/
case OP_IsNull: {            /* same as TK_ISNULL, jump, in1 */
  pIn1 = &aMem[pOp->p1];
  VdbeBranchTaken( (pIn1->flags & MEM_Null)!=0, 2);
  if( (pIn1->flags & MEM_Null)!=0 ){
    goto jump_to_p2;
  }
  break;
}

/* Opcode: IsType P1 P2 P3 P4 P5
** Synopsis: if typeof(P1.P3) in P5 goto P2
**
** Jump to P2 if the type of a column in a btree is one of the types specified
** by the P5 bitmask.
**
** P1 is normally a cursor on a btree for which the row decode cache is
** valid through at least column P3.  In other words, there should have been
** a prior OP_Column for column P3 or greater.  If the cursor is not valid,
** then this opcode might give spurious results.
** The the btree row has fewer than P3 columns, then use P4 as the
** datatype.
**
** If P1 is -1, then P3 is a register number and the datatype is taken
** from the value in that register.
**
** P5 is a bitmask of data types.  SQLITE_INTEGER is the least significant
** (0x01) bit. SQLITE_FLOAT is the 0x02 bit. SQLITE_TEXT is 0x04.
** SQLITE_BLOB is 0x08.  SQLITE_NULL is 0x10.
**
** WARNING: This opcode does not reliably distinguish between NULL and REAL
** when P1>=0.  If the database contains a NaN value, this opcode will think
** that the datatype is REAL when it should be NULL.  When P1<0 and the value
** is already stored in register P3, then this opcode does reliably
** distinguish between NULL and REAL.  The problem only arises then P1>=0.
**
** Take the jump to address P2 if and only if the datatype of the
** value determined by P1 and P3 corresponds to one of the bits in the
** P5 bitmask.
**
*/
case OP_IsType: {        /* jump */
  VdbeCursor *pC;
  u16 typeMask;
  u32 serialType;

  assert( pOp->p1>=(-1) && pOp->p1<p->nCursor );
  assert( pOp->p1>=0 || (pOp->p3>=0 && pOp->p3<=(p->nMem+1 - p->nCursor)) );
  if( pOp->p1>=0 ){
    pC = p->apCsr[pOp->p1];
    assert( pC!=0 );
    assert( pOp->p3>=0 );
    if( pOp->p3<pC->nHdrParsed ){
      serialType = pC->aType[pOp->p3];
      if( serialType>=12 ){
        if( serialType&1 ){
          typeMask = 0x04;   /* SQLITE_TEXT */
        }else{
          typeMask = 0x08;   /* SQLITE_BLOB */
        }
      }else{
        static const unsigned char aMask[] = {
           0x10, 0x01, 0x01, 0x01, 0x01, 0x01, 0x01, 0x2,
           0x01, 0x01, 0x10, 0x10
        };
        testcase( serialType==0 );
        testcase( serialType==1 );
        testcase( serialType==2 );
        testcase( serialType==3 );
        testcase( serialType==4 );
        testcase( serialType==5 );
        testcase( serialType==6 );
        testcase( serialType==7 );
        testcase( serialType==8 );
        testcase( serialType==9 );
        testcase( serialType==10 );
        testcase( serialType==11 );
        typeMask = aMask[serialType];
      }
    }else{
      typeMask = 1 << (pOp->p4.i - 1);
      testcase( typeMask==0x01 );
      testcase( typeMask==0x02 );
      testcase( typeMask==0x04 );
      testcase( typeMask==0x08 );
      testcase( typeMask==0x10 );
    }
  }else{
    assert( memIsValid(&aMem[pOp->p3]) );
    typeMask = 1 << (sqlite3_value_type((sqlite3_value*)&aMem[pOp->p3])-1);
    testcase( typeMask==0x01 );
    testcase( typeMask==0x02 );
    testcase( typeMask==0x04 );
    testcase( typeMask==0x08 );
    testcase( typeMask==0x10 );
  }
  VdbeBranchTaken( (typeMask & pOp->p5)!=0, 2);
  if( typeMask & pOp->p5 ){
    goto jump_to_p2;
  }
  break;
}

/* Opcode: ZeroOrNull P1 P2 P3 * *
** Synopsis: r[P2] = 0 OR NULL
**
** If all both registers P1 and P3 are NOT NULL, then store a zero in
** register P2.  If either registers P1 or P3 are NULL then put
** a NULL in register P2.
*/
case OP_ZeroOrNull: {            /* in1, in2, out2, in3 */
  if( (aMem[pOp->p1].flags & MEM_Null)!=0
   || (aMem[pOp->p3].flags & MEM_Null)!=0
  ){
    sqlite3VdbeMemSetNull(aMem + pOp->p2);
  }else{
    sqlite3VdbeMemSetInt64(aMem + pOp->p2, 0);
  }
  break;
}

/* Opcode: NotNull P1 P2 * * *
** Synopsis: if r[P1]!=NULL goto P2
**
** Jump to P2 if the value in register P1 is not NULL. 
*/
case OP_NotNull: {            /* same as TK_NOTNULL, jump, in1 */
  pIn1 = &aMem[pOp->p1];
  VdbeBranchTaken( (pIn1->flags & MEM_Null)==0, 2);
  if( (pIn1->flags & MEM_Null)==0 ){
    goto jump_to_p2;
  }
  break;
}

/* Opcode: IfNullRow P1 P2 P3 * *
** Synopsis: if P1.nullRow then r[P3]=NULL, goto P2
**
** Check the cursor P1 to see if it is currently pointing at a NULL row.
** If it is, then set register P3 to NULL and jump immediately to P2.
** If P1 is not on a NULL row, then fall through without making any
** changes.
**
** If P1 is not an open cursor, then this opcode is a no-op.
*/
case OP_IfNullRow: {         /* jump */
  VdbeCursor *pC;
  assert( pOp->p1>=0 && pOp->p1<p->nCursor );
  pC = p->apCsr[pOp->p1];
  if( pC && pC->nullRow ){
    sqlite3VdbeMemSetNull(aMem + pOp->p3);
    goto jump_to_p2;
  }
  break;
}

#ifdef SQLITE_ENABLE_OFFSET_SQL_FUNC
/* Opcode: Offset P1 P2 P3 * *
** Synopsis: r[P3] = sqlite_offset(P1)
**
** Store in register r[P3] the byte offset into the database file that is the
** start of the payload for the record at which that cursor P1 is currently
** pointing.
**
** P2 is the column number for the argument to the sqlite_offset() function.
** This opcode does not use P2 itself, but the P2 value is used by the
** code generator.  The P1, P2, and P3 operands to this opcode are the
** same as for OP_Column.
**
** This opcode is only available if SQLite is compiled with the
** -DSQLITE_ENABLE_OFFSET_SQL_FUNC option.
*/
case OP_Offset: {          /* out3 */
  VdbeCursor *pC;    /* The VDBE cursor */
  assert( pOp->p1>=0 && pOp->p1<p->nCursor );
  pC = p->apCsr[pOp->p1];
  pOut = &p->aMem[pOp->p3];
  if( pC==0 || pC->eCurType!=CURTYPE_BTREE ){
    sqlite3VdbeMemSetNull(pOut);
  }else{
    if( pC->deferredMoveto ){
      rc = sqlite3VdbeFinishMoveto(pC);
      if( rc ) goto abort_due_to_error;
    }
    if( sqlite3BtreeEof(pC->uc.pCursor) ){
      sqlite3VdbeMemSetNull(pOut);
    }else{
      sqlite3VdbeMemSetInt64(pOut, sqlite3BtreeOffset(pC->uc.pCursor));
    }
  }
  break;
}
#endif /* SQLITE_ENABLE_OFFSET_SQL_FUNC */

/* Opcode: Column P1 P2 P3 P4 P5
** Synopsis: r[P3]=PX cursor P1 column P2
**
** Interpret the data that cursor P1 points to as a structure built using
** the MakeRecord instruction.  (See the MakeRecord opcode for additional
** information about the format of the data.)  Extract the P2-th column
** from this record.  If there are less than (P2+1)
** values in the record, extract a NULL.
**
** The value extracted is stored in register P3.
**
** If the record contains fewer than P2 fields, then extract a NULL.  Or,
** if the P4 argument is a P4_MEM use the value of the P4 argument as
** the result.
**
** If the OPFLAG_LENGTHARG bit is set in P5 then the result is guaranteed
** to only be used by the length() function or the equivalent.  The content
** of large blobs is not loaded, thus saving CPU cycles.  If the
** OPFLAG_TYPEOFARG bit is set then the result will only be used by the
** typeof() function or the IS NULL or IS NOT NULL operators or the
** equivalent.  In this case, all content loading can be omitted.
*/
case OP_Column: {            /* ncycle */
  u32 p2;            /* column number to retrieve */
  VdbeCursor *pC;    /* The VDBE cursor */
  BtCursor *pCrsr;   /* The B-Tree cursor corresponding to pC */
  u32 *aOffset;      /* aOffset[i] is offset to start of data for i-th column */
  int len;           /* The length of the serialized data for the column */
  int i;             /* Loop counter */
  Mem *pDest;        /* Where to write the extracted value */
  Mem sMem;          /* For storing the record being decoded */
  const u8 *zData;   /* Part of the record being decoded */
  const u8 *zHdr;    /* Next unparsed byte of the header */
  const u8 *zEndHdr; /* Pointer to first byte after the header */
  u64 offset64;      /* 64-bit offset */
  u32 t;             /* A type code from the record header */
  Mem *pReg;         /* PseudoTable input register */

  assert( pOp->p1>=0 && pOp->p1<p->nCursor );
  assert( pOp->p3>0 && pOp->p3<=(p->nMem+1 - p->nCursor) );
  pC = p->apCsr[pOp->p1];
  p2 = (u32)pOp->p2;

op_column_restart:
  assert( pC!=0 );
  assert( p2<(u32)pC->nField
       || (pC->eCurType==CURTYPE_PSEUDO && pC->seekResult==0) );
  aOffset = pC->aOffset;
  assert( aOffset==pC->aType+pC->nField );
  assert( pC->eCurType!=CURTYPE_VTAB );
  assert( pC->eCurType!=CURTYPE_PSEUDO || pC->nullRow );
  assert( pC->eCurType!=CURTYPE_SORTER );

  if( pC->cacheStatus!=p->cacheCtr ){                /*OPTIMIZATION-IF-FALSE*/
    if( pC->nullRow ){
      if( pC->eCurType==CURTYPE_PSEUDO && pC->seekResult>0 ){
        /* For the special case of as pseudo-cursor, the seekResult field
        ** identifies the register that holds the record */
        pReg = &aMem[pC->seekResult];
        assert( pReg->flags & MEM_Blob );
        assert( memIsValid(pReg) );
        pC->payloadSize = pC->szRow = pReg->n;
        pC->aRow = (u8*)pReg->z;
      }else{
        pDest = &aMem[pOp->p3];
        memAboutToChange(p, pDest);
        sqlite3VdbeMemSetNull(pDest);
        goto op_column_out;
      }
    }else{
      pCrsr = pC->uc.pCursor;
      if( pC->deferredMoveto ){
        u32 iMap;
        assert( !pC->isEphemeral );
        if( pC->ub.aAltMap && (iMap = pC->ub.aAltMap[1+p2])>0  ){
          pC = pC->pAltCursor;
          p2 = iMap - 1;
          goto op_column_restart;
        }
        rc = sqlite3VdbeFinishMoveto(pC);
        if( rc ) goto abort_due_to_error;
      }else if( sqlite3BtreeCursorHasMoved(pCrsr) ){
        rc = sqlite3VdbeHandleMovedCursor(pC);
        if( rc ) goto abort_due_to_error;
        goto op_column_restart;
      }
      assert( pC->eCurType==CURTYPE_BTREE );
      assert( pCrsr );
      assert( sqlite3BtreeCursorIsValid(pCrsr) );
      pC->payloadSize = sqlite3BtreePayloadSize(pCrsr);
      pC->aRow = sqlite3BtreePayloadFetch(pCrsr, &pC->szRow);
      assert( pC->szRow<=pC->payloadSize );
      assert( pC->szRow<=65536 );  /* Maximum page size is 64KiB */
    }
    pC->cacheStatus = p->cacheCtr;
    if( (aOffset[0] = pC->aRow[0])<0x80 ){
      pC->iHdrOffset = 1;
    }else{
      pC->iHdrOffset = sqlite3GetVarint32(pC->aRow, aOffset);
    }
    pC->nHdrParsed = 0;

    if( pC->szRow<aOffset[0] ){      /*OPTIMIZATION-IF-FALSE*/
      /* pC->aRow does not have to hold the entire row, but it does at least
      ** need to cover the header of the record.  If pC->aRow does not contain
      ** the complete header, then set it to zero, forcing the header to be
      ** dynamically allocated. */
      pC->aRow = 0;
      pC->szRow = 0;

      /* Make sure a corrupt database has not given us an oversize header.
      ** Do this now to avoid an oversize memory allocation.
      **
      ** Type entries can be between 1 and 5 bytes each.  But 4 and 5 byte
      ** types use so much data space that there can only be 4096 and 32 of
      ** them, respectively.  So the maximum header length results from a
      ** 3-byte type for each of the maximum of 32768 columns plus three
      ** extra bytes for the header length itself.  32768*3 + 3 = 98307.
      */
      if( aOffset[0] > 98307 || aOffset[0] > pC->payloadSize ){
        goto op_column_corrupt;
      }
    }else{
      /* This is an optimization.  By skipping over the first few tests
      ** (ex: pC->nHdrParsed<=p2) in the next section, we achieve a
      ** measurable performance gain.
      **
      ** This branch is taken even if aOffset[0]==0.  Such a record is never
      ** generated by SQLite, and could be considered corruption, but we
      ** accept it for historical reasons.  When aOffset[0]==0, the code this
      ** branch jumps to reads past the end of the record, but never more
      ** than a few bytes.  Even if the record occurs at the end of the page
      ** content area, the "page header" comes after the page content and so
      ** this overread is harmless.  Similar overreads can occur for a corrupt
      ** database file.
      */
      zData = pC->aRow;
      assert( pC->nHdrParsed<=p2 );         /* Conditional skipped */
      testcase( aOffset[0]==0 );
      goto op_column_read_header;
    }
  }else if( sqlite3BtreeCursorHasMoved(pC->uc.pCursor) ){
    rc = sqlite3VdbeHandleMovedCursor(pC);
    if( rc ) goto abort_due_to_error;
    goto op_column_restart;
  }

  /* Make sure at least the first p2+1 entries of the header have been
  ** parsed and valid information is in aOffset[] and pC->aType[].
  */
  if( pC->nHdrParsed<=p2 ){
    /* If there is more header available for parsing in the record, try
    ** to extract additional fields up through the p2+1-th field
    */
    if( pC->iHdrOffset<aOffset[0] ){
      /* Make sure zData points to enough of the record to cover the header. */
      if( pC->aRow==0 ){
        memset(&sMem, 0, sizeof(sMem));
        rc = sqlite3VdbeMemFromBtreeZeroOffset(pC->uc.pCursor,aOffset[0],&sMem);
        if( rc!=SQLITE_OK ) goto abort_due_to_error;
        zData = (u8*)sMem.z;
      }else{
        zData = pC->aRow;
      }
 
      /* Fill in pC->aType[i] and aOffset[i] values through the p2-th field. */
    op_column_read_header:
      i = pC->nHdrParsed;
      offset64 = aOffset[i];
      zHdr = zData + pC->iHdrOffset;
      zEndHdr = zData + aOffset[0];
      testcase( zHdr>=zEndHdr );
      do{
        if( (pC->aType[i] = t = zHdr[0])<0x80 ){
          zHdr++;
          offset64 += sqlite3VdbeOneByteSerialTypeLen(t);
        }else{
          zHdr += sqlite3GetVarint32(zHdr, &t);
          pC->aType[i] = t;
          offset64 += sqlite3VdbeSerialTypeLen(t);
        }
        aOffset[++i] = (u32)(offset64 & 0xffffffff);
      }while( (u32)i<=p2 && zHdr<zEndHdr );

      /* The record is corrupt if any of the following are true:
      ** (1) the bytes of the header extend past the declared header size
      ** (2) the entire header was used but not all data was used
      ** (3) the end of the data extends beyond the end of the record.
      */
      if( (zHdr>=zEndHdr && (zHdr>zEndHdr || offset64!=pC->payloadSize))
       || (offset64 > pC->payloadSize)
      ){
        if( aOffset[0]==0 ){
          i = 0;
          zHdr = zEndHdr;
        }else{
          if( pC->aRow==0 ) sqlite3VdbeMemRelease(&sMem);
          goto op_column_corrupt;
        }
      }

      pC->nHdrParsed = i;
      pC->iHdrOffset = (u32)(zHdr - zData);
      if( pC->aRow==0 ) sqlite3VdbeMemRelease(&sMem);
    }else{
      t = 0;
    }

    /* If after trying to extract new entries from the header, nHdrParsed is
    ** still not up to p2, that means that the record has fewer than p2
    ** columns.  So the result will be either the default value or a NULL.
    */
    if( pC->nHdrParsed<=p2 ){
      pDest = &aMem[pOp->p3];
      memAboutToChange(p, pDest);
      if( pOp->p4type==P4_MEM ){
        sqlite3VdbeMemShallowCopy(pDest, pOp->p4.pMem, MEM_Static);
      }else{
        sqlite3VdbeMemSetNull(pDest);
      }
      goto op_column_out;
    }
  }else{
    t = pC->aType[p2];
  }

  /* Extract the content for the p2+1-th column.  Control can only
  ** reach this point if aOffset[p2], aOffset[p2+1], and pC->aType[p2] are
  ** all valid.
  */
  assert( p2<pC->nHdrParsed );
  assert( rc==SQLITE_OK );
  pDest = &aMem[pOp->p3];
  memAboutToChange(p, pDest);
  assert( sqlite3VdbeCheckMemInvariants(pDest) );
  if( VdbeMemDynamic(pDest) ){
    sqlite3VdbeMemSetNull(pDest);
  }
  assert( t==pC->aType[p2] );
  if( pC->szRow>=aOffset[p2+1] ){
    /* This is the common case where the desired content fits on the original
    ** page - where the content is not on an overflow page */
    zData = pC->aRow + aOffset[p2];
    if( t<12 ){
      sqlite3VdbeSerialGet(zData, t, pDest);
    }else{
      /* If the column value is a string, we need a persistent value, not
      ** a MEM_Ephem value.  This branch is a fast short-cut that is equivalent
      ** to calling sqlite3VdbeSerialGet() and sqlite3VdbeDeephemeralize().
      */
      static const u16 aFlag[] = { MEM_Blob, MEM_Str|MEM_Term };
      pDest->n = len = (t-12)/2;
      pDest->enc = encoding;
      if( pDest->szMalloc < len+2 ){
        if( len>db->aLimit[SQLITE_LIMIT_LENGTH] ) goto too_big;
        pDest->flags = MEM_Null;
        if( sqlite3VdbeMemGrow(pDest, len+2, 0) ) goto no_mem;
      }else{
        pDest->z = pDest->zMalloc;
      }
      memcpy(pDest->z, zData, len);
      pDest->z[len] = 0;
      pDest->z[len+1] = 0;
      pDest->flags = aFlag[t&1];
    }
  }else{
    pDest->enc = encoding;
    /* This branch happens only when content is on overflow pages */
    if( ((pOp->p5 & (OPFLAG_LENGTHARG|OPFLAG_TYPEOFARG))!=0
          && ((t>=12 && (t&1)==0) || (pOp->p5 & OPFLAG_TYPEOFARG)!=0))
     || (len = sqlite3VdbeSerialTypeLen(t))==0
    ){
      /* Content is irrelevant for
      **    1. the typeof() function,
      **    2. the length(X) function if X is a blob, and
      **    3. if the content length is zero.
      ** So we might as well use bogus content rather than reading
      ** content from disk.
      **
      ** Although sqlite3VdbeSerialGet() may read at most 8 bytes from the
      ** buffer passed to it, debugging function VdbeMemPrettyPrint() may
      ** read more.  Use the global constant sqlite3CtypeMap[] as the array,
      ** as that array is 256 bytes long (plenty for VdbeMemPrettyPrint())
      ** and it begins with a bunch of zeros.
      */
      sqlite3VdbeSerialGet((u8*)sqlite3CtypeMap, t, pDest);
    }else{
      if( len>db->aLimit[SQLITE_LIMIT_LENGTH] ) goto too_big;
      rc = sqlite3VdbeMemFromBtree(pC->uc.pCursor, aOffset[p2], len, pDest);
      if( rc!=SQLITE_OK ) goto abort_due_to_error;
      sqlite3VdbeSerialGet((const u8*)pDest->z, t, pDest);
      pDest->flags &= ~MEM_Ephem;
    }
  }

op_column_out:
  UPDATE_MAX_BLOBSIZE(pDest);
  REGISTER_TRACE(pOp->p3, pDest);
  break;

op_column_corrupt:
  if( aOp[0].p3>0 ){
    pOp = &aOp[aOp[0].p3-1];
    break;
  }else{
    rc = SQLITE_CORRUPT_BKPT;
    goto abort_due_to_error;
  }
}

/* Opcode: TypeCheck P1 P2 P3 P4 *
** Synopsis: typecheck(r[P1@P2])
**
** Apply affinities to the range of P2 registers beginning with P1.
** Take the affinities from the Table object in P4.  If any value
** cannot be coerced into the correct type, then raise an error.
**
** This opcode is similar to OP_Affinity except that this opcode
** forces the register type to the Table column type.  This is used
** to implement "strict affinity".
**
** GENERATED ALWAYS AS ... STATIC columns are only checked if P3
** is zero.  When P3 is non-zero, no type checking occurs for
** static generated columns.  Virtual columns are computed at query time
** and so they are never checked.
**
** Preconditions:
**
** <ul>
** <li> P2 should be the number of non-virtual columns in the
**      table of P4.
** <li> Table P4 should be a STRICT table.
** </ul>
**
** If any precondition is false, an assertion fault occurs.
*/
case OP_TypeCheck: {
  Table *pTab;
  Column *aCol;
  int i;

  assert( pOp->p4type==P4_TABLE );
  pTab = pOp->p4.pTab;
  assert( pTab->tabFlags & TF_Strict );
  assert( pTab->nNVCol==pOp->p2 );
  aCol = pTab->aCol;
  pIn1 = &aMem[pOp->p1];
  for(i=0; i<pTab->nCol; i++){
    if( aCol[i].colFlags & COLFLAG_GENERATED ){
      if( aCol[i].colFlags & COLFLAG_VIRTUAL ) continue;
      if( pOp->p3 ){ pIn1++; continue; }
    }
    assert( pIn1 < &aMem[pOp->p1+pOp->p2] );
    applyAffinity(pIn1, aCol[i].affinity, encoding);
    if( (pIn1->flags & MEM_Null)==0 ){
      switch( aCol[i].eCType ){
        case COLTYPE_BLOB: {
          if( (pIn1->flags & MEM_Blob)==0 ) goto vdbe_type_error;
          break;
        }
        case COLTYPE_INTEGER:
        case COLTYPE_INT: {
          if( (pIn1->flags & MEM_Int)==0 ) goto vdbe_type_error;
          break;
        }
        case COLTYPE_TEXT: {
          if( (pIn1->flags & MEM_Str)==0 ) goto vdbe_type_error;
          break;
        }
        case COLTYPE_REAL: {
          testcase( (pIn1->flags & (MEM_Real|MEM_IntReal))==MEM_Real );
          assert( (pIn1->flags & MEM_IntReal)==0 );
          if( pIn1->flags & MEM_Int ){
            /* When applying REAL affinity, if the result is still an MEM_Int
            ** that will fit in 6 bytes, then change the type to MEM_IntReal
            ** so that we keep the high-resolution integer value but know that
            ** the type really wants to be REAL. */
            testcase( pIn1->u.i==140737488355328LL );
            testcase( pIn1->u.i==140737488355327LL );
            testcase( pIn1->u.i==-140737488355328LL );
            testcase( pIn1->u.i==-140737488355329LL );
            if( pIn1->u.i<=140737488355327LL && pIn1->u.i>=-140737488355328LL){
              pIn1->flags |= MEM_IntReal;
              pIn1->flags &= ~MEM_Int;
            }else{
              pIn1->u.r = (double)pIn1->u.i;
              pIn1->flags |= MEM_Real;
              pIn1->flags &= ~MEM_Int;
            }
          }else if( (pIn1->flags & (MEM_Real|MEM_IntReal))==0 ){
            goto vdbe_type_error;
          }
          break;
        }
        default: {
          /* COLTYPE_ANY.  Accept anything. */
          break;
        }
      }
    }
    REGISTER_TRACE((int)(pIn1-aMem), pIn1);
    pIn1++;
  }
  assert( pIn1 == &aMem[pOp->p1+pOp->p2] );
  break;

vdbe_type_error:
  sqlite3VdbeError(p, "cannot store %s value in %s column %s.%s",
     vdbeMemTypeName(pIn1), sqlite3StdType[aCol[i].eCType-1],
     pTab->zName, aCol[i].zCnName);
  rc = SQLITE_CONSTRAINT_DATATYPE;
  goto abort_due_to_error;
}

/* Opcode: Affinity P1 P2 * P4 *
** Synopsis: affinity(r[P1@P2])
**
** Apply affinities to a range of P2 registers starting with P1.
**
** P4 is a string that is P2 characters long. The N-th character of the
** string indicates the column affinity that should be used for the N-th
** memory cell in the range.
*/
case OP_Affinity: {
  const char *zAffinity;   /* The affinity to be applied */

  zAffinity = pOp->p4.z;
  assert( zAffinity!=0 );
  assert( pOp->p2>0 );
  assert( zAffinity[pOp->p2]==0 );
  pIn1 = &aMem[pOp->p1];
  while( 1 /*exit-by-break*/ ){
    assert( pIn1 <= &p->aMem[(p->nMem+1 - p->nCursor)] );
    assert( zAffinity[0]==SQLITE_AFF_NONE || memIsValid(pIn1) );
    applyAffinity(pIn1, zAffinity[0], encoding);
    if( zAffinity[0]==SQLITE_AFF_REAL && (pIn1->flags & MEM_Int)!=0 ){
      /* When applying REAL affinity, if the result is still an MEM_Int
      ** that will fit in 6 bytes, then change the type to MEM_IntReal
      ** so that we keep the high-resolution integer value but know that
      ** the type really wants to be REAL. */
      testcase( pIn1->u.i==140737488355328LL );
      testcase( pIn1->u.i==140737488355327LL );
      testcase( pIn1->u.i==-140737488355328LL );
      testcase( pIn1->u.i==-140737488355329LL );
      if( pIn1->u.i<=140737488355327LL && pIn1->u.i>=-140737488355328LL ){
        pIn1->flags |= MEM_IntReal;
        pIn1->flags &= ~MEM_Int;
      }else{
        pIn1->u.r = (double)pIn1->u.i;
        pIn1->flags |= MEM_Real;
        pIn1->flags &= ~(MEM_Int|MEM_Str);
      }
    }
    REGISTER_TRACE((int)(pIn1-aMem), pIn1);
    zAffinity++;
    if( zAffinity[0]==0 ) break;
    pIn1++;
  }
  break;
}

/* Opcode: MakeRecord P1 P2 P3 P4 *
** Synopsis: r[P3]=mkrec(r[P1@P2])
**
** Convert P2 registers beginning with P1 into the [record format]
** use as a data record in a database table or as a key
** in an index.  The OP_Column opcode can decode the record later.
**
** P4 may be a string that is P2 characters long.  The N-th character of the
** string indicates the column affinity that should be used for the N-th
** field of the index key.
**
** The mapping from character to affinity is given by the SQLITE_AFF_
** macros defined in sqliteInt.h.
**
** If P4 is NULL then all index fields have the affinity BLOB.
**
** The meaning of P5 depends on whether or not the SQLITE_ENABLE_NULL_TRIM
** compile-time option is enabled:
**
**   * If SQLITE_ENABLE_NULL_TRIM is enabled, then the P5 is the index
**     of the right-most table that can be null-trimmed.
**
**   * If SQLITE_ENABLE_NULL_TRIM is omitted, then P5 has the value
**     OPFLAG_NOCHNG_MAGIC if the OP_MakeRecord opcode is allowed to
**     accept no-change records with serial_type 10.  This value is
**     only used inside an assert() and does not affect the end result.
*/
case OP_MakeRecord: {
  Mem *pRec;             /* The new record */
  u64 nData;             /* Number of bytes of data space */
  int nHdr;              /* Number of bytes of header space */
  i64 nByte;             /* Data space required for this record */
  i64 nZero;             /* Number of zero bytes at the end of the record */
  int nVarint;           /* Number of bytes in a varint */
  u32 serial_type;       /* Type field */
  Mem *pData0;           /* First field to be combined into the record */
  Mem *pLast;            /* Last field of the record */
  int nField;            /* Number of fields in the record */
  char *zAffinity;       /* The affinity string for the record */
  u32 len;               /* Length of a field */
  u8 *zHdr;              /* Where to write next byte of the header */
  u8 *zPayload;          /* Where to write next byte of the payload */

  /* Assuming the record contains N fields, the record format looks
  ** like this:
  **
  ** ------------------------------------------------------------------------
  ** | hdr-size | type 0 | type 1 | ... | type N-1 | data0 | ... | data N-1 |
  ** ------------------------------------------------------------------------
  **
  ** Data(0) is taken from register P1.  Data(1) comes from register P1+1
  ** and so forth.
  **
  ** Each type field is a varint representing the serial type of the
  ** corresponding data element (see sqlite3VdbeSerialType()). The
  ** hdr-size field is also a varint which is the offset from the beginning
  ** of the record to data0.
  */
  nData = 0;         /* Number of bytes of data space */
  nHdr = 0;          /* Number of bytes of header space */
  nZero = 0;         /* Number of zero bytes at the end of the record */
  nField = pOp->p1;
  zAffinity = pOp->p4.z;
  assert( nField>0 && pOp->p2>0 && pOp->p2+nField<=(p->nMem+1 - p->nCursor)+1 );
  pData0 = &aMem[nField];
  nField = pOp->p2;
  pLast = &pData0[nField-1];

  /* Identify the output register */
  assert( pOp->p3<pOp->p1 || pOp->p3>=pOp->p1+pOp->p2 );
  pOut = &aMem[pOp->p3];
  memAboutToChange(p, pOut);

  /* Apply the requested affinity to all inputs
  */
  assert( pData0<=pLast );
  if( zAffinity ){
    pRec = pData0;
    do{
      applyAffinity(pRec, zAffinity[0], encoding);
      if( zAffinity[0]==SQLITE_AFF_REAL && (pRec->flags & MEM_Int) ){
        pRec->flags |= MEM_IntReal;
        pRec->flags &= ~(MEM_Int);
      }
      REGISTER_TRACE((int)(pRec-aMem), pRec);
      zAffinity++;
      pRec++;
      assert( zAffinity[0]==0 || pRec<=pLast );
    }while( zAffinity[0] );
  }

#ifdef SQLITE_ENABLE_NULL_TRIM
  /* NULLs can be safely trimmed from the end of the record, as long as
  ** as the schema format is 2 or more and none of the omitted columns
  ** have a non-NULL default value.  Also, the record must be left with
  ** at least one field.  If P5>0 then it will be one more than the
  ** index of the right-most column with a non-NULL default value */
  if( pOp->p5 ){
    while( (pLast->flags & MEM_Null)!=0 && nField>pOp->p5 ){
      pLast--;
      nField--;
    }
  }
#endif

  /* Loop through the elements that will make up the record to figure
  ** out how much space is required for the new record.  After this loop,
  ** the Mem.uTemp field of each term should hold the serial-type that will
  ** be used for that term in the generated record:
  **
  **   Mem.uTemp value    type
  **   ---------------    ---------------
  **      0               NULL
  **      1               1-byte signed integer
  **      2               2-byte signed integer
  **      3               3-byte signed integer
  **      4               4-byte signed integer
  **      5               6-byte signed integer
  **      6               8-byte signed integer
  **      7               IEEE float
  **      8               Integer constant 0
  **      9               Integer constant 1
  **     10,11            reserved for expansion
  **    N>=12 and even    BLOB
  **    N>=13 and odd     text
  **
  ** The following additional values are computed:
  **     nHdr        Number of bytes needed for the record header
  **     nData       Number of bytes of data space needed for the record
  **     nZero       Zero bytes at the end of the record
  */
  pRec = pLast;
  do{
    assert( memIsValid(pRec) );
    if( pRec->flags & MEM_Null ){
      if( pRec->flags & MEM_Zero ){
        /* Values with MEM_Null and MEM_Zero are created by xColumn virtual
        ** table methods that never invoke sqlite3_result_xxxxx() while
        ** computing an unchanging column value in an UPDATE statement.
        ** Give such values a special internal-use-only serial-type of 10
        ** so that they can be passed through to xUpdate and have
        ** a true sqlite3_value_nochange(). */
#ifndef SQLITE_ENABLE_NULL_TRIM
        assert( pOp->p5==OPFLAG_NOCHNG_MAGIC || CORRUPT_DB );
#endif
        pRec->uTemp = 10;
      }else{
        pRec->uTemp = 0;
      }
      nHdr++;
    }else if( pRec->flags & (MEM_Int|MEM_IntReal) ){
      /* Figure out whether to use 1, 2, 4, 6 or 8 bytes. */
      i64 i = pRec->u.i;
      u64 uu;
      testcase( pRec->flags & MEM_Int );
      testcase( pRec->flags & MEM_IntReal );
      if( i<0 ){
        uu = ~i;
      }else{
        uu = i;
      }
      nHdr++;
      testcase( uu==127 );               testcase( uu==128 );
      testcase( uu==32767 );             testcase( uu==32768 );
      testcase( uu==8388607 );           testcase( uu==8388608 );
      testcase( uu==2147483647 );        testcase( uu==2147483648LL );
      testcase( uu==140737488355327LL ); testcase( uu==140737488355328LL );
      if( uu<=127 ){
        if( (i&1)==i && p->minWriteFileFormat>=4 ){
          pRec->uTemp = 8+(u32)uu;
        }else{
          nData++;
          pRec->uTemp = 1;
        }
      }else if( uu<=32767 ){
        nData += 2;
        pRec->uTemp = 2;
      }else if( uu<=8388607 ){
        nData += 3;
        pRec->uTemp = 3;
      }else if( uu<=2147483647 ){
        nData += 4;
        pRec->uTemp = 4;
      }else if( uu<=140737488355327LL ){
        nData += 6;
        pRec->uTemp = 5;
      }else{
        nData += 8;
        if( pRec->flags & MEM_IntReal ){
          /* If the value is IntReal and is going to take up 8 bytes to store
          ** as an integer, then we might as well make it an 8-byte floating
          ** point value */
          pRec->u.r = (double)pRec->u.i;
          pRec->flags &= ~MEM_IntReal;
          pRec->flags |= MEM_Real;
          pRec->uTemp = 7;
        }else{
          pRec->uTemp = 6;
        }
      }
    }else if( pRec->flags & MEM_Real ){
      nHdr++;
      nData += 8;
      pRec->uTemp = 7;
    }else{
      assert( db->mallocFailed || pRec->flags&(MEM_Str|MEM_Blob) );
      assert( pRec->n>=0 );
      len = (u32)pRec->n;
      serial_type = (len*2) + 12 + ((pRec->flags & MEM_Str)!=0);
      if( pRec->flags & MEM_Zero ){
        serial_type += pRec->u.nZero*2;
        if( nData ){
          if( sqlite3VdbeMemExpandBlob(pRec) ) goto no_mem;
          len += pRec->u.nZero;
        }else{
          nZero += pRec->u.nZero;
        }
      }
      nData += len;
      nHdr += sqlite3VarintLen(serial_type);
      pRec->uTemp = serial_type;
    }
    if( pRec==pData0 ) break;
    pRec--;
  }while(1);

  /* EVIDENCE-OF: R-22564-11647 The header begins with a single varint
  ** which determines the total number of bytes in the header. The varint
  ** value is the size of the header in bytes including the size varint
  ** itself. */
  testcase( nHdr==126 );
  testcase( nHdr==127 );
  if( nHdr<=126 ){
    /* The common case */
    nHdr += 1;
  }else{
    /* Rare case of a really large header */
    nVarint = sqlite3VarintLen(nHdr);
    nHdr += nVarint;
    if( nVarint<sqlite3VarintLen(nHdr) ) nHdr++;
  }
  nByte = nHdr+nData;

  /* Make sure the output register has a buffer large enough to store
  ** the new record. The output register (pOp->p3) is not allowed to
  ** be one of the input registers (because the following call to
  ** sqlite3VdbeMemClearAndResize() could clobber the value before it is used).
  */
  if( nByte+nZero<=pOut->szMalloc ){
    /* The output register is already large enough to hold the record.
    ** No error checks or buffer enlargement is required */
    pOut->z = pOut->zMalloc;
  }else{
    /* Need to make sure that the output is not too big and then enlarge
    ** the output register to hold the full result */
    if( nByte+nZero>db->aLimit[SQLITE_LIMIT_LENGTH] ){
      goto too_big;
    }
    if( sqlite3VdbeMemClearAndResize(pOut, (int)nByte) ){
      goto no_mem;
    }
  }
  pOut->n = (int)nByte;
  pOut->flags = MEM_Blob;
  if( nZero ){
    pOut->u.nZero = nZero;
    pOut->flags |= MEM_Zero;
  }
  UPDATE_MAX_BLOBSIZE(pOut);
  zHdr = (u8 *)pOut->z;
  zPayload = zHdr + nHdr;

  /* Write the record */
  if( nHdr<0x80 ){
    *(zHdr++) = nHdr;
  }else{
    zHdr += sqlite3PutVarint(zHdr,nHdr);
  }
  assert( pData0<=pLast );
  pRec = pData0;
  while( 1 /*exit-by-break*/ ){
    serial_type = pRec->uTemp;
    /* EVIDENCE-OF: R-06529-47362 Following the size varint are one or more
    ** additional varints, one per column.
    ** EVIDENCE-OF: R-64536-51728 The values for each column in the record
    ** immediately follow the header. */
    if( serial_type<=7 ){
      *(zHdr++) = serial_type;
      if( serial_type==0 ){
        /* NULL value.  No change in zPayload */
      }else{
        u64 v;
        u32 i;
        if( serial_type==7 ){
          assert( sizeof(v)==sizeof(pRec->u.r) );
          memcpy(&v, &pRec->u.r, sizeof(v));
          swapMixedEndianFloat(v);
        }else{
          v = pRec->u.i;
        }
        len = i = sqlite3SmallTypeSizes[serial_type];
        assert( i>0 );
        while( 1 /*exit-by-break*/ ){
          zPayload[--i] = (u8)(v&0xFF);
          if( i==0 ) break;
          v >>= 8;
        }
        zPayload += len;
      }
    }else if( serial_type<0x80 ){
      *(zHdr++) = serial_type;
      if( serial_type>=14 && pRec->n>0 ){
        assert( pRec->z!=0 );
        memcpy(zPayload, pRec->z, pRec->n);
        zPayload += pRec->n;
      }
    }else{
      zHdr += sqlite3PutVarint(zHdr, serial_type);
      if( pRec->n ){
        assert( pRec->z!=0 );
        memcpy(zPayload, pRec->z, pRec->n);
        zPayload += pRec->n;
      }
    }
    if( pRec==pLast ) break;
    pRec++;
  }
  assert( nHdr==(int)(zHdr - (u8*)pOut->z) );
  assert( nByte==(int)(zPayload - (u8*)pOut->z) );

  assert( pOp->p3>0 && pOp->p3<=(p->nMem+1 - p->nCursor) );
  REGISTER_TRACE(pOp->p3, pOut);
  break;
}

/* Opcode: Count P1 P2 P3 * *
** Synopsis: r[P2]=count()
**
** Store the number of entries (an integer value) in the table or index
** opened by cursor P1 in register P2.
**
** If P3==0, then an exact count is obtained, which involves visiting
** every btree page of the table.  But if P3 is non-zero, an estimate
** is returned based on the current cursor position. 
*/
case OP_Count: {         /* out2 */
  i64 nEntry;
  BtCursor *pCrsr;

  assert( p->apCsr[pOp->p1]->eCurType==CURTYPE_BTREE );
  pCrsr = p->apCsr[pOp->p1]->uc.pCursor;
  assert( pCrsr );
  if( pOp->p3 ){
    nEntry = sqlite3BtreeRowCountEst(pCrsr);
  }else{
    nEntry = 0;  /* Not needed.  Only used to silence a warning. */
    rc = sqlite3BtreeCount(db, pCrsr, &nEntry);
    if( rc ) goto abort_due_to_error;
  }
  pOut = out2Prerelease(p, pOp);
  pOut->u.i = nEntry;
  goto check_for_interrupt;
}

/* Opcode: Savepoint P1 * * P4 *
**
** Open, release or rollback the savepoint named by parameter P4, depending
** on the value of P1. To open a new savepoint set P1==0 (SAVEPOINT_BEGIN).
** To release (commit) an existing savepoint set P1==1 (SAVEPOINT_RELEASE).
** To rollback an existing savepoint set P1==2 (SAVEPOINT_ROLLBACK).
*/
case OP_Savepoint: {
  int p1;                         /* Value of P1 operand */
  char *zName;                    /* Name of savepoint */
  int nName;
  Savepoint *pNew;
  Savepoint *pSavepoint;
  Savepoint *pTmp;
  int iSavepoint;
  int ii;

  p1 = pOp->p1;
  zName = pOp->p4.z;

  /* Assert that the p1 parameter is valid. Also that if there is no open
  ** transaction, then there cannot be any savepoints.
  */
  assert( db->pSavepoint==0 || db->autoCommit==0 );
  assert( p1==SAVEPOINT_BEGIN||p1==SAVEPOINT_RELEASE||p1==SAVEPOINT_ROLLBACK );
  assert( db->pSavepoint || db->isTransactionSavepoint==0 );
  assert( checkSavepointCount(db) );
  assert( p->bIsReader );

  if( p1==SAVEPOINT_BEGIN ){
    if( db->nVdbeWrite>0 ){
      /* A new savepoint cannot be created if there are active write
      ** statements (i.e. open read/write incremental blob handles).
      */
      sqlite3VdbeError(p, "cannot open savepoint - SQL statements in progress");
      rc = SQLITE_BUSY;
    }else{
      nName = sqlite3Strlen30(zName);

#ifndef SQLITE_OMIT_VIRTUALTABLE
      /* This call is Ok even if this savepoint is actually a transaction
      ** savepoint (and therefore should not prompt xSavepoint()) callbacks.
      ** If this is a transaction savepoint being opened, it is guaranteed
      ** that the db->aVTrans[] array is empty.  */
      assert( db->autoCommit==0 || db->nVTrans==0 );
      rc = sqlite3VtabSavepoint(db, SAVEPOINT_BEGIN,
                                db->nStatement+db->nSavepoint);
      if( rc!=SQLITE_OK ) goto abort_due_to_error;
#endif

      /* Create a new savepoint structure. */
      pNew = sqlite3DbMallocRawNN(db, sizeof(Savepoint)+nName+1);
      if( pNew ){
        pNew->zName = (char *)&pNew[1];
        memcpy(pNew->zName, zName, nName+1);
   
        /* If there is no open transaction, then mark this as a special
        ** "transaction savepoint". */
        if( db->autoCommit ){
          db->autoCommit = 0;
          db->isTransactionSavepoint = 1;
        }else{
          db->nSavepoint++;
        }

        /* Link the new savepoint into the database handle's list. */
        pNew->pNext = db->pSavepoint;
        db->pSavepoint = pNew;
        pNew->nDeferredCons = db->nDeferredCons;
        pNew->nDeferredImmCons = db->nDeferredImmCons;
      }
    }
  }else{
    assert( p1==SAVEPOINT_RELEASE || p1==SAVEPOINT_ROLLBACK );
    iSavepoint = 0;

    /* Find the named savepoint. If there is no such savepoint, then an
    ** an error is returned to the user.  */
    for(
      pSavepoint = db->pSavepoint;
      pSavepoint && sqlite3StrICmp(pSavepoint->zName, zName);
      pSavepoint = pSavepoint->pNext
    ){
      iSavepoint++;
    }
    if( !pSavepoint ){
      sqlite3VdbeError(p, "no such savepoint: %s", zName);
      rc = SQLITE_ERROR;
    }else if( db->nVdbeWrite>0 && p1==SAVEPOINT_RELEASE ){
      /* It is not possible to release (commit) a savepoint if there are
      ** active write statements.
      */
      sqlite3VdbeError(p, "cannot release savepoint - "
                          "SQL statements in progress");
      rc = SQLITE_BUSY;
    }else{

      /* Determine whether or not this is a transaction savepoint. If so,
      ** and this is a RELEASE command, then the current transaction
      ** is committed.
      */
      int isTransaction = pSavepoint->pNext==0 && db->isTransactionSavepoint;
      assert( db->eConcurrent==0 || db->isTransactionSavepoint==0 );
      if( isTransaction && p1==SAVEPOINT_RELEASE ){
        if( (rc = sqlite3VdbeCheckFk(p, 1))!=SQLITE_OK ){
          goto vdbe_return;
        }
        db->autoCommit = 1;
        if( sqlite3VdbeHalt(p)==SQLITE_BUSY ){
          p->pc = (int)(pOp - aOp);
          db->autoCommit = 0;
          p->rc = rc = SQLITE_BUSY;
          goto vdbe_return;
        }
        rc = p->rc;
        if( rc ){
          db->autoCommit = 0;
        }else{
          db->isTransactionSavepoint = 0;
        }
      }else{
        int isSchemaChange;
        iSavepoint = db->nSavepoint - iSavepoint - 1;
        if( p1==SAVEPOINT_ROLLBACK ){
          isSchemaChange = (db->mDbFlags & DBFLAG_SchemaChange)!=0;
          for(ii=0; ii<db->nDb; ii++){
            rc = sqlite3BtreeTripAllCursors(db->aDb[ii].pBt,
                                       SQLITE_ABORT_ROLLBACK,
                                       isSchemaChange==0);
            if( rc!=SQLITE_OK ) goto abort_due_to_error;
          }
        }else{
          assert( p1==SAVEPOINT_RELEASE );
          isSchemaChange = 0;
        }
        for(ii=0; ii<db->nDb; ii++){
          rc = sqlite3BtreeSavepoint(db->aDb[ii].pBt, p1, iSavepoint);
          if( rc!=SQLITE_OK ){
            goto abort_due_to_error;
          }
        }
        if( isSchemaChange ){
          sqlite3ExpirePreparedStatements(db, 0);
          sqlite3ResetAllSchemasOfConnection(db);
          db->mDbFlags |= DBFLAG_SchemaChange;
        }
      }
      if( rc ) goto abort_due_to_error;
 
      /* Regardless of whether this is a RELEASE or ROLLBACK, destroy all
      ** savepoints nested inside of the savepoint being operated on. */
      while( db->pSavepoint!=pSavepoint ){
        pTmp = db->pSavepoint;
        db->pSavepoint = pTmp->pNext;
        sqlite3DbFree(db, pTmp);
        db->nSavepoint--;
      }

      /* If it is a RELEASE, then destroy the savepoint being operated on
      ** too. If it is a ROLLBACK TO, then set the number of deferred
      ** constraint violations present in the database to the value stored
      ** when the savepoint was created.  */
      if( p1==SAVEPOINT_RELEASE ){
        assert( pSavepoint==db->pSavepoint );
        db->pSavepoint = pSavepoint->pNext;
        sqlite3DbFree(db, pSavepoint);
        if( !isTransaction ){
          db->nSavepoint--;
        }
      }else{
        assert( p1==SAVEPOINT_ROLLBACK );
        db->nDeferredCons = pSavepoint->nDeferredCons;
        db->nDeferredImmCons = pSavepoint->nDeferredImmCons;
      }

      if( !isTransaction || p1==SAVEPOINT_ROLLBACK ){
        rc = sqlite3VtabSavepoint(db, p1, iSavepoint);
        if( rc!=SQLITE_OK ) goto abort_due_to_error;
      }
    }
  }
  if( rc ) goto abort_due_to_error;
  if( p->eVdbeState==VDBE_HALT_STATE ){
    rc = SQLITE_DONE;
    goto vdbe_return;
  }
  break;
}

/* Opcode: AutoCommit P1 P2 P3 * *
**
** Set the database auto-commit flag to P1 (1 or 0). If P2 is true, roll
** back any currently active btree transactions. If there are any active
** VMs (apart from this one), then a ROLLBACK fails.  A COMMIT fails if
** there are active writing VMs or active VMs that use shared cache.
**
** If P3 is non-zero, then this instruction is being executed as part of
** a "BEGIN CONCURRENT" command.
**
** This instruction causes the VM to halt.
*/
case OP_AutoCommit: {
  int desiredAutoCommit;
  int iRollback;
  int bConcurrent;
  int hrc;

  desiredAutoCommit = pOp->p1;
  iRollback = pOp->p2;
  bConcurrent = pOp->p3;
  assert( desiredAutoCommit==1 || desiredAutoCommit==0 );
  assert( desiredAutoCommit==1 || iRollback==0 );
  assert( desiredAutoCommit==0 || bConcurrent==0 );
  assert( db->autoCommit==0 || db->eConcurrent==CONCURRENT_NONE );
  assert( db->nVdbeActive>0 );  /* At least this one VM is active */
  assert( p->bIsReader );

  if( desiredAutoCommit!=db->autoCommit ){
    if( iRollback ){
      assert( desiredAutoCommit==1 );
      sqlite3RollbackAll(db, SQLITE_ABORT_ROLLBACK);
      db->autoCommit = 1;
<<<<<<< HEAD
      db->eConcurrent = CONCURRENT_NONE;
    }else if( desiredAutoCommit
            && (db->nVdbeWrite>0 || (db->eConcurrent && db->nVdbeActive>1)) ){
      /* A transaction may only be committed if there are no other active
      ** writer VMs. If the transaction is CONCURRENT, then it may only be
      ** committed if there are no active VMs at all (readers or writers).
      **
      ** If this instruction is a COMMIT and the transaction may not be
      ** committed due to one of the conditions above, return an error
      ** indicating that other VMs must complete before the COMMIT can 
      ** be processed.  */
=======
    }else if( desiredAutoCommit && db->nVdbeWrite>0 ){
      /* If this instruction implements a COMMIT and other VMs are writing
      ** return an error indicating that the other VMs must complete first.
      */
>>>>>>> d4170ac0
      sqlite3VdbeError(p, "cannot commit transaction - "
                          "SQL statements in progress");
      rc = SQLITE_BUSY;
      goto abort_due_to_error;
    }else if( (rc = sqlite3VdbeCheckFk(p, 1))!=SQLITE_OK ){
      goto vdbe_return;
    }else{
      db->autoCommit = (u8)desiredAutoCommit;
    }
    hrc = sqlite3VdbeHalt(p);
    if( (hrc & 0xFF)==SQLITE_BUSY ){
      p->pc = (int)(pOp - aOp);
      db->autoCommit = (u8)(1-desiredAutoCommit);
      p->rc = hrc;
      rc = SQLITE_BUSY;
      goto vdbe_return;
    }
    assert( bConcurrent==CONCURRENT_NONE || bConcurrent==CONCURRENT_OPEN );
    db->eConcurrent = (u8)bConcurrent;
    sqlite3CloseSavepoints(db);
    if( p->rc==SQLITE_OK ){
      rc = SQLITE_DONE;
    }else{
      rc = SQLITE_ERROR;
    }
    goto vdbe_return;
  }else{
    sqlite3VdbeError(p,
        (!desiredAutoCommit)?"cannot start a transaction within a transaction":(
        (iRollback)?"cannot rollback - no transaction is active":
                   "cannot commit - no transaction is active"));
        
    rc = SQLITE_ERROR;
    goto abort_due_to_error;
  }
  /*NOTREACHED*/ assert(0);
}

/* Opcode: Transaction P1 P2 P3 P4 P5
**
** Begin a transaction on database P1 if a transaction is not already
** active.
** If P2 is non-zero, then a write-transaction is started, or if a
** read-transaction is already active, it is upgraded to a write-transaction.
** If P2 is zero, then a read-transaction is started.  If P2 is 2 or more
** then an exclusive transaction is started.
**
** P1 is the index of the database file on which the transaction is
** started.  Index 0 is the main database file and index 1 is the
** file used for temporary tables.  Indices of 2 or more are used for
** attached databases.
**
** If a write-transaction is started and the Vdbe.usesStmtJournal flag is
** true (this flag is set if the Vdbe may modify more than one row and may
** throw an ABORT exception), a statement transaction may also be opened.
** More specifically, a statement transaction is opened iff the database
** connection is currently not in autocommit mode, or if there are other
** active statements. A statement transaction allows the changes made by this
** VDBE to be rolled back after an error without having to roll back the
** entire transaction. If no error is encountered, the statement transaction
** will automatically commit when the VDBE halts.
**
** If P5!=0 then this opcode also checks the schema cookie against P3
** and the schema generation counter against P4.
** The cookie changes its value whenever the database schema changes.
** This operation is used to detect when that the cookie has changed
** and that the current process needs to reread the schema.  If the schema
** cookie in P3 differs from the schema cookie in the database header or
** if the schema generation counter in P4 differs from the current
** generation counter, then an SQLITE_SCHEMA error is raised and execution
** halts.  The sqlite3_step() wrapper function might then reprepare the
** statement and rerun it from the beginning.
*/
case OP_Transaction: {
  Btree *pBt;
  Db *pDb;
  int iMeta = 0;

  assert( p->bIsReader );
  assert( p->readOnly==0 || pOp->p2==0 );
  assert( pOp->p2>=0 && pOp->p2<=2 );
  assert( pOp->p1>=0 && pOp->p1<db->nDb );
  assert( DbMaskTest(p->btreeMask, pOp->p1) );
  assert( rc==SQLITE_OK );
  if( pOp->p2 && (db->flags & (SQLITE_QueryOnly|SQLITE_CorruptRdOnly))!=0 ){
    if( db->flags & SQLITE_QueryOnly ){
      /* Writes prohibited by the "PRAGMA query_only=TRUE" statement */
      rc = SQLITE_READONLY;
    }else{
      /* Writes prohibited due to a prior SQLITE_CORRUPT in the current
      ** transaction */
      rc = SQLITE_CORRUPT;
    }
    goto abort_due_to_error;
  }
  pDb = &db->aDb[pOp->p1];
  pBt = pDb->pBt;

  if( pBt ){
    rc = sqlite3BtreeBeginTrans(pBt, pOp->p2, &iMeta);
    testcase( rc==SQLITE_BUSY_SNAPSHOT );
    testcase( rc==SQLITE_BUSY_RECOVERY );
    if( rc!=SQLITE_OK ){
      if( (rc&0xff)==SQLITE_BUSY ){
        p->pc = (int)(pOp - aOp);
        p->rc = rc;
        goto vdbe_return;
      }
      goto abort_due_to_error;
    }

    if( p->usesStmtJournal
     && pOp->p2
     && (db->autoCommit==0 || db->nVdbeRead>1)
    ){
      assert( sqlite3BtreeTxnState(pBt)==SQLITE_TXN_WRITE );
      if( p->iStatement==0 ){
        assert( db->nStatement>=0 && db->nSavepoint>=0 );
        db->nStatement++;
        p->iStatement = db->nSavepoint + db->nStatement;
      }

      rc = sqlite3VtabSavepoint(db, SAVEPOINT_BEGIN, p->iStatement-1);
      if( rc==SQLITE_OK ){
        rc = sqlite3BtreeBeginStmt(pBt, p->iStatement);
      }

      /* Store the current value of the database handles deferred constraint
      ** counter. If the statement transaction needs to be rolled back,
      ** the value of this counter needs to be restored too.  */
      p->nStmtDefCons = db->nDeferredCons;
      p->nStmtDefImmCons = db->nDeferredImmCons;
    }
  }
  assert( pOp->p5==0 || pOp->p4type==P4_INT32 );
  if( rc==SQLITE_OK
   && pOp->p5
   && (iMeta!=pOp->p3 || pDb->pSchema->iGeneration!=pOp->p4.i)
  ){
    /*
    ** IMPLEMENTATION-OF: R-03189-51135 As each SQL statement runs, the schema
    ** version is checked to ensure that the schema has not changed since the
    ** SQL statement was prepared.
    */
    sqlite3DbFree(db, p->zErrMsg);
    p->zErrMsg = sqlite3DbStrDup(db, "database schema has changed");
    /* If the schema-cookie from the database file matches the cookie
    ** stored with the in-memory representation of the schema, do
    ** not reload the schema from the database file.
    **
    ** If virtual-tables are in use, this is not just an optimization.
    ** Often, v-tables store their data in other SQLite tables, which
    ** are queried from within xNext() and other v-table methods using
    ** prepared queries. If such a query is out-of-date, we do not want to
    ** discard the database schema, as the user code implementing the
    ** v-table would have to be ready for the sqlite3_vtab structure itself
    ** to be invalidated whenever sqlite3_step() is called from within
    ** a v-table method.
    */
    if( db->aDb[pOp->p1].pSchema->schema_cookie!=iMeta ){
      sqlite3ResetOneSchema(db, pOp->p1);
    }
    p->expired = 1;
    rc = SQLITE_SCHEMA;

    /* Set changeCntOn to 0 to prevent the value returned by sqlite3_changes()
    ** from being modified in sqlite3VdbeHalt(). If this statement is
    ** reprepared, changeCntOn will be set again. */
    p->changeCntOn = 0;
  }
  if( rc ) goto abort_due_to_error;
  break;
}

/* Opcode: ReadCookie P1 P2 P3 * *
**
** Read cookie number P3 from database P1 and write it into register P2.
** P3==1 is the schema version.  P3==2 is the database format.
** P3==3 is the recommended pager cache size, and so forth.  P1==0 is
** the main database file and P1==1 is the database file used to store
** temporary tables.
**
** There must be a read-lock on the database (either a transaction
** must be started or there must be an open cursor) before
** executing this instruction.
*/
case OP_ReadCookie: {               /* out2 */
  int iMeta;
  int iDb;
  int iCookie;

  assert( p->bIsReader );
  iDb = pOp->p1;
  iCookie = pOp->p3;
  assert( pOp->p3<SQLITE_N_BTREE_META );
  assert( iDb>=0 && iDb<db->nDb );
  assert( db->aDb[iDb].pBt!=0 );
  assert( DbMaskTest(p->btreeMask, iDb) );

  sqlite3BtreeGetMeta(db->aDb[iDb].pBt, iCookie, (u32 *)&iMeta);
  pOut = out2Prerelease(p, pOp);
  pOut->u.i = iMeta;
  break;
}

/* Opcode: SetCookie P1 P2 P3 * P5
**
** Write the integer value P3 into cookie number P2 of database P1.
** P2==1 is the schema version.  P2==2 is the database format.
** P2==3 is the recommended pager cache
** size, and so forth.  P1==0 is the main database file and P1==1 is the
** database file used to store temporary tables.
**
** A transaction must be started before executing this opcode.
**
** If P2 is the SCHEMA_VERSION cookie (cookie number 1) then the internal
** schema version is set to P3-P5.  The "PRAGMA schema_version=N" statement
** has P5 set to 1, so that the internal schema version will be different
** from the database schema version, resulting in a schema reset.
*/
case OP_SetCookie: {
  Db *pDb;

  sqlite3VdbeIncrWriteCounter(p, 0);
  assert( pOp->p2<SQLITE_N_BTREE_META );
  assert( pOp->p1>=0 && pOp->p1<db->nDb );
  assert( DbMaskTest(p->btreeMask, pOp->p1) );
  assert( p->readOnly==0 );
  pDb = &db->aDb[pOp->p1];
  assert( pDb->pBt!=0 );
  assert( sqlite3SchemaMutexHeld(db, pOp->p1, 0) );
#ifndef SQLITE_OMIT_CONCURRENT
  if( db->eConcurrent 
   && (pOp->p2==BTREE_USER_VERSION || pOp->p2==BTREE_APPLICATION_ID)
  ){
    rc = SQLITE_ERROR;
    sqlite3VdbeError(p, "cannot modify %s within CONCURRENT transaction",
        pOp->p2==BTREE_USER_VERSION ? "user_version" : "application_id"
    );
    goto abort_due_to_error;
  }
#endif
  /* See note about index shifting on OP_ReadCookie */
  rc = sqlite3BtreeUpdateMeta(pDb->pBt, pOp->p2, pOp->p3);
  if( pOp->p2==BTREE_SCHEMA_VERSION ){
    /* When the schema cookie changes, record the new cookie internally */
    *(u32*)&pDb->pSchema->schema_cookie = *(u32*)&pOp->p3 - pOp->p5;
    db->mDbFlags |= DBFLAG_SchemaChange;
    sqlite3FkClearTriggerCache(db, pOp->p1);
  }else if( pOp->p2==BTREE_FILE_FORMAT ){
    /* Record changes in the file format */
    pDb->pSchema->file_format = pOp->p3;
  }
  if( pOp->p1==1 ){
    /* Invalidate all prepared statements whenever the TEMP database
    ** schema is changed.  Ticket #1644 */
    sqlite3ExpirePreparedStatements(db, 0);
    p->expired = 0;
  }
  if( rc ) goto abort_due_to_error;
  break;
}

/* Opcode: OpenRead P1 P2 P3 P4 P5
** Synopsis: root=P2 iDb=P3
**
** Open a read-only cursor for the database table whose root page is
** P2 in a database file.  The database file is determined by P3.
** P3==0 means the main database, P3==1 means the database used for
** temporary tables, and P3>1 means used the corresponding attached
** database.  Give the new cursor an identifier of P1.  The P1
** values need not be contiguous but all P1 values should be small integers.
** It is an error for P1 to be negative.
**
** Allowed P5 bits:
** <ul>
** <li>  <b>0x02 OPFLAG_SEEKEQ</b>: This cursor will only be used for
**       equality lookups (implemented as a pair of opcodes OP_SeekGE/OP_IdxGT
**       of OP_SeekLE/OP_IdxLT)
** </ul>
**
** The P4 value may be either an integer (P4_INT32) or a pointer to
** a KeyInfo structure (P4_KEYINFO). If it is a pointer to a KeyInfo
** object, then table being opened must be an [index b-tree] where the
** KeyInfo object defines the content and collating
** sequence of that index b-tree. Otherwise, if P4 is an integer
** value, then the table being opened must be a [table b-tree] with a
** number of columns no less than the value of P4.
**
** See also: OpenWrite, ReopenIdx
*/
/* Opcode: ReopenIdx P1 P2 P3 P4 P5
** Synopsis: root=P2 iDb=P3
**
** The ReopenIdx opcode works like OP_OpenRead except that it first
** checks to see if the cursor on P1 is already open on the same
** b-tree and if it is this opcode becomes a no-op.  In other words,
** if the cursor is already open, do not reopen it.
**
** The ReopenIdx opcode may only be used with P5==0 or P5==OPFLAG_SEEKEQ
** and with P4 being a P4_KEYINFO object.  Furthermore, the P3 value must
** be the same as every other ReopenIdx or OpenRead for the same cursor
** number.
**
** Allowed P5 bits:
** <ul>
** <li>  <b>0x02 OPFLAG_SEEKEQ</b>: This cursor will only be used for
**       equality lookups (implemented as a pair of opcodes OP_SeekGE/OP_IdxGT
**       of OP_SeekLE/OP_IdxLT)
** </ul>
**
** See also: OP_OpenRead, OP_OpenWrite
*/
/* Opcode: OpenWrite P1 P2 P3 P4 P5
** Synopsis: root=P2 iDb=P3
**
** Open a read/write cursor named P1 on the table or index whose root
** page is P2 (or whose root page is held in register P2 if the
** OPFLAG_P2ISREG bit is set in P5 - see below).
**
** The P4 value may be either an integer (P4_INT32) or a pointer to
** a KeyInfo structure (P4_KEYINFO). If it is a pointer to a KeyInfo
** object, then table being opened must be an [index b-tree] where the
** KeyInfo object defines the content and collating
** sequence of that index b-tree. Otherwise, if P4 is an integer
** value, then the table being opened must be a [table b-tree] with a
** number of columns no less than the value of P4.
**
** Allowed P5 bits:
** <ul>
** <li>  <b>0x02 OPFLAG_SEEKEQ</b>: This cursor will only be used for
**       equality lookups (implemented as a pair of opcodes OP_SeekGE/OP_IdxGT
**       of OP_SeekLE/OP_IdxLT)
** <li>  <b>0x08 OPFLAG_FORDELETE</b>: This cursor is used only to seek
**       and subsequently delete entries in an index btree.  This is a
**       hint to the storage engine that the storage engine is allowed to
**       ignore.  The hint is not used by the official SQLite b*tree storage
**       engine, but is used by COMDB2.
** <li>  <b>0x10 OPFLAG_P2ISREG</b>: Use the content of register P2
**       as the root page, not the value of P2 itself.
** </ul>
**
** This instruction works like OpenRead except that it opens the cursor
** in read/write mode.
**
** See also: OP_OpenRead, OP_ReopenIdx
*/
case OP_ReopenIdx: {         /* ncycle */
  int nField;
  KeyInfo *pKeyInfo;
  u32 p2;
  int iDb;
  int wrFlag;
  Btree *pX;
  VdbeCursor *pCur;
  Db *pDb;

  assert( pOp->p5==0 || pOp->p5==OPFLAG_SEEKEQ );
  assert( pOp->p4type==P4_KEYINFO );
  pCur = p->apCsr[pOp->p1];
  if( pCur && pCur->pgnoRoot==(u32)pOp->p2 ){
    assert( pCur->iDb==pOp->p3 );      /* Guaranteed by the code generator */
    assert( pCur->eCurType==CURTYPE_BTREE );
    sqlite3BtreeClearCursor(pCur->uc.pCursor);
    goto open_cursor_set_hints;
  }
  /* If the cursor is not currently open or is open on a different
  ** index, then fall through into OP_OpenRead to force a reopen */
case OP_OpenRead:            /* ncycle */
case OP_OpenWrite:

  assert( pOp->opcode==OP_OpenWrite || pOp->p5==0 || pOp->p5==OPFLAG_SEEKEQ );
  assert( p->bIsReader );
  assert( pOp->opcode==OP_OpenRead || pOp->opcode==OP_ReopenIdx
          || p->readOnly==0 );

  if( p->expired==1 ){
    rc = SQLITE_ABORT_ROLLBACK;
    goto abort_due_to_error;
  }

  nField = 0;
  pKeyInfo = 0;
  p2 = (u32)pOp->p2;
  iDb = pOp->p3;
  assert( iDb>=0 && iDb<db->nDb );
  assert( DbMaskTest(p->btreeMask, iDb) );
  pDb = &db->aDb[iDb];
  pX = pDb->pBt;
  assert( pX!=0 );
  if( pOp->opcode==OP_OpenWrite ){
#ifndef SQLITE_OMIT_CONCURRENT
    if( db->eConcurrent==CONCURRENT_OPEN && p2==1 && iDb!=1 ){
      db->eConcurrent = CONCURRENT_SCHEMA;
    }
#endif
    assert( OPFLAG_FORDELETE==BTREE_FORDELETE );
    wrFlag = BTREE_WRCSR | (pOp->p5 & OPFLAG_FORDELETE);
    assert( sqlite3SchemaMutexHeld(db, iDb, 0) );
    if( pDb->pSchema->file_format < p->minWriteFileFormat ){
      p->minWriteFileFormat = pDb->pSchema->file_format;
    }
  }else{
    wrFlag = 0;
  }
  if( pOp->p5 & OPFLAG_P2ISREG ){
    assert( p2>0 );
    assert( p2<=(u32)(p->nMem+1 - p->nCursor) );
    assert( pOp->opcode==OP_OpenWrite );
    pIn2 = &aMem[p2];
    assert( memIsValid(pIn2) );
    assert( (pIn2->flags & MEM_Int)!=0 );
    sqlite3VdbeMemIntegerify(pIn2);
    p2 = (int)pIn2->u.i;
    /* The p2 value always comes from a prior OP_CreateBtree opcode and
    ** that opcode will always set the p2 value to 2 or more or else fail.
    ** If there were a failure, the prepared statement would have halted
    ** before reaching this instruction. */
    assert( p2>=2 );
  }
  if( pOp->p4type==P4_KEYINFO ){
    pKeyInfo = pOp->p4.pKeyInfo;
    assert( pKeyInfo->enc==ENC(db) );
    assert( pKeyInfo->db==db );
    nField = pKeyInfo->nAllField;
  }else if( pOp->p4type==P4_INT32 ){
    nField = pOp->p4.i;
  }
  assert( pOp->p1>=0 );
  assert( nField>=0 );
  testcase( nField==0 );  /* Table with INTEGER PRIMARY KEY and nothing else */
  pCur = allocateCursor(p, pOp->p1, nField, CURTYPE_BTREE);
  if( pCur==0 ) goto no_mem;
  pCur->iDb = iDb;
  pCur->nullRow = 1;
  pCur->isOrdered = 1;
  pCur->pgnoRoot = p2;
#ifdef SQLITE_DEBUG
  pCur->wrFlag = wrFlag;
#endif
  rc = sqlite3BtreeCursor(pX, p2, wrFlag, pKeyInfo, pCur->uc.pCursor);
  pCur->pKeyInfo = pKeyInfo;
  /* Set the VdbeCursor.isTable variable. Previous versions of
  ** SQLite used to check if the root-page flags were sane at this point
  ** and report database corruption if they were not, but this check has
  ** since moved into the btree layer.  */ 
  pCur->isTable = pOp->p4type!=P4_KEYINFO;

open_cursor_set_hints:
  assert( OPFLAG_BULKCSR==BTREE_BULKLOAD );
  assert( OPFLAG_SEEKEQ==BTREE_SEEK_EQ );
  testcase( pOp->p5 & OPFLAG_BULKCSR );
  testcase( pOp->p2 & OPFLAG_SEEKEQ );
  sqlite3BtreeCursorHintFlags(pCur->uc.pCursor,
                               (pOp->p5 & (OPFLAG_BULKCSR|OPFLAG_SEEKEQ)));
  if( rc ) goto abort_due_to_error;
  break;
}

/* Opcode: OpenDup P1 P2 * * *
**
** Open a new cursor P1 that points to the same ephemeral table as
** cursor P2.  The P2 cursor must have been opened by a prior OP_OpenEphemeral
** opcode.  Only ephemeral cursors may be duplicated.
**
** Duplicate ephemeral cursors are used for self-joins of materialized views.
*/
case OP_OpenDup: {           /* ncycle */
  VdbeCursor *pOrig;    /* The original cursor to be duplicated */
  VdbeCursor *pCx;      /* The new cursor */

  pOrig = p->apCsr[pOp->p2];
  assert( pOrig );
  assert( pOrig->isEphemeral );  /* Only ephemeral cursors can be duplicated */

  pCx = allocateCursor(p, pOp->p1, pOrig->nField, CURTYPE_BTREE);
  if( pCx==0 ) goto no_mem;
  pCx->nullRow = 1;
  pCx->isEphemeral = 1;
  pCx->pKeyInfo = pOrig->pKeyInfo;
  pCx->isTable = pOrig->isTable;
  pCx->pgnoRoot = pOrig->pgnoRoot;
  pCx->isOrdered = pOrig->isOrdered;
  pCx->ub.pBtx = pOrig->ub.pBtx;
  pCx->noReuse = 1;
  pOrig->noReuse = 1;
  rc = sqlite3BtreeCursor(pCx->ub.pBtx, pCx->pgnoRoot, BTREE_WRCSR,
                          pCx->pKeyInfo, pCx->uc.pCursor);
  /* The sqlite3BtreeCursor() routine can only fail for the first cursor
  ** opened for a database.  Since there is already an open cursor when this
  ** opcode is run, the sqlite3BtreeCursor() cannot fail */
  assert( rc==SQLITE_OK );
  break;
}


/* Opcode: OpenEphemeral P1 P2 P3 P4 P5
** Synopsis: nColumn=P2
**
** Open a new cursor P1 to a transient table.
** The cursor is always opened read/write even if
** the main database is read-only.  The ephemeral
** table is deleted automatically when the cursor is closed.
**
** If the cursor P1 is already opened on an ephemeral table, the table
** is cleared (all content is erased).
**
** P2 is the number of columns in the ephemeral table.
** The cursor points to a BTree table if P4==0 and to a BTree index
** if P4 is not 0.  If P4 is not NULL, it points to a KeyInfo structure
** that defines the format of keys in the index.
**
** The P5 parameter can be a mask of the BTREE_* flags defined
** in btree.h.  These flags control aspects of the operation of
** the btree.  The BTREE_OMIT_JOURNAL and BTREE_SINGLE flags are
** added automatically.
**
** If P3 is positive, then reg[P3] is modified slightly so that it
** can be used as zero-length data for OP_Insert.  This is an optimization
** that avoids an extra OP_Blob opcode to initialize that register.
*/
/* Opcode: OpenAutoindex P1 P2 * P4 *
** Synopsis: nColumn=P2
**
** This opcode works the same as OP_OpenEphemeral.  It has a
** different name to distinguish its use.  Tables created using
** by this opcode will be used for automatically created transient
** indices in joins.
*/
case OP_OpenAutoindex:       /* ncycle */
case OP_OpenEphemeral: {     /* ncycle */
  VdbeCursor *pCx;
  KeyInfo *pKeyInfo;

  static const int vfsFlags =
      SQLITE_OPEN_READWRITE |
      SQLITE_OPEN_CREATE |
      SQLITE_OPEN_EXCLUSIVE |
      SQLITE_OPEN_DELETEONCLOSE |
      SQLITE_OPEN_TRANSIENT_DB;
  assert( pOp->p1>=0 );
  assert( pOp->p2>=0 );
  if( pOp->p3>0 ){
    /* Make register reg[P3] into a value that can be used as the data
    ** form sqlite3BtreeInsert() where the length of the data is zero. */
    assert( pOp->p2==0 ); /* Only used when number of columns is zero */
    assert( pOp->opcode==OP_OpenEphemeral );
    assert( aMem[pOp->p3].flags & MEM_Null );
    aMem[pOp->p3].n = 0;
    aMem[pOp->p3].z = "";
  }
  pCx = p->apCsr[pOp->p1];
  if( pCx && !pCx->noReuse &&  ALWAYS(pOp->p2<=pCx->nField) ){
    /* If the ephemeral table is already open and has no duplicates from
    ** OP_OpenDup, then erase all existing content so that the table is
    ** empty again, rather than creating a new table. */
    assert( pCx->isEphemeral );
    pCx->seqCount = 0;
    pCx->cacheStatus = CACHE_STALE;
    rc = sqlite3BtreeClearTable(pCx->ub.pBtx, pCx->pgnoRoot, 0);
  }else{
    pCx = allocateCursor(p, pOp->p1, pOp->p2, CURTYPE_BTREE);
    if( pCx==0 ) goto no_mem;
    pCx->isEphemeral = 1;
    rc = sqlite3BtreeOpen(db->pVfs, 0, db, &pCx->ub.pBtx,
                          BTREE_OMIT_JOURNAL | BTREE_SINGLE | pOp->p5,
                          vfsFlags);
    if( rc==SQLITE_OK ){
      rc = sqlite3BtreeBeginTrans(pCx->ub.pBtx, 1, 0);
      if( rc==SQLITE_OK ){
        /* If a transient index is required, create it by calling
        ** sqlite3BtreeCreateTable() with the BTREE_BLOBKEY flag before
        ** opening it. If a transient table is required, just use the
        ** automatically created table with root-page 1 (an BLOB_INTKEY table).
        */
        if( (pCx->pKeyInfo = pKeyInfo = pOp->p4.pKeyInfo)!=0 ){
          assert( pOp->p4type==P4_KEYINFO );
          rc = sqlite3BtreeCreateTable(pCx->ub.pBtx, &pCx->pgnoRoot,
              BTREE_BLOBKEY | pOp->p5);
          if( rc==SQLITE_OK ){
            assert( pCx->pgnoRoot==SCHEMA_ROOT+1 );
            assert( pKeyInfo->db==db );
            assert( pKeyInfo->enc==ENC(db) );
            rc = sqlite3BtreeCursor(pCx->ub.pBtx, pCx->pgnoRoot, BTREE_WRCSR,
                pKeyInfo, pCx->uc.pCursor);
          }
          pCx->isTable = 0;
        }else{
          pCx->pgnoRoot = SCHEMA_ROOT;
          rc = sqlite3BtreeCursor(pCx->ub.pBtx, SCHEMA_ROOT, BTREE_WRCSR,
              0, pCx->uc.pCursor);
          pCx->isTable = 1;
        }
      }
      pCx->isOrdered = (pOp->p5!=BTREE_UNORDERED);
      if( rc ){
        sqlite3BtreeClose(pCx->ub.pBtx);
      }
    }
  }
  if( rc ) goto abort_due_to_error;
  pCx->nullRow = 1;
  break;
}

/* Opcode: SorterOpen P1 P2 P3 P4 *
**
** This opcode works like OP_OpenEphemeral except that it opens
** a transient index that is specifically designed to sort large
** tables using an external merge-sort algorithm.
**
** If argument P3 is non-zero, then it indicates that the sorter may
** assume that a stable sort considering the first P3 fields of each
** key is sufficient to produce the required results.
*/
case OP_SorterOpen: {
  VdbeCursor *pCx;

  assert( pOp->p1>=0 );
  assert( pOp->p2>=0 );
  pCx = allocateCursor(p, pOp->p1, pOp->p2, CURTYPE_SORTER);
  if( pCx==0 ) goto no_mem;
  pCx->pKeyInfo = pOp->p4.pKeyInfo;
  assert( pCx->pKeyInfo->db==db );
  assert( pCx->pKeyInfo->enc==ENC(db) );
  rc = sqlite3VdbeSorterInit(db, pOp->p3, pCx);
  if( rc ) goto abort_due_to_error;
  break;
}

/* Opcode: SequenceTest P1 P2 * * *
** Synopsis: if( cursor[P1].ctr++ ) pc = P2
**
** P1 is a sorter cursor. If the sequence counter is currently zero, jump
** to P2. Regardless of whether or not the jump is taken, increment the
** the sequence value.
*/
case OP_SequenceTest: {
  VdbeCursor *pC;
  assert( pOp->p1>=0 && pOp->p1<p->nCursor );
  pC = p->apCsr[pOp->p1];
  assert( isSorter(pC) );
  if( (pC->seqCount++)==0 ){
    goto jump_to_p2;
  }
  break;
}

/* Opcode: OpenPseudo P1 P2 P3 * *
** Synopsis: P3 columns in r[P2]
**
** Open a new cursor that points to a fake table that contains a single
** row of data.  The content of that one row is the content of memory
** register P2.  In other words, cursor P1 becomes an alias for the
** MEM_Blob content contained in register P2.
**
** A pseudo-table created by this opcode is used to hold a single
** row output from the sorter so that the row can be decomposed into
** individual columns using the OP_Column opcode.  The OP_Column opcode
** is the only cursor opcode that works with a pseudo-table.
**
** P3 is the number of fields in the records that will be stored by
** the pseudo-table.
*/
case OP_OpenPseudo: {
  VdbeCursor *pCx;

  assert( pOp->p1>=0 );
  assert( pOp->p3>=0 );
  pCx = allocateCursor(p, pOp->p1, pOp->p3, CURTYPE_PSEUDO);
  if( pCx==0 ) goto no_mem;
  pCx->nullRow = 1;
  pCx->seekResult = pOp->p2;
  pCx->isTable = 1;
  /* Give this pseudo-cursor a fake BtCursor pointer so that pCx
  ** can be safely passed to sqlite3VdbeCursorMoveto().  This avoids a test
  ** for pCx->eCurType==CURTYPE_BTREE inside of sqlite3VdbeCursorMoveto()
  ** which is a performance optimization */
  pCx->uc.pCursor = sqlite3BtreeFakeValidCursor();
  assert( pOp->p5==0 );
  break;
}

/* Opcode: Close P1 * * * *
**
** Close a cursor previously opened as P1.  If P1 is not
** currently open, this instruction is a no-op.
*/
case OP_Close: {             /* ncycle */
  assert( pOp->p1>=0 && pOp->p1<p->nCursor );
  sqlite3VdbeFreeCursor(p, p->apCsr[pOp->p1]);
  p->apCsr[pOp->p1] = 0;
  break;
}

#ifdef SQLITE_ENABLE_COLUMN_USED_MASK
/* Opcode: ColumnsUsed P1 * * P4 *
**
** This opcode (which only exists if SQLite was compiled with
** SQLITE_ENABLE_COLUMN_USED_MASK) identifies which columns of the
** table or index for cursor P1 are used.  P4 is a 64-bit integer
** (P4_INT64) in which the first 63 bits are one for each of the
** first 63 columns of the table or index that are actually used
** by the cursor.  The high-order bit is set if any column after
** the 64th is used.
*/
case OP_ColumnsUsed: {
  VdbeCursor *pC;
  pC = p->apCsr[pOp->p1];
  assert( pC->eCurType==CURTYPE_BTREE );
  pC->maskUsed = *(u64*)pOp->p4.pI64;
  break;
}
#endif

/* Opcode: SeekGE P1 P2 P3 P4 *
** Synopsis: key=r[P3@P4]
**
** If cursor P1 refers to an SQL table (B-Tree that uses integer keys),
** use the value in register P3 as the key.  If cursor P1 refers
** to an SQL index, then P3 is the first in an array of P4 registers
** that are used as an unpacked index key.
**
** Reposition cursor P1 so that  it points to the smallest entry that
** is greater than or equal to the key value. If there are no records
** greater than or equal to the key and P2 is not zero, then jump to P2.
**
** If the cursor P1 was opened using the OPFLAG_SEEKEQ flag, then this
** opcode will either land on a record that exactly matches the key, or
** else it will cause a jump to P2.  When the cursor is OPFLAG_SEEKEQ,
** this opcode must be followed by an IdxLE opcode with the same arguments.
** The IdxGT opcode will be skipped if this opcode succeeds, but the
** IdxGT opcode will be used on subsequent loop iterations.  The
** OPFLAG_SEEKEQ flags is a hint to the btree layer to say that this
** is an equality search.
**
** This opcode leaves the cursor configured to move in forward order,
** from the beginning toward the end.  In other words, the cursor is
** configured to use Next, not Prev.
**
** See also: Found, NotFound, SeekLt, SeekGt, SeekLe
*/
/* Opcode: SeekGT P1 P2 P3 P4 *
** Synopsis: key=r[P3@P4]
**
** If cursor P1 refers to an SQL table (B-Tree that uses integer keys),
** use the value in register P3 as a key. If cursor P1 refers
** to an SQL index, then P3 is the first in an array of P4 registers
** that are used as an unpacked index key.
**
** Reposition cursor P1 so that it points to the smallest entry that
** is greater than the key value. If there are no records greater than
** the key and P2 is not zero, then jump to P2.
**
** This opcode leaves the cursor configured to move in forward order,
** from the beginning toward the end.  In other words, the cursor is
** configured to use Next, not Prev.
**
** See also: Found, NotFound, SeekLt, SeekGe, SeekLe
*/
/* Opcode: SeekLT P1 P2 P3 P4 *
** Synopsis: key=r[P3@P4]
**
** If cursor P1 refers to an SQL table (B-Tree that uses integer keys),
** use the value in register P3 as a key. If cursor P1 refers
** to an SQL index, then P3 is the first in an array of P4 registers
** that are used as an unpacked index key.
**
** Reposition cursor P1 so that  it points to the largest entry that
** is less than the key value. If there are no records less than
** the key and P2 is not zero, then jump to P2.
**
** This opcode leaves the cursor configured to move in reverse order,
** from the end toward the beginning.  In other words, the cursor is
** configured to use Prev, not Next.
**
** See also: Found, NotFound, SeekGt, SeekGe, SeekLe
*/
/* Opcode: SeekLE P1 P2 P3 P4 *
** Synopsis: key=r[P3@P4]
**
** If cursor P1 refers to an SQL table (B-Tree that uses integer keys),
** use the value in register P3 as a key. If cursor P1 refers
** to an SQL index, then P3 is the first in an array of P4 registers
** that are used as an unpacked index key.
**
** Reposition cursor P1 so that it points to the largest entry that
** is less than or equal to the key value. If there are no records
** less than or equal to the key and P2 is not zero, then jump to P2.
**
** This opcode leaves the cursor configured to move in reverse order,
** from the end toward the beginning.  In other words, the cursor is
** configured to use Prev, not Next.
**
** If the cursor P1 was opened using the OPFLAG_SEEKEQ flag, then this
** opcode will either land on a record that exactly matches the key, or
** else it will cause a jump to P2.  When the cursor is OPFLAG_SEEKEQ,
** this opcode must be followed by an IdxLE opcode with the same arguments.
** The IdxGE opcode will be skipped if this opcode succeeds, but the
** IdxGE opcode will be used on subsequent loop iterations.  The
** OPFLAG_SEEKEQ flags is a hint to the btree layer to say that this
** is an equality search.
**
** See also: Found, NotFound, SeekGt, SeekGe, SeekLt
*/
case OP_SeekLT:         /* jump, in3, group, ncycle */
case OP_SeekLE:         /* jump, in3, group, ncycle */
case OP_SeekGE:         /* jump, in3, group, ncycle */
case OP_SeekGT: {       /* jump, in3, group, ncycle */
  int res;           /* Comparison result */
  int oc;            /* Opcode */
  VdbeCursor *pC;    /* The cursor to seek */
  UnpackedRecord r;  /* The key to seek for */
  int nField;        /* Number of columns or fields in the key */
  i64 iKey;          /* The rowid we are to seek to */
  int eqOnly;        /* Only interested in == results */

  assert( pOp->p1>=0 && pOp->p1<p->nCursor );
  assert( pOp->p2!=0 );
  pC = p->apCsr[pOp->p1];
  assert( pC!=0 );
  assert( pC->eCurType==CURTYPE_BTREE );
  assert( OP_SeekLE == OP_SeekLT+1 );
  assert( OP_SeekGE == OP_SeekLT+2 );
  assert( OP_SeekGT == OP_SeekLT+3 );
  assert( pC->isOrdered );
  assert( pC->uc.pCursor!=0 );
  oc = pOp->opcode;
  eqOnly = 0;
  pC->nullRow = 0;
#ifdef SQLITE_DEBUG
  pC->seekOp = pOp->opcode;
#endif

  pC->deferredMoveto = 0;
  pC->cacheStatus = CACHE_STALE;
  if( pC->isTable ){
    u16 flags3, newType;
    /* The OPFLAG_SEEKEQ/BTREE_SEEK_EQ flag is only set on index cursors */
    assert( sqlite3BtreeCursorHasHint(pC->uc.pCursor, BTREE_SEEK_EQ)==0
              || CORRUPT_DB );

    /* The input value in P3 might be of any type: integer, real, string,
    ** blob, or NULL.  But it needs to be an integer before we can do
    ** the seek, so convert it. */
    pIn3 = &aMem[pOp->p3];
    flags3 = pIn3->flags;
    if( (flags3 & (MEM_Int|MEM_Real|MEM_IntReal|MEM_Str))==MEM_Str ){
      applyNumericAffinity(pIn3, 0);
    }
    iKey = sqlite3VdbeIntValue(pIn3); /* Get the integer key value */
    newType = pIn3->flags; /* Record the type after applying numeric affinity */
    pIn3->flags = flags3;  /* But convert the type back to its original */

    /* If the P3 value could not be converted into an integer without
    ** loss of information, then special processing is required... */
    if( (newType & (MEM_Int|MEM_IntReal))==0 ){
      int c;
      if( (newType & MEM_Real)==0 ){
        if( (newType & MEM_Null) || oc>=OP_SeekGE ){
          VdbeBranchTaken(1,2);
          goto jump_to_p2;
        }else{
          rc = sqlite3BtreeLast(pC->uc.pCursor, &res);
          if( rc!=SQLITE_OK ) goto abort_due_to_error;
          goto seek_not_found;
        }
      }
      c = sqlite3IntFloatCompare(iKey, pIn3->u.r);

      /* If the approximation iKey is larger than the actual real search
      ** term, substitute >= for > and < for <=. e.g. if the search term
      ** is 4.9 and the integer approximation 5:
      **
      **        (x >  4.9)    ->     (x >= 5)
      **        (x <= 4.9)    ->     (x <  5)
      */
      if( c>0 ){
        assert( OP_SeekGE==(OP_SeekGT-1) );
        assert( OP_SeekLT==(OP_SeekLE-1) );
        assert( (OP_SeekLE & 0x0001)==(OP_SeekGT & 0x0001) );
        if( (oc & 0x0001)==(OP_SeekGT & 0x0001) ) oc--;
      }

      /* If the approximation iKey is smaller than the actual real search
      ** term, substitute <= for < and > for >=.  */
      else if( c<0 ){
        assert( OP_SeekLE==(OP_SeekLT+1) );
        assert( OP_SeekGT==(OP_SeekGE+1) );
        assert( (OP_SeekLT & 0x0001)==(OP_SeekGE & 0x0001) );
        if( (oc & 0x0001)==(OP_SeekLT & 0x0001) ) oc++;
      }
    }
    rc = sqlite3BtreeTableMoveto(pC->uc.pCursor, (u64)iKey, 0, &res);
    pC->movetoTarget = iKey;  /* Used by OP_Delete */
    if( rc!=SQLITE_OK ){
      goto abort_due_to_error;
    }
  }else{
    /* For a cursor with the OPFLAG_SEEKEQ/BTREE_SEEK_EQ hint, only the
    ** OP_SeekGE and OP_SeekLE opcodes are allowed, and these must be
    ** immediately followed by an OP_IdxGT or OP_IdxLT opcode, respectively,
    ** with the same key.
    */
    if( sqlite3BtreeCursorHasHint(pC->uc.pCursor, BTREE_SEEK_EQ) ){
      eqOnly = 1;
      assert( pOp->opcode==OP_SeekGE || pOp->opcode==OP_SeekLE );
      assert( pOp[1].opcode==OP_IdxLT || pOp[1].opcode==OP_IdxGT );
      assert( pOp->opcode==OP_SeekGE || pOp[1].opcode==OP_IdxLT );
      assert( pOp->opcode==OP_SeekLE || pOp[1].opcode==OP_IdxGT );
      assert( pOp[1].p1==pOp[0].p1 );
      assert( pOp[1].p2==pOp[0].p2 );
      assert( pOp[1].p3==pOp[0].p3 );
      assert( pOp[1].p4.i==pOp[0].p4.i );
    }

    nField = pOp->p4.i;
    assert( pOp->p4type==P4_INT32 );
    assert( nField>0 );
    r.pKeyInfo = pC->pKeyInfo;
    r.nField = (u16)nField;

    /* The next line of code computes as follows, only faster:
    **   if( oc==OP_SeekGT || oc==OP_SeekLE ){
    **     r.default_rc = -1;
    **   }else{
    **     r.default_rc = +1;
    **   }
    */
    r.default_rc = ((1 & (oc - OP_SeekLT)) ? -1 : +1);
    assert( oc!=OP_SeekGT || r.default_rc==-1 );
    assert( oc!=OP_SeekLE || r.default_rc==-1 );
    assert( oc!=OP_SeekGE || r.default_rc==+1 );
    assert( oc!=OP_SeekLT || r.default_rc==+1 );

    r.aMem = &aMem[pOp->p3];
#ifdef SQLITE_DEBUG
    {
      int i;
      for(i=0; i<r.nField; i++){
        assert( memIsValid(&r.aMem[i]) );
        if( i>0 ) REGISTER_TRACE(pOp->p3+i, &r.aMem[i]);
      }
    }
#endif
    r.eqSeen = 0;
    rc = sqlite3BtreeIndexMoveto(pC->uc.pCursor, &r, &res);
    if( rc!=SQLITE_OK ){
      goto abort_due_to_error;
    }
    if( eqOnly && r.eqSeen==0 ){
      assert( res!=0 );
      goto seek_not_found;
    }
  }
#ifdef SQLITE_TEST
  sqlite3_search_count++;
#endif
  if( oc>=OP_SeekGE ){  assert( oc==OP_SeekGE || oc==OP_SeekGT );
    if( res<0 || (res==0 && oc==OP_SeekGT) ){
      res = 0;
      rc = sqlite3BtreeNext(pC->uc.pCursor, 0);
      if( rc!=SQLITE_OK ){
        if( rc==SQLITE_DONE ){
          rc = SQLITE_OK;
          res = 1;
        }else{
          goto abort_due_to_error;
        }
      }
    }else{
      res = 0;
    }
  }else{
    assert( oc==OP_SeekLT || oc==OP_SeekLE );
    if( res>0 || (res==0 && oc==OP_SeekLT) ){
      res = 0;
      rc = sqlite3BtreePrevious(pC->uc.pCursor, 0);
      if( rc!=SQLITE_OK ){
        if( rc==SQLITE_DONE ){
          rc = SQLITE_OK;
          res = 1;
        }else{
          goto abort_due_to_error;
        }
      }
    }else{
      /* res might be negative because the table is empty.  Check to
      ** see if this is the case.
      */
      res = sqlite3BtreeEof(pC->uc.pCursor);
    }
  }
seek_not_found:
  assert( pOp->p2>0 );
  VdbeBranchTaken(res!=0,2);
  if( res ){
    goto jump_to_p2;
  }else if( eqOnly ){
    assert( pOp[1].opcode==OP_IdxLT || pOp[1].opcode==OP_IdxGT );
    pOp++; /* Skip the OP_IdxLt or OP_IdxGT that follows */
  }
  break;
}


/* Opcode: SeekScan  P1 P2 * * P5
** Synopsis: Scan-ahead up to P1 rows
**
** This opcode is a prefix opcode to OP_SeekGE.  In other words, this
** opcode must be immediately followed by OP_SeekGE. This constraint is
** checked by assert() statements.
**
** This opcode uses the P1 through P4 operands of the subsequent
** OP_SeekGE.  In the text that follows, the operands of the subsequent
** OP_SeekGE opcode are denoted as SeekOP.P1 through SeekOP.P4.   Only
** the P1, P2 and P5 operands of this opcode are also used, and  are called
** This.P1, This.P2 and This.P5.
**
** This opcode helps to optimize IN operators on a multi-column index
** where the IN operator is on the later terms of the index by avoiding
** unnecessary seeks on the btree, substituting steps to the next row
** of the b-tree instead.  A correct answer is obtained if this opcode
** is omitted or is a no-op.
**
** The SeekGE.P3 and SeekGE.P4 operands identify an unpacked key which
** is the desired entry that we want the cursor SeekGE.P1 to be pointing
** to.  Call this SeekGE.P3/P4 row the "target".
**
** If the SeekGE.P1 cursor is not currently pointing to a valid row,
** then this opcode is a no-op and control passes through into the OP_SeekGE.
**
** If the SeekGE.P1 cursor is pointing to a valid row, then that row
** might be the target row, or it might be near and slightly before the
** target row, or it might be after the target row.  If the cursor is
** currently before the target row, then this opcode attempts to position
** the cursor on or after the target row by invoking sqlite3BtreeStep()
** on the cursor between 1 and This.P1 times.
**
** The This.P5 parameter is a flag that indicates what to do if the
** cursor ends up pointing at a valid row that is past the target
** row.  If This.P5 is false (0) then a jump is made to SeekGE.P2.  If
** This.P5 is true (non-zero) then a jump is made to This.P2.  The P5==0
** case occurs when there are no inequality constraints to the right of
** the IN constraint.  The jump to SeekGE.P2 ends the loop.  The P5!=0 case
** occurs when there are inequality constraints to the right of the IN
** operator.  In that case, the This.P2 will point either directly to or
** to setup code prior to the OP_IdxGT or OP_IdxGE opcode that checks for
** loop terminate.
**
** Possible outcomes from this opcode:<ol>
**
** <li> If the cursor is initially not pointed to any valid row, then
**      fall through into the subsequent OP_SeekGE opcode.
**
** <li> If the cursor is left pointing to a row that is before the target
**      row, even after making as many as This.P1 calls to
**      sqlite3BtreeNext(), then also fall through into OP_SeekGE.
**
** <li> If the cursor is left pointing at the target row, either because it
**      was at the target row to begin with or because one or more
**      sqlite3BtreeNext() calls moved the cursor to the target row,
**      then jump to This.P2..,
**
** <li> If the cursor started out before the target row and a call to
**      to sqlite3BtreeNext() moved the cursor off the end of the index
**      (indicating that the target row definitely does not exist in the
**      btree) then jump to SeekGE.P2, ending the loop.
**
** <li> If the cursor ends up on a valid row that is past the target row
**      (indicating that the target row does not exist in the btree) then
**      jump to SeekOP.P2 if This.P5==0 or to This.P2 if This.P5>0.
** </ol>
*/
case OP_SeekScan: {          /* ncycle */
  VdbeCursor *pC;
  int res;
  int nStep;
  UnpackedRecord r;

  assert( pOp[1].opcode==OP_SeekGE );

  /* If pOp->p5 is clear, then pOp->p2 points to the first instruction past the
  ** OP_IdxGT that follows the OP_SeekGE. Otherwise, it points to the first
  ** opcode past the OP_SeekGE itself.  */
  assert( pOp->p2>=(int)(pOp-aOp)+2 );
#ifdef SQLITE_DEBUG
  if( pOp->p5==0 ){
    /* There are no inequality constraints following the IN constraint. */
    assert( pOp[1].p1==aOp[pOp->p2-1].p1 );
    assert( pOp[1].p2==aOp[pOp->p2-1].p2 );
    assert( pOp[1].p3==aOp[pOp->p2-1].p3 );
    assert( aOp[pOp->p2-1].opcode==OP_IdxGT
         || aOp[pOp->p2-1].opcode==OP_IdxGE );
    testcase( aOp[pOp->p2-1].opcode==OP_IdxGE );
  }else{
    /* There are inequality constraints.  */
    assert( pOp->p2==(int)(pOp-aOp)+2 );
    assert( aOp[pOp->p2-1].opcode==OP_SeekGE );
  }
#endif

  assert( pOp->p1>0 );
  pC = p->apCsr[pOp[1].p1];
  assert( pC!=0 );
  assert( pC->eCurType==CURTYPE_BTREE );
  assert( !pC->isTable );
  if( !sqlite3BtreeCursorIsValidNN(pC->uc.pCursor) ){
#ifdef SQLITE_DEBUG
     if( db->flags&SQLITE_VdbeTrace ){
       printf("... cursor not valid - fall through\n");
     }       
#endif
    break;
  }
  nStep = pOp->p1;
  assert( nStep>=1 );
  r.pKeyInfo = pC->pKeyInfo;
  r.nField = (u16)pOp[1].p4.i;
  r.default_rc = 0;
  r.aMem = &aMem[pOp[1].p3];
#ifdef SQLITE_DEBUG
  {
    int i;
    for(i=0; i<r.nField; i++){
      assert( memIsValid(&r.aMem[i]) );
      REGISTER_TRACE(pOp[1].p3+i, &aMem[pOp[1].p3+i]);
    }
  }
#endif
  res = 0;  /* Not needed.  Only used to silence a warning. */
  while(1){
    rc = sqlite3VdbeIdxKeyCompare(db, pC, &r, &res);
    if( rc ) goto abort_due_to_error;
    if( res>0 && pOp->p5==0 ){
      seekscan_search_fail:
      /* Jump to SeekGE.P2, ending the loop */
#ifdef SQLITE_DEBUG
      if( db->flags&SQLITE_VdbeTrace ){
        printf("... %d steps and then skip\n", pOp->p1 - nStep);
      }       
#endif
      VdbeBranchTaken(1,3);
      pOp++;
      goto jump_to_p2;
    }
    if( res>=0 ){
      /* Jump to This.P2, bypassing the OP_SeekGE opcode */
#ifdef SQLITE_DEBUG
      if( db->flags&SQLITE_VdbeTrace ){
        printf("... %d steps and then success\n", pOp->p1 - nStep);
      }       
#endif
      VdbeBranchTaken(2,3);
      goto jump_to_p2;
      break;
    }
    if( nStep<=0 ){
#ifdef SQLITE_DEBUG
      if( db->flags&SQLITE_VdbeTrace ){
        printf("... fall through after %d steps\n", pOp->p1);
      }       
#endif
      VdbeBranchTaken(0,3);
      break;
    }
    nStep--;
    pC->cacheStatus = CACHE_STALE;
    rc = sqlite3BtreeNext(pC->uc.pCursor, 0);
    if( rc ){
      if( rc==SQLITE_DONE ){
        rc = SQLITE_OK;
        goto seekscan_search_fail;
      }else{
        goto abort_due_to_error;
      }
    }
  }
 
  break;
}


/* Opcode: SeekHit P1 P2 P3 * *
** Synopsis: set P2<=seekHit<=P3
**
** Increase or decrease the seekHit value for cursor P1, if necessary,
** so that it is no less than P2 and no greater than P3.
**
** The seekHit integer represents the maximum of terms in an index for which
** there is known to be at least one match.  If the seekHit value is smaller
** than the total number of equality terms in an index lookup, then the
** OP_IfNoHope opcode might run to see if the IN loop can be abandoned
** early, thus saving work.  This is part of the IN-early-out optimization.
**
** P1 must be a valid b-tree cursor.
*/
case OP_SeekHit: {           /* ncycle */
  VdbeCursor *pC;
  assert( pOp->p1>=0 && pOp->p1<p->nCursor );
  pC = p->apCsr[pOp->p1];
  assert( pC!=0 );
  assert( pOp->p3>=pOp->p2 );
  if( pC->seekHit<pOp->p2 ){
#ifdef SQLITE_DEBUG
    if( db->flags&SQLITE_VdbeTrace ){
      printf("seekHit changes from %d to %d\n", pC->seekHit, pOp->p2);
    }       
#endif
    pC->seekHit = pOp->p2;
  }else if( pC->seekHit>pOp->p3 ){
#ifdef SQLITE_DEBUG
    if( db->flags&SQLITE_VdbeTrace ){
      printf("seekHit changes from %d to %d\n", pC->seekHit, pOp->p3);
    }       
#endif
    pC->seekHit = pOp->p3;
  }
  break;
}

/* Opcode: IfNotOpen P1 P2 * * *
** Synopsis: if( !csr[P1] ) goto P2
**
** If cursor P1 is not open or if P1 is set to a NULL row using the
** OP_NullRow opcode, then jump to instruction P2. Otherwise, fall through.
*/
case OP_IfNotOpen: {        /* jump */
  VdbeCursor *pCur;

  assert( pOp->p1>=0 && pOp->p1<p->nCursor );
  pCur = p->apCsr[pOp->p1];
  VdbeBranchTaken(pCur==0 || pCur->nullRow, 2);
  if( pCur==0 || pCur->nullRow ){
    goto jump_to_p2_and_check_for_interrupt;
  }
  break;
}

/* Opcode: Found P1 P2 P3 P4 *
** Synopsis: key=r[P3@P4]
**
** If P4==0 then register P3 holds a blob constructed by MakeRecord.  If
** P4>0 then register P3 is the first of P4 registers that form an unpacked
** record.
**
** Cursor P1 is on an index btree.  If the record identified by P3 and P4
** is a prefix of any entry in P1 then a jump is made to P2 and
** P1 is left pointing at the matching entry.
**
** This operation leaves the cursor in a state where it can be
** advanced in the forward direction.  The Next instruction will work,
** but not the Prev instruction.
**
** See also: NotFound, NoConflict, NotExists. SeekGe
*/
/* Opcode: NotFound P1 P2 P3 P4 *
** Synopsis: key=r[P3@P4]
**
** If P4==0 then register P3 holds a blob constructed by MakeRecord.  If
** P4>0 then register P3 is the first of P4 registers that form an unpacked
** record.
**
** Cursor P1 is on an index btree.  If the record identified by P3 and P4
** is not the prefix of any entry in P1 then a jump is made to P2.  If P1
** does contain an entry whose prefix matches the P3/P4 record then control
** falls through to the next instruction and P1 is left pointing at the
** matching entry.
**
** This operation leaves the cursor in a state where it cannot be
** advanced in either direction.  In other words, the Next and Prev
** opcodes do not work after this operation.
**
** See also: Found, NotExists, NoConflict, IfNoHope
*/
/* Opcode: IfNoHope P1 P2 P3 P4 *
** Synopsis: key=r[P3@P4]
**
** Register P3 is the first of P4 registers that form an unpacked
** record.  Cursor P1 is an index btree.  P2 is a jump destination.
** In other words, the operands to this opcode are the same as the
** operands to OP_NotFound and OP_IdxGT.
**
** This opcode is an optimization attempt only.  If this opcode always
** falls through, the correct answer is still obtained, but extra works
** is performed.
**
** A value of N in the seekHit flag of cursor P1 means that there exists
** a key P3:N that will match some record in the index.  We want to know
** if it is possible for a record P3:P4 to match some record in the
** index.  If it is not possible, we can skips some work.  So if seekHit
** is less than P4, attempt to find out if a match is possible by running
** OP_NotFound.
**
** This opcode is used in IN clause processing for a multi-column key.
** If an IN clause is attached to an element of the key other than the
** left-most element, and if there are no matches on the most recent
** seek over the whole key, then it might be that one of the key element
** to the left is prohibiting a match, and hence there is "no hope" of
** any match regardless of how many IN clause elements are checked.
** In such a case, we abandon the IN clause search early, using this
** opcode.  The opcode name comes from the fact that the
** jump is taken if there is "no hope" of achieving a match.
**
** See also: NotFound, SeekHit
*/
/* Opcode: NoConflict P1 P2 P3 P4 *
** Synopsis: key=r[P3@P4]
**
** If P4==0 then register P3 holds a blob constructed by MakeRecord.  If
** P4>0 then register P3 is the first of P4 registers that form an unpacked
** record.
**
** Cursor P1 is on an index btree.  If the record identified by P3 and P4
** contains any NULL value, jump immediately to P2.  If all terms of the
** record are not-NULL then a check is done to determine if any row in the
** P1 index btree has a matching key prefix.  If there are no matches, jump
** immediately to P2.  If there is a match, fall through and leave the P1
** cursor pointing to the matching row.
**
** This opcode is similar to OP_NotFound with the exceptions that the
** branch is always taken if any part of the search key input is NULL.
**
** This operation leaves the cursor in a state where it cannot be
** advanced in either direction.  In other words, the Next and Prev
** opcodes do not work after this operation.
**
** See also: NotFound, Found, NotExists
*/
case OP_IfNoHope: {     /* jump, in3, ncycle */
  VdbeCursor *pC;
  assert( pOp->p1>=0 && pOp->p1<p->nCursor );
  pC = p->apCsr[pOp->p1];
  assert( pC!=0 );
#ifdef SQLITE_DEBUG
  if( db->flags&SQLITE_VdbeTrace ){
    printf("seekHit is %d\n", pC->seekHit);
  }       
#endif
  if( pC->seekHit>=pOp->p4.i ) break;
  /* Fall through into OP_NotFound */
  /* no break */ deliberate_fall_through
}
case OP_NoConflict:     /* jump, in3, ncycle */
case OP_NotFound:       /* jump, in3, ncycle */
case OP_Found: {        /* jump, in3, ncycle */
  int alreadyExists;
  int ii;
  VdbeCursor *pC;
  UnpackedRecord *pIdxKey;
  UnpackedRecord r;

#ifdef SQLITE_TEST
  if( pOp->opcode!=OP_NoConflict ) sqlite3_found_count++;
#endif

  assert( pOp->p1>=0 && pOp->p1<p->nCursor );
  assert( pOp->p4type==P4_INT32 );
  pC = p->apCsr[pOp->p1];
  assert( pC!=0 );
#ifdef SQLITE_DEBUG
  pC->seekOp = pOp->opcode;
#endif
  r.aMem = &aMem[pOp->p3];
  assert( pC->eCurType==CURTYPE_BTREE );
  assert( pC->uc.pCursor!=0 );
  assert( pC->isTable==0 );
  r.nField = (u16)pOp->p4.i;
  if( r.nField>0 ){
    /* Key values in an array of registers */
    r.pKeyInfo = pC->pKeyInfo;
    r.default_rc = 0;
#ifdef SQLITE_DEBUG
    for(ii=0; ii<r.nField; ii++){
      assert( memIsValid(&r.aMem[ii]) );
      assert( (r.aMem[ii].flags & MEM_Zero)==0 || r.aMem[ii].n==0 );
      if( ii ) REGISTER_TRACE(pOp->p3+ii, &r.aMem[ii]);
    }
#endif
    rc = sqlite3BtreeIndexMoveto(pC->uc.pCursor, &r, &pC->seekResult);
  }else{
    /* Composite key generated by OP_MakeRecord */
    assert( r.aMem->flags & MEM_Blob );
    assert( pOp->opcode!=OP_NoConflict );
    rc = ExpandBlob(r.aMem);
    assert( rc==SQLITE_OK || rc==SQLITE_NOMEM );
    if( rc ) goto no_mem;
    pIdxKey = sqlite3VdbeAllocUnpackedRecord(pC->pKeyInfo);
    if( pIdxKey==0 ) goto no_mem;
    sqlite3VdbeRecordUnpack(pC->pKeyInfo, r.aMem->n, r.aMem->z, pIdxKey);
    pIdxKey->default_rc = 0;
    rc = sqlite3BtreeIndexMoveto(pC->uc.pCursor, pIdxKey, &pC->seekResult);
    sqlite3DbFreeNN(db, pIdxKey);
  }
  if( rc!=SQLITE_OK ){
    goto abort_due_to_error;
  }
  alreadyExists = (pC->seekResult==0);
  pC->nullRow = 1-alreadyExists;
  pC->deferredMoveto = 0;
  pC->cacheStatus = CACHE_STALE;
  if( pOp->opcode==OP_Found ){
    VdbeBranchTaken(alreadyExists!=0,2);
    if( alreadyExists ) goto jump_to_p2;
  }else{
    if( !alreadyExists ){
      VdbeBranchTaken(1,2);
      goto jump_to_p2;
    }
    if( pOp->opcode==OP_NoConflict ){
      /* For the OP_NoConflict opcode, take the jump if any of the
      ** input fields are NULL, since any key with a NULL will not
      ** conflict */
      for(ii=0; ii<r.nField; ii++){
        if( r.aMem[ii].flags & MEM_Null ){
          VdbeBranchTaken(1,2);
          goto jump_to_p2;
        }
      }
    }
    VdbeBranchTaken(0,2);
    if( pOp->opcode==OP_IfNoHope ){
      pC->seekHit = pOp->p4.i;
    }
  }
  break;
}

/* Opcode: SeekRowid P1 P2 P3 * *
** Synopsis: intkey=r[P3]
**
** P1 is the index of a cursor open on an SQL table btree (with integer
** keys).  If register P3 does not contain an integer or if P1 does not
** contain a record with rowid P3 then jump immediately to P2. 
** Or, if P2 is 0, raise an SQLITE_CORRUPT error. If P1 does contain
** a record with rowid P3 then
** leave the cursor pointing at that record and fall through to the next
** instruction.
**
** The OP_NotExists opcode performs the same operation, but with OP_NotExists
** the P3 register must be guaranteed to contain an integer value.  With this
** opcode, register P3 might not contain an integer.
**
** The OP_NotFound opcode performs the same operation on index btrees
** (with arbitrary multi-value keys).
**
** This opcode leaves the cursor in a state where it cannot be advanced
** in either direction.  In other words, the Next and Prev opcodes will
** not work following this opcode.
**
** See also: Found, NotFound, NoConflict, SeekRowid
*/
/* Opcode: NotExists P1 P2 P3 * *
** Synopsis: intkey=r[P3]
**
** P1 is the index of a cursor open on an SQL table btree (with integer
** keys).  P3 is an integer rowid.  If P1 does not contain a record with
** rowid P3 then jump immediately to P2.  Or, if P2 is 0, raise an
** SQLITE_CORRUPT error. If P1 does contain a record with rowid P3 then
** leave the cursor pointing at that record and fall through to the next
** instruction.
**
** The OP_SeekRowid opcode performs the same operation but also allows the
** P3 register to contain a non-integer value, in which case the jump is
** always taken.  This opcode requires that P3 always contain an integer.
**
** The OP_NotFound opcode performs the same operation on index btrees
** (with arbitrary multi-value keys).
**
** This opcode leaves the cursor in a state where it cannot be advanced
** in either direction.  In other words, the Next and Prev opcodes will
** not work following this opcode.
**
** See also: Found, NotFound, NoConflict, SeekRowid
*/
case OP_SeekRowid: {        /* jump, in3, ncycle */
  VdbeCursor *pC;
  BtCursor *pCrsr;
  int res;
  u64 iKey;

  pIn3 = &aMem[pOp->p3];
  testcase( pIn3->flags & MEM_Int );
  testcase( pIn3->flags & MEM_IntReal );
  testcase( pIn3->flags & MEM_Real );
  testcase( (pIn3->flags & (MEM_Str|MEM_Int))==MEM_Str );
  if( (pIn3->flags & (MEM_Int|MEM_IntReal))==0 ){
    /* If pIn3->u.i does not contain an integer, compute iKey as the
    ** integer value of pIn3.  Jump to P2 if pIn3 cannot be converted
    ** into an integer without loss of information.  Take care to avoid
    ** changing the datatype of pIn3, however, as it is used by other
    ** parts of the prepared statement. */
    Mem x = pIn3[0];
    applyAffinity(&x, SQLITE_AFF_NUMERIC, encoding);
    if( (x.flags & MEM_Int)==0 ) goto jump_to_p2;
    iKey = x.u.i;
    goto notExistsWithKey;
  }
  /* Fall through into OP_NotExists */
  /* no break */ deliberate_fall_through
case OP_NotExists:          /* jump, in3, ncycle */
  pIn3 = &aMem[pOp->p3];
  assert( (pIn3->flags & MEM_Int)!=0 || pOp->opcode==OP_SeekRowid );
  assert( pOp->p1>=0 && pOp->p1<p->nCursor );
  iKey = pIn3->u.i;
notExistsWithKey:
  pC = p->apCsr[pOp->p1];
  assert( pC!=0 );
#ifdef SQLITE_DEBUG
  if( pOp->opcode==OP_SeekRowid ) pC->seekOp = OP_SeekRowid;
#endif
  assert( pC->isTable );
  assert( pC->eCurType==CURTYPE_BTREE );
  pCrsr = pC->uc.pCursor;
  assert( pCrsr!=0 );
  res = 0;
  rc = sqlite3BtreeTableMoveto(pCrsr, iKey, 0, &res);
  assert( rc==SQLITE_OK || res==0 );
  pC->movetoTarget = iKey;  /* Used by OP_Delete */
  pC->nullRow = 0;
  pC->cacheStatus = CACHE_STALE;
  pC->deferredMoveto = 0;
  VdbeBranchTaken(res!=0,2);
  pC->seekResult = res;
  if( res!=0 ){
    assert( rc==SQLITE_OK );
    if( pOp->p2==0 ){
      rc = SQLITE_CORRUPT_BKPT;
    }else{
      goto jump_to_p2;
    }
  }
  if( rc ) goto abort_due_to_error;
  break;
}

/* Opcode: Sequence P1 P2 * * *
** Synopsis: r[P2]=cursor[P1].ctr++
**
** Find the next available sequence number for cursor P1.
** Write the sequence number into register P2.
** The sequence number on the cursor is incremented after this
** instruction. 
*/
case OP_Sequence: {           /* out2 */
  assert( pOp->p1>=0 && pOp->p1<p->nCursor );
  assert( p->apCsr[pOp->p1]!=0 );
  assert( p->apCsr[pOp->p1]->eCurType!=CURTYPE_VTAB );
  pOut = out2Prerelease(p, pOp);
  pOut->u.i = p->apCsr[pOp->p1]->seqCount++;
  break;
}


/* Opcode: NewRowid P1 P2 P3 * *
** Synopsis: r[P2]=rowid
**
** Get a new integer record number (a.k.a "rowid") used as the key to a table.
** The record number is not previously used as a key in the database
** table that cursor P1 points to.  The new record number is written
** written to register P2.
**
** If P3>0 then P3 is a register in the root frame of this VDBE that holds
** the largest previously generated record number. No new record numbers are
** allowed to be less than this value. When this value reaches its maximum,
** an SQLITE_FULL error is generated. The P3 register is updated with the '
** generated record number. This P3 mechanism is used to help implement the
** AUTOINCREMENT feature.
*/
case OP_NewRowid: {           /* out2 */
  i64 v;                 /* The new rowid */
  VdbeCursor *pC;        /* Cursor of table to get the new rowid */
  int res;               /* Result of an sqlite3BtreeLast() */
  int cnt;               /* Counter to limit the number of searches */
#ifndef SQLITE_OMIT_AUTOINCREMENT
  Mem *pMem;             /* Register holding largest rowid for AUTOINCREMENT */
  VdbeFrame *pFrame;     /* Root frame of VDBE */
#endif

  v = 0;
  res = 0;
  pOut = out2Prerelease(p, pOp);
  assert( pOp->p1>=0 && pOp->p1<p->nCursor );
  pC = p->apCsr[pOp->p1];
  assert( pC!=0 );
  assert( pC->isTable );
  assert( pC->eCurType==CURTYPE_BTREE );
  assert( pC->uc.pCursor!=0 );
  {
    /* The next rowid or record number (different terms for the same
    ** thing) is obtained in a two-step algorithm.
    **
    ** First we attempt to find the largest existing rowid and add one
    ** to that.  But if the largest existing rowid is already the maximum
    ** positive integer, we have to fall through to the second
    ** probabilistic algorithm
    **
    ** The second algorithm is to select a rowid at random and see if
    ** it already exists in the table.  If it does not exist, we have
    ** succeeded.  If the random rowid does exist, we select a new one
    ** and try again, up to 100 times.
    */
    assert( pC->isTable );

#ifdef SQLITE_32BIT_ROWID
#   define MAX_ROWID 0x7fffffff
#else
    /* Some compilers complain about constants of the form 0x7fffffffffffffff.
    ** Others complain about 0x7ffffffffffffffffLL.  The following macro seems
    ** to provide the constant while making all compilers happy.
    */
#   define MAX_ROWID  (i64)( (((u64)0x7fffffff)<<32) | (u64)0xffffffff )
#endif

    if( !pC->useRandomRowid ){
      rc = sqlite3BtreeLast(pC->uc.pCursor, &res);
      if( rc!=SQLITE_OK ){
        goto abort_due_to_error;
      }
      if( res ){
        v = 1;   /* IMP: R-61914-48074 */
      }else{
        assert( sqlite3BtreeCursorIsValid(pC->uc.pCursor) );
        v = sqlite3BtreeIntegerKey(pC->uc.pCursor);
        if( v>=MAX_ROWID ){
          pC->useRandomRowid = 1;
        }else{
          v++;   /* IMP: R-29538-34987 */
        }
      }
    }

#ifndef SQLITE_OMIT_AUTOINCREMENT
    if( pOp->p3 ){
      /* Assert that P3 is a valid memory cell. */
      assert( pOp->p3>0 );
      if( p->pFrame ){
        for(pFrame=p->pFrame; pFrame->pParent; pFrame=pFrame->pParent);
        /* Assert that P3 is a valid memory cell. */
        assert( pOp->p3<=pFrame->nMem );
        pMem = &pFrame->aMem[pOp->p3];
      }else{
        /* Assert that P3 is a valid memory cell. */
        assert( pOp->p3<=(p->nMem+1 - p->nCursor) );
        pMem = &aMem[pOp->p3];
        memAboutToChange(p, pMem);
      }
      assert( memIsValid(pMem) );

      REGISTER_TRACE(pOp->p3, pMem);
      sqlite3VdbeMemIntegerify(pMem);
      assert( (pMem->flags & MEM_Int)!=0 );  /* mem(P3) holds an integer */
      if( pMem->u.i==MAX_ROWID || pC->useRandomRowid ){
        rc = SQLITE_FULL;   /* IMP: R-17817-00630 */
        goto abort_due_to_error;
      }
      if( v<pMem->u.i+1 ){
        v = pMem->u.i + 1;
      }
      pMem->u.i = v;
    }
#endif
    if( pC->useRandomRowid ){
      /* IMPLEMENTATION-OF: R-07677-41881 If the largest ROWID is equal to the
      ** largest possible integer (9223372036854775807) then the database
      ** engine starts picking positive candidate ROWIDs at random until
      ** it finds one that is not previously used. */
      assert( pOp->p3==0 );  /* We cannot be in random rowid mode if this is
                             ** an AUTOINCREMENT table. */
      cnt = 0;
      do{
        sqlite3_randomness(sizeof(v), &v);
        v &= (MAX_ROWID>>1); v++;  /* Ensure that v is greater than zero */
      }while(  ((rc = sqlite3BtreeTableMoveto(pC->uc.pCursor, (u64)v,
                                                 0, &res))==SQLITE_OK)
            && (res==0)
            && (++cnt<100));
      if( rc ) goto abort_due_to_error;
      if( res==0 ){
        rc = SQLITE_FULL;   /* IMP: R-38219-53002 */
        goto abort_due_to_error;
      }
      assert( v>0 );  /* EV: R-40812-03570 */
    }
    pC->deferredMoveto = 0;
    pC->cacheStatus = CACHE_STALE;
  }
  pOut->u.i = v;
  break;
}

/* Opcode: Insert P1 P2 P3 P4 P5
** Synopsis: intkey=r[P3] data=r[P2]
**
** Write an entry into the table of cursor P1.  A new entry is
** created if it doesn't already exist or the data for an existing
** entry is overwritten.  The data is the value MEM_Blob stored in register
** number P2. The key is stored in register P3. The key must
** be a MEM_Int.
**
** If the OPFLAG_NCHANGE flag of P5 is set, then the row change count is
** incremented (otherwise not).  If the OPFLAG_LASTROWID flag of P5 is set,
** then rowid is stored for subsequent return by the
** sqlite3_last_insert_rowid() function (otherwise it is unmodified).
**
** If the OPFLAG_USESEEKRESULT flag of P5 is set, the implementation might
** run faster by avoiding an unnecessary seek on cursor P1.  However,
** the OPFLAG_USESEEKRESULT flag must only be set if there have been no prior
** seeks on the cursor or if the most recent seek used a key equal to P3.
**
** If the OPFLAG_ISUPDATE flag is set, then this opcode is part of an
** UPDATE operation.  Otherwise (if the flag is clear) then this opcode
** is part of an INSERT operation.  The difference is only important to
** the update hook.
**
** Parameter P4 may point to a Table structure, or may be NULL. If it is
** not NULL, then the update-hook (sqlite3.xUpdateCallback) is invoked
** following a successful insert.
**
** (WARNING/TODO: If P1 is a pseudo-cursor and P2 is dynamically
** allocated, then ownership of P2 is transferred to the pseudo-cursor
** and register P2 becomes ephemeral.  If the cursor is changed, the
** value of register P2 will then change.  Make sure this does not
** cause any problems.)
**
** This instruction only works on tables.  The equivalent instruction
** for indices is OP_IdxInsert.
*/
case OP_Insert: {
  Mem *pData;       /* MEM cell holding data for the record to be inserted */
  Mem *pKey;        /* MEM cell holding key  for the record */
  VdbeCursor *pC;   /* Cursor to table into which insert is written */
  int seekResult;   /* Result of prior seek or 0 if no USESEEKRESULT flag */
  const char *zDb;  /* database name - used by the update hook */
  Table *pTab;      /* Table structure - used by update and pre-update hooks */
  BtreePayload x;   /* Payload to be inserted */

  pData = &aMem[pOp->p2];
  assert( pOp->p1>=0 && pOp->p1<p->nCursor );
  assert( memIsValid(pData) );
  pC = p->apCsr[pOp->p1];
  assert( pC!=0 );
  assert( pC->eCurType==CURTYPE_BTREE );
  assert( pC->deferredMoveto==0 );
  assert( pC->uc.pCursor!=0 );
  assert( (pOp->p5 & OPFLAG_ISNOOP) || pC->isTable );
  assert( pOp->p4type==P4_TABLE || pOp->p4type>=P4_STATIC );
  REGISTER_TRACE(pOp->p2, pData);
  sqlite3VdbeIncrWriteCounter(p, pC);

  pKey = &aMem[pOp->p3];
  assert( pKey->flags & MEM_Int );
  assert( memIsValid(pKey) );
  REGISTER_TRACE(pOp->p3, pKey);
  x.nKey = pKey->u.i;

  if( pOp->p4type==P4_TABLE && HAS_UPDATE_HOOK(db) ){
    assert( pC->iDb>=0 );
    zDb = db->aDb[pC->iDb].zDbSName;
    pTab = pOp->p4.pTab;
    assert( (pOp->p5 & OPFLAG_ISNOOP) || HasRowid(pTab) );
  }else{
    pTab = 0;
    zDb = 0;
  }

#ifdef SQLITE_ENABLE_PREUPDATE_HOOK
  /* Invoke the pre-update hook, if any */
  if( pTab ){
    if( db->xPreUpdateCallback && !(pOp->p5 & OPFLAG_ISUPDATE) ){
      sqlite3VdbePreUpdateHook(p,pC,SQLITE_INSERT,zDb,pTab,x.nKey,pOp->p2,-1);
    }
    if( db->xUpdateCallback==0 || pTab->aCol==0 ){
      /* Prevent post-update hook from running in cases when it should not */
      pTab = 0;
    }
  }
  if( pOp->p5 & OPFLAG_ISNOOP ) break;
#endif

  assert( (pOp->p5 & OPFLAG_LASTROWID)==0 || (pOp->p5 & OPFLAG_NCHANGE)!=0 );
  if( pOp->p5 & OPFLAG_NCHANGE ){
    p->nChange++;
    if( pOp->p5 & OPFLAG_LASTROWID ) db->lastRowid = x.nKey;
  }
  assert( (pData->flags & (MEM_Blob|MEM_Str))!=0 || pData->n==0 );
  x.pData = pData->z;
  x.nData = pData->n;
  seekResult = ((pOp->p5 & OPFLAG_USESEEKRESULT) ? pC->seekResult : 0);
  if( pData->flags & MEM_Zero ){
    x.nZero = pData->u.nZero;
  }else{
    x.nZero = 0;
  }
  x.pKey = 0;
  assert( BTREE_PREFORMAT==OPFLAG_PREFORMAT );
  rc = sqlite3BtreeInsert(pC->uc.pCursor, &x,
      (pOp->p5 & (OPFLAG_APPEND|OPFLAG_SAVEPOSITION|OPFLAG_PREFORMAT)),
      seekResult
  );
  pC->deferredMoveto = 0;
  pC->cacheStatus = CACHE_STALE;

  /* Invoke the update-hook if required. */
  if( rc ) goto abort_due_to_error;
  if( pTab ){
    assert( db->xUpdateCallback!=0 );
    assert( pTab->aCol!=0 );
    db->xUpdateCallback(db->pUpdateArg,
           (pOp->p5 & OPFLAG_ISUPDATE) ? SQLITE_UPDATE : SQLITE_INSERT,
           zDb, pTab->zName, x.nKey);
  }
  break;
}

/* Opcode: RowCell P1 P2 P3 * *
**
** P1 and P2 are both open cursors. Both must be opened on the same type
** of table - intkey or index. This opcode is used as part of copying
** the current row from P2 into P1. If the cursors are opened on intkey
** tables, register P3 contains the rowid to use with the new record in
** P1. If they are opened on index tables, P3 is not used.
**
** This opcode must be followed by either an Insert or InsertIdx opcode
** with the OPFLAG_PREFORMAT flag set to complete the insert operation.
*/
case OP_RowCell: {
  VdbeCursor *pDest;              /* Cursor to write to */
  VdbeCursor *pSrc;               /* Cursor to read from */
  i64 iKey;                       /* Rowid value to insert with */
  assert( pOp[1].opcode==OP_Insert || pOp[1].opcode==OP_IdxInsert );
  assert( pOp[1].opcode==OP_Insert    || pOp->p3==0 );
  assert( pOp[1].opcode==OP_IdxInsert || pOp->p3>0 );
  assert( pOp[1].p5 & OPFLAG_PREFORMAT );
  pDest = p->apCsr[pOp->p1];
  pSrc = p->apCsr[pOp->p2];
  iKey = pOp->p3 ? aMem[pOp->p3].u.i : 0;
  rc = sqlite3BtreeTransferRow(pDest->uc.pCursor, pSrc->uc.pCursor, iKey);
  if( rc!=SQLITE_OK ) goto abort_due_to_error;
  break;
};

/* Opcode: Delete P1 P2 P3 P4 P5
**
** Delete the record at which the P1 cursor is currently pointing.
**
** If the OPFLAG_SAVEPOSITION bit of the P5 parameter is set, then
** the cursor will be left pointing at  either the next or the previous
** record in the table. If it is left pointing at the next record, then
** the next Next instruction will be a no-op. As a result, in this case
** it is ok to delete a record from within a Next loop. If
** OPFLAG_SAVEPOSITION bit of P5 is clear, then the cursor will be
** left in an undefined state.
**
** If the OPFLAG_AUXDELETE bit is set on P5, that indicates that this
** delete one of several associated with deleting a table row and all its
** associated index entries.  Exactly one of those deletes is the "primary"
** delete.  The others are all on OPFLAG_FORDELETE cursors or else are
** marked with the AUXDELETE flag.
**
** If the OPFLAG_NCHANGE flag of P2 (NB: P2 not P5) is set, then the row
** change count is incremented (otherwise not).
**
** P1 must not be pseudo-table.  It has to be a real table with
** multiple rows.
**
** If P4 is not NULL then it points to a Table object. In this case either
** the update or pre-update hook, or both, may be invoked. The P1 cursor must
** have been positioned using OP_NotFound prior to invoking this opcode in
** this case. Specifically, if one is configured, the pre-update hook is
** invoked if P4 is not NULL. The update-hook is invoked if one is configured,
** P4 is not NULL, and the OPFLAG_NCHANGE flag is set in P2.
**
** If the OPFLAG_ISUPDATE flag is set in P2, then P3 contains the address
** of the memory cell that contains the value that the rowid of the row will
** be set to by the update.
*/
case OP_Delete: {
  VdbeCursor *pC;
  const char *zDb;
  Table *pTab;
  int opflags;

  opflags = pOp->p2;
  assert( pOp->p1>=0 && pOp->p1<p->nCursor );
  pC = p->apCsr[pOp->p1];
  assert( pC!=0 );
  assert( pC->eCurType==CURTYPE_BTREE );
  assert( pC->uc.pCursor!=0 );
  assert( pC->deferredMoveto==0 );
  sqlite3VdbeIncrWriteCounter(p, pC);

#ifdef SQLITE_DEBUG
  if( pOp->p4type==P4_TABLE
   && HasRowid(pOp->p4.pTab)
   && pOp->p5==0
   && sqlite3BtreeCursorIsValidNN(pC->uc.pCursor)
  ){
    /* If p5 is zero, the seek operation that positioned the cursor prior to
    ** OP_Delete will have also set the pC->movetoTarget field to the rowid of
    ** the row that is being deleted */
    i64 iKey = sqlite3BtreeIntegerKey(pC->uc.pCursor);
    assert( CORRUPT_DB || pC->movetoTarget==iKey );
  }
#endif

  /* If the update-hook or pre-update-hook will be invoked, set zDb to
  ** the name of the db to pass as to it. Also set local pTab to a copy
  ** of p4.pTab. Finally, if p5 is true, indicating that this cursor was
  ** last moved with OP_Next or OP_Prev, not Seek or NotFound, set
  ** VdbeCursor.movetoTarget to the current rowid.  */
  if( pOp->p4type==P4_TABLE && HAS_UPDATE_HOOK(db) ){
    assert( pC->iDb>=0 );
    assert( pOp->p4.pTab!=0 );
    zDb = db->aDb[pC->iDb].zDbSName;
    pTab = pOp->p4.pTab;
    if( (pOp->p5 & OPFLAG_SAVEPOSITION)!=0 && pC->isTable ){
      pC->movetoTarget = sqlite3BtreeIntegerKey(pC->uc.pCursor);
    }
  }else{
    zDb = 0;
    pTab = 0;
  }

#ifdef SQLITE_ENABLE_PREUPDATE_HOOK
  /* Invoke the pre-update-hook if required. */
  assert( db->xPreUpdateCallback==0 || pTab==pOp->p4.pTab );
  if( db->xPreUpdateCallback && pTab ){
    assert( !(opflags & OPFLAG_ISUPDATE)
         || HasRowid(pTab)==0
         || (aMem[pOp->p3].flags & MEM_Int)
    );
    sqlite3VdbePreUpdateHook(p, pC,
        (opflags & OPFLAG_ISUPDATE) ? SQLITE_UPDATE : SQLITE_DELETE,
        zDb, pTab, pC->movetoTarget,
        pOp->p3, -1
    );
  }
  if( opflags & OPFLAG_ISNOOP ) break;
#endif

  /* Only flags that can be set are SAVEPOISTION and AUXDELETE */
  assert( (pOp->p5 & ~(OPFLAG_SAVEPOSITION|OPFLAG_AUXDELETE))==0 );
  assert( OPFLAG_SAVEPOSITION==BTREE_SAVEPOSITION );
  assert( OPFLAG_AUXDELETE==BTREE_AUXDELETE );

#ifdef SQLITE_DEBUG
  if( p->pFrame==0 ){
    if( pC->isEphemeral==0
        && (pOp->p5 & OPFLAG_AUXDELETE)==0
        && (pC->wrFlag & OPFLAG_FORDELETE)==0
      ){
      nExtraDelete++;
    }
    if( pOp->p2 & OPFLAG_NCHANGE ){
      nExtraDelete--;
    }
  }
#endif

  rc = sqlite3BtreeDelete(pC->uc.pCursor, pOp->p5);
  pC->cacheStatus = CACHE_STALE;
  pC->seekResult = 0;
  if( rc ) goto abort_due_to_error;

  /* Invoke the update-hook if required. */
  if( opflags & OPFLAG_NCHANGE ){
    p->nChange++;
    if( db->xUpdateCallback && ALWAYS(pTab!=0) && HasRowid(pTab) ){
      db->xUpdateCallback(db->pUpdateArg, SQLITE_DELETE, zDb, pTab->zName,
          pC->movetoTarget);
      assert( pC->iDb>=0 );
    }
  }

  break;
}
/* Opcode: ResetCount * * * * *
**
** The value of the change counter is copied to the database handle
** change counter (returned by subsequent calls to sqlite3_changes()).
** Then the VMs internal change counter resets to 0.
** This is used by trigger programs.
*/
case OP_ResetCount: {
  sqlite3VdbeSetChanges(db, p->nChange);
  p->nChange = 0;
  break;
}

/* Opcode: SorterCompare P1 P2 P3 P4
** Synopsis: if key(P1)!=trim(r[P3],P4) goto P2
**
** P1 is a sorter cursor. This instruction compares a prefix of the
** record blob in register P3 against a prefix of the entry that
** the sorter cursor currently points to.  Only the first P4 fields
** of r[P3] and the sorter record are compared.
**
** If either P3 or the sorter contains a NULL in one of their significant
** fields (not counting the P4 fields at the end which are ignored) then
** the comparison is assumed to be equal.
**
** Fall through to next instruction if the two records compare equal to
** each other.  Jump to P2 if they are different.
*/
case OP_SorterCompare: {
  VdbeCursor *pC;
  int res;
  int nKeyCol;

  pC = p->apCsr[pOp->p1];
  assert( isSorter(pC) );
  assert( pOp->p4type==P4_INT32 );
  pIn3 = &aMem[pOp->p3];
  nKeyCol = pOp->p4.i;
  res = 0;
  rc = sqlite3VdbeSorterCompare(pC, pIn3, nKeyCol, &res);
  VdbeBranchTaken(res!=0,2);
  if( rc ) goto abort_due_to_error;
  if( res ) goto jump_to_p2;
  break;
};

/* Opcode: SorterData P1 P2 P3 * *
** Synopsis: r[P2]=data
**
** Write into register P2 the current sorter data for sorter cursor P1.
** Then clear the column header cache on cursor P3.
**
** This opcode is normally use to move a record out of the sorter and into
** a register that is the source for a pseudo-table cursor created using
** OpenPseudo.  That pseudo-table cursor is the one that is identified by
** parameter P3.  Clearing the P3 column cache as part of this opcode saves
** us from having to issue a separate NullRow instruction to clear that cache.
*/
case OP_SorterData: {
  VdbeCursor *pC;

  pOut = &aMem[pOp->p2];
  pC = p->apCsr[pOp->p1];
  assert( isSorter(pC) );
  rc = sqlite3VdbeSorterRowkey(pC, pOut);
  assert( rc!=SQLITE_OK || (pOut->flags & MEM_Blob) );
  assert( pOp->p1>=0 && pOp->p1<p->nCursor );
  if( rc ) goto abort_due_to_error;
  p->apCsr[pOp->p3]->cacheStatus = CACHE_STALE;
  break;
}

/* Opcode: RowData P1 P2 P3 * *
** Synopsis: r[P2]=data
**
** Write into register P2 the complete row content for the row at
** which cursor P1 is currently pointing.
** There is no interpretation of the data. 
** It is just copied onto the P2 register exactly as
** it is found in the database file.
**
** If cursor P1 is an index, then the content is the key of the row.
** If cursor P2 is a table, then the content extracted is the data.
**
** If the P1 cursor must be pointing to a valid row (not a NULL row)
** of a real table, not a pseudo-table.
**
** If P3!=0 then this opcode is allowed to make an ephemeral pointer
** into the database page.  That means that the content of the output
** register will be invalidated as soon as the cursor moves - including
** moves caused by other cursors that "save" the current cursors
** position in order that they can write to the same table.  If P3==0
** then a copy of the data is made into memory.  P3!=0 is faster, but
** P3==0 is safer.
**
** If P3!=0 then the content of the P2 register is unsuitable for use
** in OP_Result and any OP_Result will invalidate the P2 register content.
** The P2 register content is invalidated by opcodes like OP_Function or
** by any use of another cursor pointing to the same table.
*/
case OP_RowData: {
  VdbeCursor *pC;
  BtCursor *pCrsr;
  u32 n;

  pOut = out2Prerelease(p, pOp);

  assert( pOp->p1>=0 && pOp->p1<p->nCursor );
  pC = p->apCsr[pOp->p1];
  assert( pC!=0 );
  assert( pC->eCurType==CURTYPE_BTREE );
  assert( isSorter(pC)==0 );
  assert( pC->nullRow==0 );
  assert( pC->uc.pCursor!=0 );
  pCrsr = pC->uc.pCursor;

  /* The OP_RowData opcodes always follow OP_NotExists or
  ** OP_SeekRowid or OP_Rewind/Op_Next with no intervening instructions
  ** that might invalidate the cursor.
  ** If this where not the case, on of the following assert()s
  ** would fail.  Should this ever change (because of changes in the code
  ** generator) then the fix would be to insert a call to
  ** sqlite3VdbeCursorMoveto().
  */
  assert( pC->deferredMoveto==0 );
  assert( sqlite3BtreeCursorIsValid(pCrsr) );

  n = sqlite3BtreePayloadSize(pCrsr);
  if( n>(u32)db->aLimit[SQLITE_LIMIT_LENGTH] ){
    goto too_big;
  }
  testcase( n==0 );
  rc = sqlite3VdbeMemFromBtreeZeroOffset(pCrsr, n, pOut);
  if( rc ) goto abort_due_to_error;
  if( !pOp->p3 ) Deephemeralize(pOut);
  UPDATE_MAX_BLOBSIZE(pOut);
  REGISTER_TRACE(pOp->p2, pOut);
  break;
}

/* Opcode: Rowid P1 P2 * * *
** Synopsis: r[P2]=PX rowid of P1
**
** Store in register P2 an integer which is the key of the table entry that
** P1 is currently point to.
**
** P1 can be either an ordinary table or a virtual table.  There used to
** be a separate OP_VRowid opcode for use with virtual tables, but this
** one opcode now works for both table types.
*/
case OP_Rowid: {                 /* out2, ncycle */
  VdbeCursor *pC;
  i64 v;
  sqlite3_vtab *pVtab;
  const sqlite3_module *pModule;

  pOut = out2Prerelease(p, pOp);
  assert( pOp->p1>=0 && pOp->p1<p->nCursor );
  pC = p->apCsr[pOp->p1];
  assert( pC!=0 );
  assert( pC->eCurType!=CURTYPE_PSEUDO || pC->nullRow );
  if( pC->nullRow ){
    pOut->flags = MEM_Null;
    break;
  }else if( pC->deferredMoveto ){
    v = pC->movetoTarget;
#ifndef SQLITE_OMIT_VIRTUALTABLE
  }else if( pC->eCurType==CURTYPE_VTAB ){
    assert( pC->uc.pVCur!=0 );
    pVtab = pC->uc.pVCur->pVtab;
    pModule = pVtab->pModule;
    assert( pModule->xRowid );
    rc = pModule->xRowid(pC->uc.pVCur, &v);
    sqlite3VtabImportErrmsg(p, pVtab);
    if( rc ) goto abort_due_to_error;
#endif /* SQLITE_OMIT_VIRTUALTABLE */
  }else{
    assert( pC->eCurType==CURTYPE_BTREE );
    assert( pC->uc.pCursor!=0 );
    rc = sqlite3VdbeCursorRestore(pC);
    if( rc ) goto abort_due_to_error;
    if( pC->nullRow ){
      pOut->flags = MEM_Null;
      break;
    }
    v = sqlite3BtreeIntegerKey(pC->uc.pCursor);
  }
  pOut->u.i = v;
  break;
}

/* Opcode: NullRow P1 * * * *
**
** Move the cursor P1 to a null row.  Any OP_Column operations
** that occur while the cursor is on the null row will always
** write a NULL.
**
** If cursor P1 is not previously opened, open it now to a special
** pseudo-cursor that always returns NULL for every column.
*/
case OP_NullRow: {
  VdbeCursor *pC;

  assert( pOp->p1>=0 && pOp->p1<p->nCursor );
  pC = p->apCsr[pOp->p1];
  if( pC==0 ){
    /* If the cursor is not already open, create a special kind of
    ** pseudo-cursor that always gives null rows. */
    pC = allocateCursor(p, pOp->p1, 1, CURTYPE_PSEUDO);
    if( pC==0 ) goto no_mem;
    pC->seekResult = 0;
    pC->isTable = 1;
    pC->noReuse = 1;
    pC->uc.pCursor = sqlite3BtreeFakeValidCursor();
  }
  pC->nullRow = 1;
  pC->cacheStatus = CACHE_STALE;
  if( pC->eCurType==CURTYPE_BTREE ){
    assert( pC->uc.pCursor!=0 );
    sqlite3BtreeClearCursor(pC->uc.pCursor);
  }
#ifdef SQLITE_DEBUG
  if( pC->seekOp==0 ) pC->seekOp = OP_NullRow;
#endif
  break;
}

/* Opcode: SeekEnd P1 * * * *
**
** Position cursor P1 at the end of the btree for the purpose of
** appending a new entry onto the btree.
**
** It is assumed that the cursor is used only for appending and so
** if the cursor is valid, then the cursor must already be pointing
** at the end of the btree and so no changes are made to
** the cursor.
*/
/* Opcode: Last P1 P2 * * *
**
** The next use of the Rowid or Column or Prev instruction for P1
** will refer to the last entry in the database table or index.
** If the table or index is empty and P2>0, then jump immediately to P2.
** If P2 is 0 or if the table or index is not empty, fall through
** to the following instruction.
**
** This opcode leaves the cursor configured to move in reverse order,
** from the end toward the beginning.  In other words, the cursor is
** configured to use Prev, not Next.
*/
case OP_SeekEnd:             /* ncycle */
case OP_Last: {              /* jump, ncycle */
  VdbeCursor *pC;
  BtCursor *pCrsr;
  int res;

  assert( pOp->p1>=0 && pOp->p1<p->nCursor );
  pC = p->apCsr[pOp->p1];
  assert( pC!=0 );
  assert( pC->eCurType==CURTYPE_BTREE );
  pCrsr = pC->uc.pCursor;
  res = 0;
  assert( pCrsr!=0 );
#ifdef SQLITE_DEBUG
  pC->seekOp = pOp->opcode;
#endif
  if( pOp->opcode==OP_SeekEnd ){
    assert( pOp->p2==0 );
    pC->seekResult = -1;
    if( sqlite3BtreeCursorIsValidNN(pCrsr) ){
      break;
    }
  }
  rc = sqlite3BtreeLast(pCrsr, &res);
  pC->nullRow = (u8)res;
  pC->deferredMoveto = 0;
  pC->cacheStatus = CACHE_STALE;
  if( rc ) goto abort_due_to_error;
  if( pOp->p2>0 ){
    VdbeBranchTaken(res!=0,2);
    if( res ) goto jump_to_p2;
  }
  break;
}

/* Opcode: IfSmaller P1 P2 P3 * *
**
** Estimate the number of rows in the table P1.  Jump to P2 if that
** estimate is less than approximately 2**(0.1*P3).
*/
case OP_IfSmaller: {        /* jump */
  VdbeCursor *pC;
  BtCursor *pCrsr;
  int res;
  i64 sz;

  assert( pOp->p1>=0 && pOp->p1<p->nCursor );
  pC = p->apCsr[pOp->p1];
  assert( pC!=0 );
  pCrsr = pC->uc.pCursor;
  assert( pCrsr );
  rc = sqlite3BtreeFirst(pCrsr, &res);
  if( rc ) goto abort_due_to_error;
  if( res==0 ){
    sz = sqlite3BtreeRowCountEst(pCrsr);
    if( ALWAYS(sz>=0) && sqlite3LogEst((u64)sz)<pOp->p3 ) res = 1;
  }
  VdbeBranchTaken(res!=0,2);
  if( res ) goto jump_to_p2;
  break;
}


/* Opcode: SorterSort P1 P2 * * *
**
** After all records have been inserted into the Sorter object
** identified by P1, invoke this opcode to actually do the sorting.
** Jump to P2 if there are no records to be sorted.
**
** This opcode is an alias for OP_Sort and OP_Rewind that is used
** for Sorter objects.
*/
/* Opcode: Sort P1 P2 * * *
**
** This opcode does exactly the same thing as OP_Rewind except that
** it increments an undocumented global variable used for testing.
**
** Sorting is accomplished by writing records into a sorting index,
** then rewinding that index and playing it back from beginning to
** end.  We use the OP_Sort opcode instead of OP_Rewind to do the
** rewinding so that the global variable will be incremented and
** regression tests can determine whether or not the optimizer is
** correctly optimizing out sorts.
*/
case OP_SorterSort:    /* jump */
case OP_Sort: {        /* jump */
#ifdef SQLITE_TEST
  sqlite3_sort_count++;
  sqlite3_search_count--;
#endif
  p->aCounter[SQLITE_STMTSTATUS_SORT]++;
  /* Fall through into OP_Rewind */
  /* no break */ deliberate_fall_through
}
/* Opcode: Rewind P1 P2 * * *
**
** The next use of the Rowid or Column or Next instruction for P1
** will refer to the first entry in the database table or index.
** If the table or index is empty, jump immediately to P2.
** If the table or index is not empty, fall through to the following
** instruction.
**
** If P2 is zero, that is an assertion that the P1 table is never
** empty and hence the jump will never be taken.
**
** This opcode leaves the cursor configured to move in forward order,
** from the beginning toward the end.  In other words, the cursor is
** configured to use Next, not Prev.
*/
case OP_Rewind: {        /* jump, ncycle */
  VdbeCursor *pC;
  BtCursor *pCrsr;
  int res;

  assert( pOp->p1>=0 && pOp->p1<p->nCursor );
  assert( pOp->p5==0 );
  assert( pOp->p2>=0 && pOp->p2<p->nOp );

  pC = p->apCsr[pOp->p1];
  assert( pC!=0 );
  assert( isSorter(pC)==(pOp->opcode==OP_SorterSort) );
  res = 1;
#ifdef SQLITE_DEBUG
  pC->seekOp = OP_Rewind;
#endif
  if( isSorter(pC) ){
    rc = sqlite3VdbeSorterRewind(pC, &res);
  }else{
    assert( pC->eCurType==CURTYPE_BTREE );
    pCrsr = pC->uc.pCursor;
    assert( pCrsr );
    rc = sqlite3BtreeFirst(pCrsr, &res);
    pC->deferredMoveto = 0;
    pC->cacheStatus = CACHE_STALE;
  }
  if( rc ) goto abort_due_to_error;
  pC->nullRow = (u8)res;
  if( pOp->p2>0 ){
    VdbeBranchTaken(res!=0,2);
    if( res ) goto jump_to_p2;
  }
  break;
}

/* Opcode: Next P1 P2 P3 * P5
**
** Advance cursor P1 so that it points to the next key/data pair in its
** table or index.  If there are no more key/value pairs then fall through
** to the following instruction.  But if the cursor advance was successful,
** jump immediately to P2.
**
** The Next opcode is only valid following an SeekGT, SeekGE, or
** OP_Rewind opcode used to position the cursor.  Next is not allowed
** to follow SeekLT, SeekLE, or OP_Last.
**
** The P1 cursor must be for a real table, not a pseudo-table.  P1 must have
** been opened prior to this opcode or the program will segfault.
**
** The P3 value is a hint to the btree implementation. If P3==1, that
** means P1 is an SQL index and that this instruction could have been
** omitted if that index had been unique.  P3 is usually 0.  P3 is
** always either 0 or 1.
**
** If P5 is positive and the jump is taken, then event counter
** number P5-1 in the prepared statement is incremented.
**
** See also: Prev
*/
/* Opcode: Prev P1 P2 P3 * P5
**
** Back up cursor P1 so that it points to the previous key/data pair in its
** table or index.  If there is no previous key/value pairs then fall through
** to the following instruction.  But if the cursor backup was successful,
** jump immediately to P2.
**
**
** The Prev opcode is only valid following an SeekLT, SeekLE, or
** OP_Last opcode used to position the cursor.  Prev is not allowed
** to follow SeekGT, SeekGE, or OP_Rewind.
**
** The P1 cursor must be for a real table, not a pseudo-table.  If P1 is
** not open then the behavior is undefined.
**
** The P3 value is a hint to the btree implementation. If P3==1, that
** means P1 is an SQL index and that this instruction could have been
** omitted if that index had been unique.  P3 is usually 0.  P3 is
** always either 0 or 1.
**
** If P5 is positive and the jump is taken, then event counter
** number P5-1 in the prepared statement is incremented.
*/
/* Opcode: SorterNext P1 P2 * * P5
**
** This opcode works just like OP_Next except that P1 must be a
** sorter object for which the OP_SorterSort opcode has been
** invoked.  This opcode advances the cursor to the next sorted
** record, or jumps to P2 if there are no more sorted records.
*/
case OP_SorterNext: {  /* jump */
  VdbeCursor *pC;

  pC = p->apCsr[pOp->p1];
  assert( isSorter(pC) );
  rc = sqlite3VdbeSorterNext(db, pC);
  goto next_tail;

case OP_Prev:          /* jump, ncycle */
  assert( pOp->p1>=0 && pOp->p1<p->nCursor );
  assert( pOp->p5==0
       || pOp->p5==SQLITE_STMTSTATUS_FULLSCAN_STEP
       || pOp->p5==SQLITE_STMTSTATUS_AUTOINDEX);
  pC = p->apCsr[pOp->p1];
  assert( pC!=0 );
  assert( pC->deferredMoveto==0 );
  assert( pC->eCurType==CURTYPE_BTREE );
  assert( pC->seekOp==OP_SeekLT || pC->seekOp==OP_SeekLE
       || pC->seekOp==OP_Last   || pC->seekOp==OP_IfNoHope
       || pC->seekOp==OP_NullRow);
  rc = sqlite3BtreePrevious(pC->uc.pCursor, pOp->p3);
  goto next_tail;

case OP_Next:          /* jump, ncycle */
  assert( pOp->p1>=0 && pOp->p1<p->nCursor );
  assert( pOp->p5==0
       || pOp->p5==SQLITE_STMTSTATUS_FULLSCAN_STEP
       || pOp->p5==SQLITE_STMTSTATUS_AUTOINDEX);
  pC = p->apCsr[pOp->p1];
  assert( pC!=0 );
  assert( pC->deferredMoveto==0 );
  assert( pC->eCurType==CURTYPE_BTREE );
  assert( pC->seekOp==OP_SeekGT || pC->seekOp==OP_SeekGE
       || pC->seekOp==OP_Rewind || pC->seekOp==OP_Found
       || pC->seekOp==OP_NullRow|| pC->seekOp==OP_SeekRowid
       || pC->seekOp==OP_IfNoHope);
  rc = sqlite3BtreeNext(pC->uc.pCursor, pOp->p3);

next_tail:
  pC->cacheStatus = CACHE_STALE;
  VdbeBranchTaken(rc==SQLITE_OK,2);
  if( rc==SQLITE_OK ){
    pC->nullRow = 0;
    p->aCounter[pOp->p5]++;
#ifdef SQLITE_TEST
    sqlite3_search_count++;
#endif
    goto jump_to_p2_and_check_for_interrupt;
  }
  if( rc!=SQLITE_DONE ) goto abort_due_to_error;
  rc = SQLITE_OK;
  pC->nullRow = 1;
  goto check_for_interrupt;
}

/* Opcode: IdxInsert P1 P2 P3 P4 P5
** Synopsis: key=r[P2]
**
** Register P2 holds an SQL index key made using the
** MakeRecord instructions.  This opcode writes that key
** into the index P1.  Data for the entry is nil.
**
** If P4 is not zero, then it is the number of values in the unpacked
** key of reg(P2).  In that case, P3 is the index of the first register
** for the unpacked key.  The availability of the unpacked key can sometimes
** be an optimization.
**
** If P5 has the OPFLAG_APPEND bit set, that is a hint to the b-tree layer
** that this insert is likely to be an append.
**
** If P5 has the OPFLAG_NCHANGE bit set, then the change counter is
** incremented by this instruction.  If the OPFLAG_NCHANGE bit is clear,
** then the change counter is unchanged.
**
** If the OPFLAG_USESEEKRESULT flag of P5 is set, the implementation might
** run faster by avoiding an unnecessary seek on cursor P1.  However,
** the OPFLAG_USESEEKRESULT flag must only be set if there have been no prior
** seeks on the cursor or if the most recent seek used a key equivalent
** to P2.
**
** This instruction only works for indices.  The equivalent instruction
** for tables is OP_Insert.
*/
case OP_IdxInsert: {        /* in2 */
  VdbeCursor *pC;
  BtreePayload x;

  assert( pOp->p1>=0 && pOp->p1<p->nCursor );
  pC = p->apCsr[pOp->p1];
  sqlite3VdbeIncrWriteCounter(p, pC);
  assert( pC!=0 );
  assert( !isSorter(pC) );
  pIn2 = &aMem[pOp->p2];
  assert( (pIn2->flags & MEM_Blob) || (pOp->p5 & OPFLAG_PREFORMAT) );
  if( pOp->p5 & OPFLAG_NCHANGE ) p->nChange++;
  assert( pC->eCurType==CURTYPE_BTREE );
  assert( pC->isTable==0 );
  rc = ExpandBlob(pIn2);
  if( rc ) goto abort_due_to_error;
  x.nKey = pIn2->n;
  x.pKey = pIn2->z;
  x.aMem = aMem + pOp->p3;
  x.nMem = (u16)pOp->p4.i;
  rc = sqlite3BtreeInsert(pC->uc.pCursor, &x,
       (pOp->p5 & (OPFLAG_APPEND|OPFLAG_SAVEPOSITION|OPFLAG_PREFORMAT)),
      ((pOp->p5 & OPFLAG_USESEEKRESULT) ? pC->seekResult : 0)
      );
  assert( pC->deferredMoveto==0 );
  pC->cacheStatus = CACHE_STALE;
  if( rc) goto abort_due_to_error;
  break;
}

/* Opcode: SorterInsert P1 P2 * * *
** Synopsis: key=r[P2]
**
** Register P2 holds an SQL index key made using the
** MakeRecord instructions.  This opcode writes that key
** into the sorter P1.  Data for the entry is nil.
*/
case OP_SorterInsert: {     /* in2 */
  VdbeCursor *pC;

  assert( pOp->p1>=0 && pOp->p1<p->nCursor );
  pC = p->apCsr[pOp->p1];
  sqlite3VdbeIncrWriteCounter(p, pC);
  assert( pC!=0 );
  assert( isSorter(pC) );
  pIn2 = &aMem[pOp->p2];
  assert( pIn2->flags & MEM_Blob );
  assert( pC->isTable==0 );
  rc = ExpandBlob(pIn2);
  if( rc ) goto abort_due_to_error;
  rc = sqlite3VdbeSorterWrite(pC, pIn2);
  if( rc) goto abort_due_to_error;
  break;
}

/* Opcode: IdxDelete P1 P2 P3 * P5
** Synopsis: key=r[P2@P3]
**
** The content of P3 registers starting at register P2 form
** an unpacked index key. This opcode removes that entry from the
** index opened by cursor P1.
**
** If P5 is not zero, then raise an SQLITE_CORRUPT_INDEX error
** if no matching index entry is found.  This happens when running
** an UPDATE or DELETE statement and the index entry to be updated
** or deleted is not found.  For some uses of IdxDelete
** (example:  the EXCEPT operator) it does not matter that no matching
** entry is found.  For those cases, P5 is zero.  Also, do not raise
** this (self-correcting and non-critical) error if in writable_schema mode.
*/
case OP_IdxDelete: {
  VdbeCursor *pC;
  BtCursor *pCrsr;
  int res;
  UnpackedRecord r;

  assert( pOp->p3>0 );
  assert( pOp->p2>0 && pOp->p2+pOp->p3<=(p->nMem+1 - p->nCursor)+1 );
  assert( pOp->p1>=0 && pOp->p1<p->nCursor );
  pC = p->apCsr[pOp->p1];
  assert( pC!=0 );
  assert( pC->eCurType==CURTYPE_BTREE );
  sqlite3VdbeIncrWriteCounter(p, pC);
  pCrsr = pC->uc.pCursor;
  assert( pCrsr!=0 );
  r.pKeyInfo = pC->pKeyInfo;
  r.nField = (u16)pOp->p3;
  r.default_rc = 0;
  r.aMem = &aMem[pOp->p2];
  rc = sqlite3BtreeIndexMoveto(pCrsr, &r, &res);
  if( rc ) goto abort_due_to_error;
  if( res==0 ){
    rc = sqlite3BtreeDelete(pCrsr, BTREE_AUXDELETE);
    if( rc ) goto abort_due_to_error;
  }else if( pOp->p5 && !sqlite3WritableSchema(db) ){
    rc = sqlite3ReportError(SQLITE_CORRUPT_INDEX, __LINE__, "index corruption");
    goto abort_due_to_error;
  }
  assert( pC->deferredMoveto==0 );
  pC->cacheStatus = CACHE_STALE;
  pC->seekResult = 0;
  break;
}

/* Opcode: DeferredSeek P1 * P3 P4 *
** Synopsis: Move P3 to P1.rowid if needed
**
** P1 is an open index cursor and P3 is a cursor on the corresponding
** table.  This opcode does a deferred seek of the P3 table cursor
** to the row that corresponds to the current row of P1.
**
** This is a deferred seek.  Nothing actually happens until
** the cursor is used to read a record.  That way, if no reads
** occur, no unnecessary I/O happens.
**
** P4 may be an array of integers (type P4_INTARRAY) containing
** one entry for each column in the P3 table.  If array entry a(i)
** is non-zero, then reading column a(i)-1 from cursor P3 is
** equivalent to performing the deferred seek and then reading column i
** from P1.  This information is stored in P3 and used to redirect
** reads against P3 over to P1, thus possibly avoiding the need to
** seek and read cursor P3.
*/
/* Opcode: IdxRowid P1 P2 * * *
** Synopsis: r[P2]=rowid
**
** Write into register P2 an integer which is the last entry in the record at
** the end of the index key pointed to by cursor P1.  This integer should be
** the rowid of the table entry to which this index entry points.
**
** See also: Rowid, MakeRecord.
*/
case OP_DeferredSeek:         /* ncycle */
case OP_IdxRowid: {           /* out2, ncycle */
  VdbeCursor *pC;             /* The P1 index cursor */
  VdbeCursor *pTabCur;        /* The P2 table cursor (OP_DeferredSeek only) */
  i64 rowid;                  /* Rowid that P1 current points to */

  assert( pOp->p1>=0 && pOp->p1<p->nCursor );
  pC = p->apCsr[pOp->p1];
  assert( pC!=0 );
  assert( pC->eCurType==CURTYPE_BTREE || IsNullCursor(pC) );
  assert( pC->uc.pCursor!=0 );
  assert( pC->isTable==0 || IsNullCursor(pC) );
  assert( pC->deferredMoveto==0 );
  assert( !pC->nullRow || pOp->opcode==OP_IdxRowid );

  /* The IdxRowid and Seek opcodes are combined because of the commonality
  ** of sqlite3VdbeCursorRestore() and sqlite3VdbeIdxRowid(). */
  rc = sqlite3VdbeCursorRestore(pC);

  /* sqlite3VdbeCursorRestore() may fail if the cursor has been disturbed
  ** since it was last positioned and an error (e.g. OOM or an IO error)
  ** occurs while trying to reposition it. */
  if( rc!=SQLITE_OK ) goto abort_due_to_error;

  if( !pC->nullRow ){
    rowid = 0;  /* Not needed.  Only used to silence a warning. */
    rc = sqlite3VdbeIdxRowid(db, pC->uc.pCursor, &rowid);
    if( rc!=SQLITE_OK ){
      goto abort_due_to_error;
    }
    if( pOp->opcode==OP_DeferredSeek ){
      assert( pOp->p3>=0 && pOp->p3<p->nCursor );
      pTabCur = p->apCsr[pOp->p3];
      assert( pTabCur!=0 );
      assert( pTabCur->eCurType==CURTYPE_BTREE );
      assert( pTabCur->uc.pCursor!=0 );
      assert( pTabCur->isTable );
      pTabCur->nullRow = 0;
      pTabCur->movetoTarget = rowid;
      pTabCur->deferredMoveto = 1;
      pTabCur->cacheStatus = CACHE_STALE;
      assert( pOp->p4type==P4_INTARRAY || pOp->p4.ai==0 );
      assert( !pTabCur->isEphemeral );
      pTabCur->ub.aAltMap = pOp->p4.ai;
      assert( !pC->isEphemeral );
      pTabCur->pAltCursor = pC;
    }else{
      pOut = out2Prerelease(p, pOp);
      pOut->u.i = rowid;
    }
  }else{
    assert( pOp->opcode==OP_IdxRowid );
    sqlite3VdbeMemSetNull(&aMem[pOp->p2]);
  }
  break;
}

/* Opcode: FinishSeek P1 * * * *
**
** If cursor P1 was previously moved via OP_DeferredSeek, complete that
** seek operation now, without further delay.  If the cursor seek has
** already occurred, this instruction is a no-op.
*/
case OP_FinishSeek: {        /* ncycle */
  VdbeCursor *pC;            /* The P1 index cursor */

  assert( pOp->p1>=0 && pOp->p1<p->nCursor );
  pC = p->apCsr[pOp->p1];
  if( pC->deferredMoveto ){
    rc = sqlite3VdbeFinishMoveto(pC);
    if( rc ) goto abort_due_to_error;
  }
  break;
}

/* Opcode: IdxGE P1 P2 P3 P4 *
** Synopsis: key=r[P3@P4]
**
** The P4 register values beginning with P3 form an unpacked index
** key that omits the PRIMARY KEY.  Compare this key value against the index
** that P1 is currently pointing to, ignoring the PRIMARY KEY or ROWID
** fields at the end.
**
** If the P1 index entry is greater than or equal to the key value
** then jump to P2.  Otherwise fall through to the next instruction.
*/
/* Opcode: IdxGT P1 P2 P3 P4 *
** Synopsis: key=r[P3@P4]
**
** The P4 register values beginning with P3 form an unpacked index
** key that omits the PRIMARY KEY.  Compare this key value against the index
** that P1 is currently pointing to, ignoring the PRIMARY KEY or ROWID
** fields at the end.
**
** If the P1 index entry is greater than the key value
** then jump to P2.  Otherwise fall through to the next instruction.
*/
/* Opcode: IdxLT P1 P2 P3 P4 *
** Synopsis: key=r[P3@P4]
**
** The P4 register values beginning with P3 form an unpacked index
** key that omits the PRIMARY KEY or ROWID.  Compare this key value against
** the index that P1 is currently pointing to, ignoring the PRIMARY KEY or
** ROWID on the P1 index.
**
** If the P1 index entry is less than the key value then jump to P2.
** Otherwise fall through to the next instruction.
*/
/* Opcode: IdxLE P1 P2 P3 P4 *
** Synopsis: key=r[P3@P4]
**
** The P4 register values beginning with P3 form an unpacked index
** key that omits the PRIMARY KEY or ROWID.  Compare this key value against
** the index that P1 is currently pointing to, ignoring the PRIMARY KEY or
** ROWID on the P1 index.
**
** If the P1 index entry is less than or equal to the key value then jump
** to P2. Otherwise fall through to the next instruction.
*/
case OP_IdxLE:          /* jump, ncycle */
case OP_IdxGT:          /* jump, ncycle */
case OP_IdxLT:          /* jump, ncycle */
case OP_IdxGE:  {       /* jump, ncycle */
  VdbeCursor *pC;
  int res;
  UnpackedRecord r;

  assert( pOp->p1>=0 && pOp->p1<p->nCursor );
  pC = p->apCsr[pOp->p1];
  assert( pC!=0 );
  assert( pC->isOrdered );
  assert( pC->eCurType==CURTYPE_BTREE );
  assert( pC->uc.pCursor!=0);
  assert( pC->deferredMoveto==0 );
  assert( pOp->p4type==P4_INT32 );
  r.pKeyInfo = pC->pKeyInfo;
  r.nField = (u16)pOp->p4.i;
  if( pOp->opcode<OP_IdxLT ){
    assert( pOp->opcode==OP_IdxLE || pOp->opcode==OP_IdxGT );
    r.default_rc = -1;
  }else{
    assert( pOp->opcode==OP_IdxGE || pOp->opcode==OP_IdxLT );
    r.default_rc = 0;
  }
  r.aMem = &aMem[pOp->p3];
#ifdef SQLITE_DEBUG
  {
    int i;
    for(i=0; i<r.nField; i++){
      assert( memIsValid(&r.aMem[i]) );
      REGISTER_TRACE(pOp->p3+i, &aMem[pOp->p3+i]);
    }
  }
#endif

  /* Inlined version of sqlite3VdbeIdxKeyCompare() */
  {
    i64 nCellKey = 0;
    BtCursor *pCur;
    Mem m;

    assert( pC->eCurType==CURTYPE_BTREE );
    pCur = pC->uc.pCursor;
    assert( sqlite3BtreeCursorIsValid(pCur) );
    nCellKey = sqlite3BtreePayloadSize(pCur);
    /* nCellKey will always be between 0 and 0xffffffff because of the way
    ** that btreeParseCellPtr() and sqlite3GetVarint32() are implemented */
    if( nCellKey<=0 || nCellKey>0x7fffffff ){
      rc = SQLITE_CORRUPT_BKPT;
      goto abort_due_to_error;
    }
    sqlite3VdbeMemInit(&m, db, 0);
    rc = sqlite3VdbeMemFromBtreeZeroOffset(pCur, (u32)nCellKey, &m);
    if( rc ) goto abort_due_to_error;
    res = sqlite3VdbeRecordCompareWithSkip(m.n, m.z, &r, 0);
    sqlite3VdbeMemReleaseMalloc(&m);
  }
  /* End of inlined sqlite3VdbeIdxKeyCompare() */

  assert( (OP_IdxLE&1)==(OP_IdxLT&1) && (OP_IdxGE&1)==(OP_IdxGT&1) );
  if( (pOp->opcode&1)==(OP_IdxLT&1) ){
    assert( pOp->opcode==OP_IdxLE || pOp->opcode==OP_IdxLT );
    res = -res;
  }else{
    assert( pOp->opcode==OP_IdxGE || pOp->opcode==OP_IdxGT );
    res++;
  }
  VdbeBranchTaken(res>0,2);
  assert( rc==SQLITE_OK );
  if( res>0 ) goto jump_to_p2;
  break;
}

/* Opcode: Destroy P1 P2 P3 * *
**
** Delete an entire database table or index whose root page in the database
** file is given by P1.
**
** The table being destroyed is in the main database file if P3==0.  If
** P3==1 then the table to be clear is in the auxiliary database file
** that is used to store tables create using CREATE TEMPORARY TABLE.
**
** If AUTOVACUUM is enabled then it is possible that another root page
** might be moved into the newly deleted root page in order to keep all
** root pages contiguous at the beginning of the database.  The former
** value of the root page that moved - its value before the move occurred -
** is stored in register P2. If no page movement was required (because the
** table being dropped was already the last one in the database) then a
** zero is stored in register P2.  If AUTOVACUUM is disabled then a zero
** is stored in register P2.
**
** This opcode throws an error if there are any active reader VMs when
** it is invoked. This is done to avoid the difficulty associated with
** updating existing cursors when a root page is moved in an AUTOVACUUM
** database. This error is thrown even if the database is not an AUTOVACUUM
** db in order to avoid introducing an incompatibility between autovacuum
** and non-autovacuum modes.
**
** See also: Clear
*/
case OP_Destroy: {     /* out2 */
  int iMoved;
  int iDb;

  sqlite3VdbeIncrWriteCounter(p, 0);
  assert( p->readOnly==0 );
  assert( pOp->p1>1 );
  pOut = out2Prerelease(p, pOp);
  pOut->flags = MEM_Null;
  if( db->nVdbeRead > db->nVDestroy+1 ){
    rc = SQLITE_LOCKED;
    p->errorAction = OE_Abort;
    goto abort_due_to_error;
  }else{
    iDb = pOp->p3;
    assert( DbMaskTest(p->btreeMask, iDb) );
    iMoved = 0;  /* Not needed.  Only to silence a warning. */
    rc = sqlite3BtreeDropTable(db->aDb[iDb].pBt, pOp->p1, &iMoved);
    pOut->flags = MEM_Int;
    pOut->u.i = iMoved;
    if( rc ) goto abort_due_to_error;
#ifndef SQLITE_OMIT_AUTOVACUUM
    if( iMoved!=0 ){
      sqlite3RootPageMoved(db, iDb, iMoved, pOp->p1);
      /* All OP_Destroy operations occur on the same btree */
      assert( resetSchemaOnFault==0 || resetSchemaOnFault==iDb+1 );
      resetSchemaOnFault = iDb+1;
    }
#endif
  }
  break;
}

/* Opcode: Clear P1 P2 P3
**
** Delete all contents of the database table or index whose root page
** in the database file is given by P1.  But, unlike Destroy, do not
** remove the table or index from the database file.
**
** The table being clear is in the main database file if P2==0.  If
** P2==1 then the table to be clear is in the auxiliary database file
** that is used to store tables create using CREATE TEMPORARY TABLE.
**
** If the P3 value is non-zero, then the row change count is incremented
** by the number of rows in the table being cleared. If P3 is greater
** than zero, then the value stored in register P3 is also incremented
** by the number of rows in the table being cleared.
**
** See also: Destroy
*/
case OP_Clear: {
  i64 nChange;

  sqlite3VdbeIncrWriteCounter(p, 0);
  nChange = 0;
  assert( p->readOnly==0 );
  assert( DbMaskTest(p->btreeMask, pOp->p2) );
  rc = sqlite3BtreeClearTable(db->aDb[pOp->p2].pBt, (u32)pOp->p1, &nChange);
  if( pOp->p3 ){
    p->nChange += nChange;
    if( pOp->p3>0 ){
      assert( memIsValid(&aMem[pOp->p3]) );
      memAboutToChange(p, &aMem[pOp->p3]);
      aMem[pOp->p3].u.i += nChange;
    }
  }
  if( rc ) goto abort_due_to_error;
  break;
}

/* Opcode: ResetSorter P1 * * * *
**
** Delete all contents from the ephemeral table or sorter
** that is open on cursor P1.
**
** This opcode only works for cursors used for sorting and
** opened with OP_OpenEphemeral or OP_SorterOpen.
*/
case OP_ResetSorter: {
  VdbeCursor *pC;

  assert( pOp->p1>=0 && pOp->p1<p->nCursor );
  pC = p->apCsr[pOp->p1];
  assert( pC!=0 );
  if( isSorter(pC) ){
    sqlite3VdbeSorterReset(db, pC->uc.pSorter);
  }else{
    assert( pC->eCurType==CURTYPE_BTREE );
    assert( pC->isEphemeral );
    rc = sqlite3BtreeClearTableOfCursor(pC->uc.pCursor);
    if( rc ) goto abort_due_to_error;
  }
  break;
}

/* Opcode: CreateBtree P1 P2 P3 * *
** Synopsis: r[P2]=root iDb=P1 flags=P3
**
** Allocate a new b-tree in the main database file if P1==0 or in the
** TEMP database file if P1==1 or in an attached database if
** P1>1.  The P3 argument must be 1 (BTREE_INTKEY) for a rowid table
** it must be 2 (BTREE_BLOBKEY) for an index or WITHOUT ROWID table.
** The root page number of the new b-tree is stored in register P2.
*/
case OP_CreateBtree: {          /* out2 */
  Pgno pgno;
  Db *pDb;

  sqlite3VdbeIncrWriteCounter(p, 0);
  pOut = out2Prerelease(p, pOp);
  pgno = 0;
  assert( pOp->p3==BTREE_INTKEY || pOp->p3==BTREE_BLOBKEY );
  assert( pOp->p1>=0 && pOp->p1<db->nDb );
  assert( DbMaskTest(p->btreeMask, pOp->p1) );
  assert( p->readOnly==0 );
  pDb = &db->aDb[pOp->p1];
  assert( pDb->pBt!=0 );
  rc = sqlite3BtreeCreateTable(pDb->pBt, &pgno, pOp->p3);
  if( rc ) goto abort_due_to_error;
  pOut->u.i = pgno;
  break;
}

/* Opcode: SqlExec * * * P4 *
**
** Run the SQL statement or statements specified in the P4 string.
*/
case OP_SqlExec: {
  sqlite3VdbeIncrWriteCounter(p, 0);
  db->nSqlExec++;
  rc = sqlite3_exec(db, pOp->p4.z, 0, 0, 0);
  db->nSqlExec--;
  if( rc ) goto abort_due_to_error;
  break;
}

/* Opcode: ParseSchema P1 * * P4 *
**
** Read and parse all entries from the schema table of database P1
** that match the WHERE clause P4.  If P4 is a NULL pointer, then the
** entire schema for P1 is reparsed.
**
** This opcode invokes the parser to create a new virtual machine,
** then runs the new virtual machine.  It is thus a re-entrant opcode.
*/
case OP_ParseSchema: {
  int iDb;
  const char *zSchema;
  char *zSql;
  InitData initData;

  /* Any prepared statement that invokes this opcode will hold mutexes
  ** on every btree.  This is a prerequisite for invoking
  ** sqlite3InitCallback().
  */
#ifdef SQLITE_DEBUG
  for(iDb=0; iDb<db->nDb; iDb++){
    assert( iDb==1 || sqlite3BtreeHoldsMutex(db->aDb[iDb].pBt) );
  }
#endif

  iDb = pOp->p1;
  assert( iDb>=0 && iDb<db->nDb );
  assert( DbHasProperty(db, iDb, DB_SchemaLoaded)
           || db->mallocFailed
           || (CORRUPT_DB && (db->flags & SQLITE_NoSchemaError)!=0) );

#ifndef SQLITE_OMIT_ALTERTABLE
  if( pOp->p4.z==0 ){
    sqlite3SchemaClear(db->aDb[iDb].pSchema);
    db->mDbFlags &= ~DBFLAG_SchemaKnownOk;
    rc = sqlite3InitOne(db, iDb, &p->zErrMsg, pOp->p5);
    db->mDbFlags |= DBFLAG_SchemaChange;
    p->expired = 0;
  }else
#endif
  {
    zSchema = LEGACY_SCHEMA_TABLE;
    initData.db = db;
    initData.iDb = iDb;
    initData.pzErrMsg = &p->zErrMsg;
    initData.mInitFlags = 0;
    initData.mxPage = sqlite3BtreeLastPage(db->aDb[iDb].pBt);
    zSql = sqlite3MPrintf(db,
       "SELECT*FROM\"%w\".%s WHERE %s ORDER BY rowid",
       db->aDb[iDb].zDbSName, zSchema, pOp->p4.z);
    if( zSql==0 ){
      rc = SQLITE_NOMEM_BKPT;
    }else{
      assert( db->init.busy==0 );
      db->init.busy = 1;
      initData.rc = SQLITE_OK;
      initData.nInitRow = 0;
      assert( !db->mallocFailed );
      rc = sqlite3_exec(db, zSql, sqlite3InitCallback, &initData, 0);
      if( rc==SQLITE_OK ) rc = initData.rc;
      if( rc==SQLITE_OK && initData.nInitRow==0 ){
        /* The OP_ParseSchema opcode with a non-NULL P4 argument should parse
        ** at least one SQL statement. Any less than that indicates that
        ** the sqlite_schema table is corrupt. */
        rc = SQLITE_CORRUPT_BKPT;
      }
      sqlite3DbFreeNN(db, zSql);
      db->init.busy = 0;
    }
  }
  if( rc ){
    sqlite3ResetAllSchemasOfConnection(db);
    if( rc==SQLITE_NOMEM ){
      goto no_mem;
    }
    goto abort_due_to_error;
  }
  break; 
}

#if !defined(SQLITE_OMIT_ANALYZE)
/* Opcode: LoadAnalysis P1 * * * *
**
** Read the sqlite_stat1 table for database P1 and load the content
** of that table into the internal index hash table.  This will cause
** the analysis to be used when preparing all subsequent queries.
*/
case OP_LoadAnalysis: {
  assert( pOp->p1>=0 && pOp->p1<db->nDb );
  rc = sqlite3AnalysisLoad(db, pOp->p1);
  if( rc ) goto abort_due_to_error;
  break; 
}
#endif /* !defined(SQLITE_OMIT_ANALYZE) */

/* Opcode: DropTable P1 * * P4 *
**
** Remove the internal (in-memory) data structures that describe
** the table named P4 in database P1.  This is called after a table
** is dropped from disk (using the Destroy opcode) in order to keep
** the internal representation of the
** schema consistent with what is on disk.
*/
case OP_DropTable: {
  sqlite3VdbeIncrWriteCounter(p, 0);
  sqlite3UnlinkAndDeleteTable(db, pOp->p1, pOp->p4.z);
  break;
}

/* Opcode: DropIndex P1 * * P4 *
**
** Remove the internal (in-memory) data structures that describe
** the index named P4 in database P1.  This is called after an index
** is dropped from disk (using the Destroy opcode)
** in order to keep the internal representation of the
** schema consistent with what is on disk.
*/
case OP_DropIndex: {
  sqlite3VdbeIncrWriteCounter(p, 0);
  sqlite3UnlinkAndDeleteIndex(db, pOp->p1, pOp->p4.z);
  break;
}

/* Opcode: DropTrigger P1 * * P4 *
**
** Remove the internal (in-memory) data structures that describe
** the trigger named P4 in database P1.  This is called after a trigger
** is dropped from disk (using the Destroy opcode) in order to keep
** the internal representation of the
** schema consistent with what is on disk.
*/
case OP_DropTrigger: {
  sqlite3VdbeIncrWriteCounter(p, 0);
  sqlite3UnlinkAndDeleteTrigger(db, pOp->p1, pOp->p4.z);
  break;
}


#ifndef SQLITE_OMIT_INTEGRITY_CHECK
/* Opcode: IntegrityCk P1 P2 P3 P4 P5
**
** Do an analysis of the currently open database.  Store in
** register P1 the text of an error message describing any problems.
** If no problems are found, store a NULL in register P1.
**
** The register P3 contains one less than the maximum number of allowed errors.
** At most reg(P3) errors will be reported.
** In other words, the analysis stops as soon as reg(P1) errors are
** seen.  Reg(P1) is updated with the number of errors remaining.
**
** The root page numbers of all tables in the database are integers
** stored in P4_INTARRAY argument.
**
** If P5 is not zero, the check is done on the auxiliary database
** file, not the main database file.
**
** This opcode is used to implement the integrity_check pragma.
*/
case OP_IntegrityCk: {
  int nRoot;      /* Number of tables to check.  (Number of root pages.) */
  Pgno *aRoot;    /* Array of rootpage numbers for tables to be checked */
  int nErr;       /* Number of errors reported */
  char *z;        /* Text of the error report */
  Mem *pnErr;     /* Register keeping track of errors remaining */

  assert( p->bIsReader );
  nRoot = pOp->p2;
  aRoot = pOp->p4.ai;
  assert( nRoot>0 );
  assert( aRoot[0]==(Pgno)nRoot );
  assert( pOp->p3>0 && pOp->p3<=(p->nMem+1 - p->nCursor) );
  pnErr = &aMem[pOp->p3];
  assert( (pnErr->flags & MEM_Int)!=0 );
  assert( (pnErr->flags & (MEM_Str|MEM_Blob))==0 );
  pIn1 = &aMem[pOp->p1];
  assert( pOp->p5<db->nDb );
  assert( DbMaskTest(p->btreeMask, pOp->p5) );
  rc = sqlite3BtreeIntegrityCheck(db, db->aDb[pOp->p5].pBt, &aRoot[1], nRoot,
                                 (int)pnErr->u.i+1, &nErr, &z);
  sqlite3VdbeMemSetNull(pIn1);
  if( nErr==0 ){
    assert( z==0 );
  }else if( rc ){
    sqlite3_free(z);
    goto abort_due_to_error;
  }else{
    pnErr->u.i -= nErr-1;
    sqlite3VdbeMemSetStr(pIn1, z, -1, SQLITE_UTF8, sqlite3_free);
  }
  UPDATE_MAX_BLOBSIZE(pIn1);
  sqlite3VdbeChangeEncoding(pIn1, encoding);
  goto check_for_interrupt;
}
#endif /* SQLITE_OMIT_INTEGRITY_CHECK */

/* Opcode: RowSetAdd P1 P2 * * *
** Synopsis: rowset(P1)=r[P2]
**
** Insert the integer value held by register P2 into a RowSet object
** held in register P1.
**
** An assertion fails if P2 is not an integer.
*/
case OP_RowSetAdd: {       /* in1, in2 */
  pIn1 = &aMem[pOp->p1];
  pIn2 = &aMem[pOp->p2];
  assert( (pIn2->flags & MEM_Int)!=0 );
  if( (pIn1->flags & MEM_Blob)==0 ){
    if( sqlite3VdbeMemSetRowSet(pIn1) ) goto no_mem;
  }
  assert( sqlite3VdbeMemIsRowSet(pIn1) );
  sqlite3RowSetInsert((RowSet*)pIn1->z, pIn2->u.i);
  break;
}

/* Opcode: RowSetRead P1 P2 P3 * *
** Synopsis: r[P3]=rowset(P1)
**
** Extract the smallest value from the RowSet object in P1
** and put that value into register P3.
** Or, if RowSet object P1 is initially empty, leave P3
** unchanged and jump to instruction P2.
*/
case OP_RowSetRead: {       /* jump, in1, out3 */
  i64 val;

  pIn1 = &aMem[pOp->p1];
  assert( (pIn1->flags & MEM_Blob)==0 || sqlite3VdbeMemIsRowSet(pIn1) );
  if( (pIn1->flags & MEM_Blob)==0
   || sqlite3RowSetNext((RowSet*)pIn1->z, &val)==0
  ){
    /* The boolean index is empty */
    sqlite3VdbeMemSetNull(pIn1);
    VdbeBranchTaken(1,2);
    goto jump_to_p2_and_check_for_interrupt;
  }else{
    /* A value was pulled from the index */
    VdbeBranchTaken(0,2);
    sqlite3VdbeMemSetInt64(&aMem[pOp->p3], val);
  }
  goto check_for_interrupt;
}

/* Opcode: RowSetTest P1 P2 P3 P4
** Synopsis: if r[P3] in rowset(P1) goto P2
**
** Register P3 is assumed to hold a 64-bit integer value. If register P1
** contains a RowSet object and that RowSet object contains
** the value held in P3, jump to register P2. Otherwise, insert the
** integer in P3 into the RowSet and continue on to the
** next opcode.
**
** The RowSet object is optimized for the case where sets of integers
** are inserted in distinct phases, which each set contains no duplicates.
** Each set is identified by a unique P4 value. The first set
** must have P4==0, the final set must have P4==-1, and for all other sets
** must have P4>0.
**
** This allows optimizations: (a) when P4==0 there is no need to test
** the RowSet object for P3, as it is guaranteed not to contain it,
** (b) when P4==-1 there is no need to insert the value, as it will
** never be tested for, and (c) when a value that is part of set X is
** inserted, there is no need to search to see if the same value was
** previously inserted as part of set X (only if it was previously
** inserted as part of some other set).
*/
case OP_RowSetTest: {                     /* jump, in1, in3 */
  int iSet;
  int exists;

  pIn1 = &aMem[pOp->p1];
  pIn3 = &aMem[pOp->p3];
  iSet = pOp->p4.i;
  assert( pIn3->flags&MEM_Int );

  /* If there is anything other than a rowset object in memory cell P1,
  ** delete it now and initialize P1 with an empty rowset
  */
  if( (pIn1->flags & MEM_Blob)==0 ){
    if( sqlite3VdbeMemSetRowSet(pIn1) ) goto no_mem;
  }
  assert( sqlite3VdbeMemIsRowSet(pIn1) );
  assert( pOp->p4type==P4_INT32 );
  assert( iSet==-1 || iSet>=0 );
  if( iSet ){
    exists = sqlite3RowSetTest((RowSet*)pIn1->z, iSet, pIn3->u.i);
    VdbeBranchTaken(exists!=0,2);
    if( exists ) goto jump_to_p2;
  }
  if( iSet>=0 ){
    sqlite3RowSetInsert((RowSet*)pIn1->z, pIn3->u.i);
  }
  break;
}


#ifndef SQLITE_OMIT_TRIGGER

/* Opcode: Program P1 P2 P3 P4 P5
**
** Execute the trigger program passed as P4 (type P4_SUBPROGRAM).
**
** P1 contains the address of the memory cell that contains the first memory
** cell in an array of values used as arguments to the sub-program. P2
** contains the address to jump to if the sub-program throws an IGNORE
** exception using the RAISE() function. Register P3 contains the address
** of a memory cell in this (the parent) VM that is used to allocate the
** memory required by the sub-vdbe at runtime.
**
** P4 is a pointer to the VM containing the trigger program.
**
** If P5 is non-zero, then recursive program invocation is enabled.
*/
case OP_Program: {        /* jump */
  int nMem;               /* Number of memory registers for sub-program */
  int nByte;              /* Bytes of runtime space required for sub-program */
  Mem *pRt;               /* Register to allocate runtime space */
  Mem *pMem;              /* Used to iterate through memory cells */
  Mem *pEnd;              /* Last memory cell in new array */
  VdbeFrame *pFrame;      /* New vdbe frame to execute in */
  SubProgram *pProgram;   /* Sub-program to execute */
  void *t;                /* Token identifying trigger */

  pProgram = pOp->p4.pProgram;
  pRt = &aMem[pOp->p3];
  assert( pProgram->nOp>0 );
 
  /* If the p5 flag is clear, then recursive invocation of triggers is
  ** disabled for backwards compatibility (p5 is set if this sub-program
  ** is really a trigger, not a foreign key action, and the flag set
  ** and cleared by the "PRAGMA recursive_triggers" command is clear).
  **
  ** It is recursive invocation of triggers, at the SQL level, that is
  ** disabled. In some cases a single trigger may generate more than one
  ** SubProgram (if the trigger may be executed with more than one different
  ** ON CONFLICT algorithm). SubProgram structures associated with a
  ** single trigger all have the same value for the SubProgram.token
  ** variable.  */
  if( pOp->p5 ){
    t = pProgram->token;
    for(pFrame=p->pFrame; pFrame && pFrame->token!=t; pFrame=pFrame->pParent);
    if( pFrame ) break;
  }

  if( p->nFrame>=db->aLimit[SQLITE_LIMIT_TRIGGER_DEPTH] ){
    rc = SQLITE_ERROR;
    sqlite3VdbeError(p, "too many levels of trigger recursion");
    goto abort_due_to_error;
  }

  /* Register pRt is used to store the memory required to save the state
  ** of the current program, and the memory required at runtime to execute
  ** the trigger program. If this trigger has been fired before, then pRt
  ** is already allocated. Otherwise, it must be initialized.  */
  if( (pRt->flags&MEM_Blob)==0 ){
    /* SubProgram.nMem is set to the number of memory cells used by the
    ** program stored in SubProgram.aOp. As well as these, one memory
    ** cell is required for each cursor used by the program. Set local
    ** variable nMem (and later, VdbeFrame.nChildMem) to this value.
    */
    nMem = pProgram->nMem + pProgram->nCsr;
    assert( nMem>0 );
    if( pProgram->nCsr==0 ) nMem++;
    nByte = ROUND8(sizeof(VdbeFrame))
              + nMem * sizeof(Mem)
              + pProgram->nCsr * sizeof(VdbeCursor*)
              + (pProgram->nOp + 7)/8;
    pFrame = sqlite3DbMallocZero(db, nByte);
    if( !pFrame ){
      goto no_mem;
    }
    sqlite3VdbeMemRelease(pRt);
    pRt->flags = MEM_Blob|MEM_Dyn;
    pRt->z = (char*)pFrame;
    pRt->n = nByte;
    pRt->xDel = sqlite3VdbeFrameMemDel;

    pFrame->v = p;
    pFrame->nChildMem = nMem;
    pFrame->nChildCsr = pProgram->nCsr;
    pFrame->pc = (int)(pOp - aOp);
    pFrame->aMem = p->aMem;
    pFrame->nMem = p->nMem;
    pFrame->apCsr = p->apCsr;
    pFrame->nCursor = p->nCursor;
    pFrame->aOp = p->aOp;
    pFrame->nOp = p->nOp;
    pFrame->token = pProgram->token;
#ifdef SQLITE_DEBUG
    pFrame->iFrameMagic = SQLITE_FRAME_MAGIC;
#endif

    pEnd = &VdbeFrameMem(pFrame)[pFrame->nChildMem];
    for(pMem=VdbeFrameMem(pFrame); pMem!=pEnd; pMem++){
      pMem->flags = MEM_Undefined;
      pMem->db = db;
    }
  }else{
    pFrame = (VdbeFrame*)pRt->z;
    assert( pRt->xDel==sqlite3VdbeFrameMemDel );
    assert( pProgram->nMem+pProgram->nCsr==pFrame->nChildMem
        || (pProgram->nCsr==0 && pProgram->nMem+1==pFrame->nChildMem) );
    assert( pProgram->nCsr==pFrame->nChildCsr );
    assert( (int)(pOp - aOp)==pFrame->pc );
  }

  p->nFrame++;
  pFrame->pParent = p->pFrame;
  pFrame->lastRowid = db->lastRowid;
  pFrame->nChange = p->nChange;
  pFrame->nDbChange = p->db->nChange;
  assert( pFrame->pAuxData==0 );
  pFrame->pAuxData = p->pAuxData;
  p->pAuxData = 0;
  p->nChange = 0;
  p->pFrame = pFrame;
  p->aMem = aMem = VdbeFrameMem(pFrame);
  p->nMem = pFrame->nChildMem;
  p->nCursor = (u16)pFrame->nChildCsr;
  p->apCsr = (VdbeCursor **)&aMem[p->nMem];
  pFrame->aOnce = (u8*)&p->apCsr[pProgram->nCsr];
  memset(pFrame->aOnce, 0, (pProgram->nOp + 7)/8);
  p->aOp = aOp = pProgram->aOp;
  p->nOp = pProgram->nOp;
#ifdef SQLITE_DEBUG
  /* Verify that second and subsequent executions of the same trigger do not
  ** try to reuse register values from the first use. */
  {
    int i;
    for(i=0; i<p->nMem; i++){
      aMem[i].pScopyFrom = 0;  /* Prevent false-positive AboutToChange() errs */
      MemSetTypeFlag(&aMem[i], MEM_Undefined); /* Fault if this reg is reused */
    }
  }
#endif
  pOp = &aOp[-1];
  goto check_for_interrupt;
}

/* Opcode: Param P1 P2 * * *
**
** This opcode is only ever present in sub-programs called via the
** OP_Program instruction. Copy a value currently stored in a memory
** cell of the calling (parent) frame to cell P2 in the current frames
** address space. This is used by trigger programs to access the new.*
** and old.* values.
**
** The address of the cell in the parent frame is determined by adding
** the value of the P1 argument to the value of the P1 argument to the
** calling OP_Program instruction.
*/
case OP_Param: {           /* out2 */
  VdbeFrame *pFrame;
  Mem *pIn;
  pOut = out2Prerelease(p, pOp);
  pFrame = p->pFrame;
  pIn = &pFrame->aMem[pOp->p1 + pFrame->aOp[pFrame->pc].p1];  
  sqlite3VdbeMemShallowCopy(pOut, pIn, MEM_Ephem);
  break;
}

#endif /* #ifndef SQLITE_OMIT_TRIGGER */

#ifndef SQLITE_OMIT_FOREIGN_KEY
/* Opcode: FkCounter P1 P2 * * *
** Synopsis: fkctr[P1]+=P2
**
** Increment a "constraint counter" by P2 (P2 may be negative or positive).
** If P1 is non-zero, the database constraint counter is incremented
** (deferred foreign key constraints). Otherwise, if P1 is zero, the
** statement counter is incremented (immediate foreign key constraints).
*/
case OP_FkCounter: {
  if( db->flags & SQLITE_DeferFKs ){
    db->nDeferredImmCons += pOp->p2;
  }else if( pOp->p1 ){
    db->nDeferredCons += pOp->p2;
  }else{
    p->nFkConstraint += pOp->p2;
  }
  break;
}

/* Opcode: FkIfZero P1 P2 * * *
** Synopsis: if fkctr[P1]==0 goto P2
**
** This opcode tests if a foreign key constraint-counter is currently zero.
** If so, jump to instruction P2. Otherwise, fall through to the next
** instruction.
**
** If P1 is non-zero, then the jump is taken if the database constraint-counter
** is zero (the one that counts deferred constraint violations). If P1 is
** zero, the jump is taken if the statement constraint-counter is zero
** (immediate foreign key constraint violations).
*/
case OP_FkIfZero: {         /* jump */
  if( pOp->p1 ){
    VdbeBranchTaken(db->nDeferredCons==0 && db->nDeferredImmCons==0, 2);
    if( db->nDeferredCons==0 && db->nDeferredImmCons==0 ) goto jump_to_p2;
  }else{
    VdbeBranchTaken(p->nFkConstraint==0 && db->nDeferredImmCons==0, 2);
    if( p->nFkConstraint==0 && db->nDeferredImmCons==0 ) goto jump_to_p2;
  }
  break;
}
#endif /* #ifndef SQLITE_OMIT_FOREIGN_KEY */

#ifndef SQLITE_OMIT_AUTOINCREMENT
/* Opcode: MemMax P1 P2 * * *
** Synopsis: r[P1]=max(r[P1],r[P2])
**
** P1 is a register in the root frame of this VM (the root frame is
** different from the current frame if this instruction is being executed
** within a sub-program). Set the value of register P1 to the maximum of
** its current value and the value in register P2.
**
** This instruction throws an error if the memory cell is not initially
** an integer.
*/
case OP_MemMax: {        /* in2 */
  VdbeFrame *pFrame;
  if( p->pFrame ){
    for(pFrame=p->pFrame; pFrame->pParent; pFrame=pFrame->pParent);
    pIn1 = &pFrame->aMem[pOp->p1];
  }else{
    pIn1 = &aMem[pOp->p1];
  }
  assert( memIsValid(pIn1) );
  sqlite3VdbeMemIntegerify(pIn1);
  pIn2 = &aMem[pOp->p2];
  sqlite3VdbeMemIntegerify(pIn2);
  if( pIn1->u.i<pIn2->u.i){
    pIn1->u.i = pIn2->u.i;
  }
  break;
}
#endif /* SQLITE_OMIT_AUTOINCREMENT */

/* Opcode: IfPos P1 P2 P3 * *
** Synopsis: if r[P1]>0 then r[P1]-=P3, goto P2
**
** Register P1 must contain an integer.
** If the value of register P1 is 1 or greater, subtract P3 from the
** value in P1 and jump to P2.
**
** If the initial value of register P1 is less than 1, then the
** value is unchanged and control passes through to the next instruction.
*/
case OP_IfPos: {        /* jump, in1 */
  pIn1 = &aMem[pOp->p1];
  assert( pIn1->flags&MEM_Int );
  VdbeBranchTaken( pIn1->u.i>0, 2);
  if( pIn1->u.i>0 ){
    pIn1->u.i -= pOp->p3;
    goto jump_to_p2;
  }
  break;
}

/* Opcode: OffsetLimit P1 P2 P3 * *
** Synopsis: if r[P1]>0 then r[P2]=r[P1]+max(0,r[P3]) else r[P2]=(-1)
**
** This opcode performs a commonly used computation associated with
** LIMIT and OFFSET processing.  r[P1] holds the limit counter.  r[P3]
** holds the offset counter.  The opcode computes the combined value
** of the LIMIT and OFFSET and stores that value in r[P2].  The r[P2]
** value computed is the total number of rows that will need to be
** visited in order to complete the query.
**
** If r[P3] is zero or negative, that means there is no OFFSET
** and r[P2] is set to be the value of the LIMIT, r[P1].
**
** if r[P1] is zero or negative, that means there is no LIMIT
** and r[P2] is set to -1.
**
** Otherwise, r[P2] is set to the sum of r[P1] and r[P3].
*/
case OP_OffsetLimit: {    /* in1, out2, in3 */
  i64 x;
  pIn1 = &aMem[pOp->p1];
  pIn3 = &aMem[pOp->p3];
  pOut = out2Prerelease(p, pOp);
  assert( pIn1->flags & MEM_Int );
  assert( pIn3->flags & MEM_Int );
  x = pIn1->u.i;
  if( x<=0 || sqlite3AddInt64(&x, pIn3->u.i>0?pIn3->u.i:0) ){
    /* If the LIMIT is less than or equal to zero, loop forever.  This
    ** is documented.  But also, if the LIMIT+OFFSET exceeds 2^63 then
    ** also loop forever.  This is undocumented.  In fact, one could argue
    ** that the loop should terminate.  But assuming 1 billion iterations
    ** per second (far exceeding the capabilities of any current hardware)
    ** it would take nearly 300 years to actually reach the limit.  So
    ** looping forever is a reasonable approximation. */
    pOut->u.i = -1;
  }else{
    pOut->u.i = x;
  }
  break;
}

/* Opcode: IfNotZero P1 P2 * * *
** Synopsis: if r[P1]!=0 then r[P1]--, goto P2
**
** Register P1 must contain an integer.  If the content of register P1 is
** initially greater than zero, then decrement the value in register P1.
** If it is non-zero (negative or positive) and then also jump to P2. 
** If register P1 is initially zero, leave it unchanged and fall through.
*/
case OP_IfNotZero: {        /* jump, in1 */
  pIn1 = &aMem[pOp->p1];
  assert( pIn1->flags&MEM_Int );
  VdbeBranchTaken(pIn1->u.i<0, 2);
  if( pIn1->u.i ){
     if( pIn1->u.i>0 ) pIn1->u.i--;
     goto jump_to_p2;
  }
  break;
}

/* Opcode: DecrJumpZero P1 P2 * * *
** Synopsis: if (--r[P1])==0 goto P2
**
** Register P1 must hold an integer.  Decrement the value in P1
** and jump to P2 if the new value is exactly zero.
*/
case OP_DecrJumpZero: {      /* jump, in1 */
  pIn1 = &aMem[pOp->p1];
  assert( pIn1->flags&MEM_Int );
  if( pIn1->u.i>SMALLEST_INT64 ) pIn1->u.i--;
  VdbeBranchTaken(pIn1->u.i==0, 2);
  if( pIn1->u.i==0 ) goto jump_to_p2;
  break;
}


/* Opcode: AggStep * P2 P3 P4 P5
** Synopsis: accum=r[P3] step(r[P2@P5])
**
** Execute the xStep function for an aggregate.
** The function has P5 arguments.  P4 is a pointer to the
** FuncDef structure that specifies the function.  Register P3 is the
** accumulator.
**
** The P5 arguments are taken from register P2 and its
** successors.
*/
/* Opcode: AggInverse * P2 P3 P4 P5
** Synopsis: accum=r[P3] inverse(r[P2@P5])
**
** Execute the xInverse function for an aggregate.
** The function has P5 arguments.  P4 is a pointer to the
** FuncDef structure that specifies the function.  Register P3 is the
** accumulator.
**
** The P5 arguments are taken from register P2 and its
** successors.
*/
/* Opcode: AggStep1 P1 P2 P3 P4 P5
** Synopsis: accum=r[P3] step(r[P2@P5])
**
** Execute the xStep (if P1==0) or xInverse (if P1!=0) function for an
** aggregate.  The function has P5 arguments.  P4 is a pointer to the
** FuncDef structure that specifies the function.  Register P3 is the
** accumulator.
**
** The P5 arguments are taken from register P2 and its
** successors.
**
** This opcode is initially coded as OP_AggStep0.  On first evaluation,
** the FuncDef stored in P4 is converted into an sqlite3_context and
** the opcode is changed.  In this way, the initialization of the
** sqlite3_context only happens once, instead of on each call to the
** step function.
*/
case OP_AggInverse:
case OP_AggStep: {
  int n;
  sqlite3_context *pCtx;

  assert( pOp->p4type==P4_FUNCDEF );
  n = pOp->p5;
  assert( pOp->p3>0 && pOp->p3<=(p->nMem+1 - p->nCursor) );
  assert( n==0 || (pOp->p2>0 && pOp->p2+n<=(p->nMem+1 - p->nCursor)+1) );
  assert( pOp->p3<pOp->p2 || pOp->p3>=pOp->p2+n );
  pCtx = sqlite3DbMallocRawNN(db, n*sizeof(sqlite3_value*) +
               (sizeof(pCtx[0]) + sizeof(Mem) - sizeof(sqlite3_value*)));
  if( pCtx==0 ) goto no_mem;
  pCtx->pMem = 0;
  pCtx->pOut = (Mem*)&(pCtx->argv[n]);
  sqlite3VdbeMemInit(pCtx->pOut, db, MEM_Null);
  pCtx->pFunc = pOp->p4.pFunc;
  pCtx->iOp = (int)(pOp - aOp);
  pCtx->pVdbe = p;
  pCtx->skipFlag = 0;
  pCtx->isError = 0;
  pCtx->enc = encoding;
  pCtx->argc = n;
  pOp->p4type = P4_FUNCCTX;
  pOp->p4.pCtx = pCtx;

  /* OP_AggInverse must have P1==1 and OP_AggStep must have P1==0 */
  assert( pOp->p1==(pOp->opcode==OP_AggInverse) );

  pOp->opcode = OP_AggStep1;
  /* Fall through into OP_AggStep */
  /* no break */ deliberate_fall_through
}
case OP_AggStep1: {
  int i;
  sqlite3_context *pCtx;
  Mem *pMem;

  assert( pOp->p4type==P4_FUNCCTX );
  pCtx = pOp->p4.pCtx;
  pMem = &aMem[pOp->p3];

#ifdef SQLITE_DEBUG
  if( pOp->p1 ){
    /* This is an OP_AggInverse call.  Verify that xStep has always
    ** been called at least once prior to any xInverse call. */
    assert( pMem->uTemp==0x1122e0e3 );
  }else{
    /* This is an OP_AggStep call.  Mark it as such. */
    pMem->uTemp = 0x1122e0e3;
  }
#endif

  /* If this function is inside of a trigger, the register array in aMem[]
  ** might change from one evaluation to the next.  The next block of code
  ** checks to see if the register array has changed, and if so it
  ** reinitializes the relevant parts of the sqlite3_context object */
  if( pCtx->pMem != pMem ){
    pCtx->pMem = pMem;
    for(i=pCtx->argc-1; i>=0; i--) pCtx->argv[i] = &aMem[pOp->p2+i];
  }

#ifdef SQLITE_DEBUG
  for(i=0; i<pCtx->argc; i++){
    assert( memIsValid(pCtx->argv[i]) );
    REGISTER_TRACE(pOp->p2+i, pCtx->argv[i]);
  }
#endif

  pMem->n++;
  assert( pCtx->pOut->flags==MEM_Null );
  assert( pCtx->isError==0 );
  assert( pCtx->skipFlag==0 );
#ifndef SQLITE_OMIT_WINDOWFUNC
  if( pOp->p1 ){
    (pCtx->pFunc->xInverse)(pCtx,pCtx->argc,pCtx->argv);
  }else
#endif
  (pCtx->pFunc->xSFunc)(pCtx,pCtx->argc,pCtx->argv); /* IMP: R-24505-23230 */

  if( pCtx->isError ){
    if( pCtx->isError>0 ){
      sqlite3VdbeError(p, "%s", sqlite3_value_text(pCtx->pOut));
      rc = pCtx->isError;
    }
    if( pCtx->skipFlag ){
      assert( pOp[-1].opcode==OP_CollSeq );
      i = pOp[-1].p1;
      if( i ) sqlite3VdbeMemSetInt64(&aMem[i], 1);
      pCtx->skipFlag = 0;
    }
    sqlite3VdbeMemRelease(pCtx->pOut);
    pCtx->pOut->flags = MEM_Null;
    pCtx->isError = 0;
    if( rc ) goto abort_due_to_error;
  }
  assert( pCtx->pOut->flags==MEM_Null );
  assert( pCtx->skipFlag==0 );
  break;
}

/* Opcode: AggFinal P1 P2 * P4 *
** Synopsis: accum=r[P1] N=P2
**
** P1 is the memory location that is the accumulator for an aggregate
** or window function.  Execute the finalizer function
** for an aggregate and store the result in P1.
**
** P2 is the number of arguments that the step function takes and
** P4 is a pointer to the FuncDef for this function.  The P2
** argument is not used by this opcode.  It is only there to disambiguate
** functions that can take varying numbers of arguments.  The
** P4 argument is only needed for the case where
** the step function was not previously called.
*/
/* Opcode: AggValue * P2 P3 P4 *
** Synopsis: r[P3]=value N=P2
**
** Invoke the xValue() function and store the result in register P3.
**
** P2 is the number of arguments that the step function takes and
** P4 is a pointer to the FuncDef for this function.  The P2
** argument is not used by this opcode.  It is only there to disambiguate
** functions that can take varying numbers of arguments.  The
** P4 argument is only needed for the case where
** the step function was not previously called.
*/
case OP_AggValue:
case OP_AggFinal: {
  Mem *pMem;
  assert( pOp->p1>0 && pOp->p1<=(p->nMem+1 - p->nCursor) );
  assert( pOp->p3==0 || pOp->opcode==OP_AggValue );
  pMem = &aMem[pOp->p1];
  assert( (pMem->flags & ~(MEM_Null|MEM_Agg))==0 );
#ifndef SQLITE_OMIT_WINDOWFUNC
  if( pOp->p3 ){
    memAboutToChange(p, &aMem[pOp->p3]);
    rc = sqlite3VdbeMemAggValue(pMem, &aMem[pOp->p3], pOp->p4.pFunc);
    pMem = &aMem[pOp->p3];
  }else
#endif
  {
    rc = sqlite3VdbeMemFinalize(pMem, pOp->p4.pFunc);
  }
 
  if( rc ){
    sqlite3VdbeError(p, "%s", sqlite3_value_text(pMem));
    goto abort_due_to_error;
  }
  sqlite3VdbeChangeEncoding(pMem, encoding);
  UPDATE_MAX_BLOBSIZE(pMem);
  REGISTER_TRACE((int)(pMem-aMem), pMem);
  break;
}

#ifndef SQLITE_OMIT_WAL
/* Opcode: Checkpoint P1 P2 P3 * *
**
** Checkpoint database P1. This is a no-op if P1 is not currently in
** WAL mode. Parameter P2 is one of SQLITE_CHECKPOINT_PASSIVE, FULL,
** RESTART, or TRUNCATE.  Write 1 or 0 into mem[P3] if the checkpoint returns
** SQLITE_BUSY or not, respectively.  Write the number of pages in the
** WAL after the checkpoint into mem[P3+1] and the number of pages
** in the WAL that have been checkpointed after the checkpoint
** completes into mem[P3+2].  However on an error, mem[P3+1] and
** mem[P3+2] are initialized to -1.
*/
case OP_Checkpoint: {
  int i;                          /* Loop counter */
  int aRes[3];                    /* Results */
  Mem *pMem;                      /* Write results here */

  assert( p->readOnly==0 );
  aRes[0] = 0;
  aRes[1] = aRes[2] = -1;
  assert( pOp->p2==SQLITE_CHECKPOINT_PASSIVE
       || pOp->p2==SQLITE_CHECKPOINT_FULL
       || pOp->p2==SQLITE_CHECKPOINT_RESTART
       || pOp->p2==SQLITE_CHECKPOINT_TRUNCATE
  );
  rc = sqlite3Checkpoint(db, pOp->p1, pOp->p2, &aRes[1], &aRes[2]);
  if( rc ){
    if( rc!=SQLITE_BUSY ) goto abort_due_to_error;
    rc = SQLITE_OK;
    aRes[0] = 1;
  }
  for(i=0, pMem = &aMem[pOp->p3]; i<3; i++, pMem++){
    sqlite3VdbeMemSetInt64(pMem, (i64)aRes[i]);
  }   
  break;
}; 
#endif

#ifndef SQLITE_OMIT_PRAGMA
/* Opcode: JournalMode P1 P2 P3 * *
**
** Change the journal mode of database P1 to P3. P3 must be one of the
** PAGER_JOURNALMODE_XXX values. If changing between the various rollback
** modes (delete, truncate, persist, off and memory), this is a simple
** operation. No IO is required.
**
** If changing into or out of WAL mode the procedure is more complicated.
**
** Write a string containing the final journal-mode to register P2.
*/
case OP_JournalMode: {    /* out2 */
  Btree *pBt;                     /* Btree to change journal mode of */
  Pager *pPager;                  /* Pager associated with pBt */
  int eNew;                       /* New journal mode */
  int eOld;                       /* The old journal mode */
#ifndef SQLITE_OMIT_WAL
  const char *zFilename;          /* Name of database file for pPager */
#endif

  pOut = out2Prerelease(p, pOp);
  eNew = pOp->p3;
  assert( eNew==PAGER_JOURNALMODE_DELETE
       || eNew==PAGER_JOURNALMODE_TRUNCATE
       || eNew==PAGER_JOURNALMODE_PERSIST
       || eNew==PAGER_JOURNALMODE_OFF
       || eNew==PAGER_JOURNALMODE_MEMORY
       || eNew==PAGER_JOURNALMODE_WAL
       || eNew==PAGER_JOURNALMODE_QUERY
  );
  assert( pOp->p1>=0 && pOp->p1<db->nDb );
  assert( p->readOnly==0 );

  pBt = db->aDb[pOp->p1].pBt;
  pPager = sqlite3BtreePager(pBt);
  eOld = sqlite3PagerGetJournalMode(pPager);
  if( eNew==PAGER_JOURNALMODE_QUERY ) eNew = eOld;
  assert( sqlite3BtreeHoldsMutex(pBt) );
  if( !sqlite3PagerOkToChangeJournalMode(pPager) ) eNew = eOld;

#ifndef SQLITE_OMIT_WAL
  zFilename = sqlite3PagerFilename(pPager, 1);

  /* Do not allow a transition to journal_mode=WAL for a database
  ** in temporary storage or if the VFS does not support shared memory
  */
  if( eNew==PAGER_JOURNALMODE_WAL
   && (sqlite3Strlen30(zFilename)==0           /* Temp file */
       || !sqlite3PagerWalSupported(pPager))   /* No shared-memory support */
  ){
    eNew = eOld;
  }

  if( (eNew!=eOld)
   && (eOld==PAGER_JOURNALMODE_WAL || eNew==PAGER_JOURNALMODE_WAL)
  ){
    if( !db->autoCommit || db->nVdbeRead>1 ){
      rc = SQLITE_ERROR;
      sqlite3VdbeError(p,
          "cannot change %s wal mode from within a transaction",
          (eNew==PAGER_JOURNALMODE_WAL ? "into" : "out of")
      );
      goto abort_due_to_error;
    }else{

      if( eOld==PAGER_JOURNALMODE_WAL ){
        /* If leaving WAL mode, close the log file. If successful, the call
        ** to PagerCloseWal() checkpoints and deletes the write-ahead-log
        ** file. An EXCLUSIVE lock may still be held on the database file
        ** after a successful return.
        */
        rc = sqlite3PagerCloseWal(pPager, db);
        if( rc==SQLITE_OK ){
          sqlite3PagerSetJournalMode(pPager, eNew);
        }
      }else if( eOld==PAGER_JOURNALMODE_MEMORY ){
        /* Cannot transition directly from MEMORY to WAL.  Use mode OFF
        ** as an intermediate */
        sqlite3PagerSetJournalMode(pPager, PAGER_JOURNALMODE_OFF);
      }
 
      /* Open a transaction on the database file. Regardless of the journal
      ** mode, this transaction always uses a rollback journal.
      */
      assert( sqlite3BtreeTxnState(pBt)!=SQLITE_TXN_WRITE );
      if( rc==SQLITE_OK ){
        rc = sqlite3BtreeSetVersion(pBt, (eNew==PAGER_JOURNALMODE_WAL ? 2 : 1));
      }
    }
  }
#endif /* ifndef SQLITE_OMIT_WAL */

  if( rc ) eNew = eOld;
  eNew = sqlite3PagerSetJournalMode(pPager, eNew);

  pOut->flags = MEM_Str|MEM_Static|MEM_Term;
  pOut->z = (char *)sqlite3JournalModename(eNew);
  pOut->n = sqlite3Strlen30(pOut->z);
  pOut->enc = SQLITE_UTF8;
  sqlite3VdbeChangeEncoding(pOut, encoding);
  if( rc ) goto abort_due_to_error;
  break;
};
#endif /* SQLITE_OMIT_PRAGMA */

#if !defined(SQLITE_OMIT_VACUUM) && !defined(SQLITE_OMIT_ATTACH)
/* Opcode: Vacuum P1 P2 * * *
**
** Vacuum the entire database P1.  P1 is 0 for "main", and 2 or more
** for an attached database.  The "temp" database may not be vacuumed.
**
** If P2 is not zero, then it is a register holding a string which is
** the file into which the result of vacuum should be written.  When
** P2 is zero, the vacuum overwrites the original database.
*/
case OP_Vacuum: {
  assert( p->readOnly==0 );
  rc = sqlite3RunVacuum(&p->zErrMsg, db, pOp->p1,
                        pOp->p2 ? &aMem[pOp->p2] : 0);
  if( rc ) goto abort_due_to_error;
  break;
}
#endif

#if !defined(SQLITE_OMIT_AUTOVACUUM)
/* Opcode: IncrVacuum P1 P2 * * *
**
** Perform a single step of the incremental vacuum procedure on
** the P1 database. If the vacuum has finished, jump to instruction
** P2. Otherwise, fall through to the next instruction.
*/
case OP_IncrVacuum: {        /* jump */
  Btree *pBt;

  assert( pOp->p1>=0 && pOp->p1<db->nDb );
  assert( DbMaskTest(p->btreeMask, pOp->p1) );
  assert( p->readOnly==0 );
  pBt = db->aDb[pOp->p1].pBt;
  rc = sqlite3BtreeIncrVacuum(pBt);
  VdbeBranchTaken(rc==SQLITE_DONE,2);
  if( rc ){
    if( rc!=SQLITE_DONE ) goto abort_due_to_error;
    rc = SQLITE_OK;
    goto jump_to_p2;
  }
  break;
}
#endif

/* Opcode: Expire P1 P2 * * *
**
** Cause precompiled statements to expire.  When an expired statement
** is executed using sqlite3_step() it will either automatically
** reprepare itself (if it was originally created using sqlite3_prepare_v2())
** or it will fail with SQLITE_SCHEMA.
**
** If P1 is 0, then all SQL statements become expired. If P1 is non-zero,
** then only the currently executing statement is expired.
**
** If P2 is 0, then SQL statements are expired immediately.  If P2 is 1,
** then running SQL statements are allowed to continue to run to completion.
** The P2==1 case occurs when a CREATE INDEX or similar schema change happens
** that might help the statement run faster but which does not affect the
** correctness of operation.
*/
case OP_Expire: {
  assert( pOp->p2==0 || pOp->p2==1 );
  if( !pOp->p1 ){
    sqlite3ExpirePreparedStatements(db, pOp->p2);
  }else{
    p->expired = pOp->p2+1;
  }
  break;
}

/* Opcode: CursorLock P1 * * * *
**
** Lock the btree to which cursor P1 is pointing so that the btree cannot be
** written by an other cursor.
*/
case OP_CursorLock: {
  VdbeCursor *pC;
  assert( pOp->p1>=0 && pOp->p1<p->nCursor );
  pC = p->apCsr[pOp->p1];
  assert( pC!=0 );
  assert( pC->eCurType==CURTYPE_BTREE );
  sqlite3BtreeCursorPin(pC->uc.pCursor);
  break;
}

/* Opcode: CursorUnlock P1 * * * *
**
** Unlock the btree to which cursor P1 is pointing so that it can be
** written by other cursors.
*/
case OP_CursorUnlock: {
  VdbeCursor *pC;
  assert( pOp->p1>=0 && pOp->p1<p->nCursor );
  pC = p->apCsr[pOp->p1];
  assert( pC!=0 );
  assert( pC->eCurType==CURTYPE_BTREE );
  sqlite3BtreeCursorUnpin(pC->uc.pCursor);
  break;
}

#ifndef SQLITE_OMIT_SHARED_CACHE
/* Opcode: TableLock P1 P2 P3 P4 *
** Synopsis: iDb=P1 root=P2 write=P3
**
** Obtain a lock on a particular table. This instruction is only used when
** the shared-cache feature is enabled.
**
** P1 is the index of the database in sqlite3.aDb[] of the database
** on which the lock is acquired.  A readlock is obtained if P3==0 or
** a write lock if P3==1.
**
** P2 contains the root-page of the table to lock.
**
** P4 contains a pointer to the name of the table being locked. This is only
** used to generate an error message if the lock cannot be obtained.
*/
case OP_TableLock: {
  u8 isWriteLock = (u8)pOp->p3;
#ifndef SQLITE_OMIT_CONCURRENT
  if( isWriteLock && db->eConcurrent && pOp->p2==1 && pOp->p1!=1 ){
    db->eConcurrent = CONCURRENT_SCHEMA;
  }
#endif
  if( isWriteLock || 0==(db->flags&SQLITE_ReadUncommit) ){
    int p1 = pOp->p1;
    assert( p1>=0 && p1<db->nDb );
    assert( DbMaskTest(p->btreeMask, p1) );
    assert( isWriteLock==0 || isWriteLock==1 );
    rc = sqlite3BtreeLockTable(db->aDb[p1].pBt, pOp->p2, isWriteLock);
    if( rc ){
      if( (rc&0xFF)==SQLITE_LOCKED ){
        const char *z = pOp->p4.z;
        sqlite3VdbeError(p, "database table is locked: %s", z);
      }
      goto abort_due_to_error;
    }
  }
  break;
}
#endif /* SQLITE_OMIT_SHARED_CACHE */

#ifndef SQLITE_OMIT_VIRTUALTABLE
/* Opcode: VBegin * * * P4 *
**
** P4 may be a pointer to an sqlite3_vtab structure. If so, call the
** xBegin method for that table.
**
** Also, whether or not P4 is set, check that this is not being called from
** within a callback to a virtual table xSync() method. If it is, the error
** code will be set to SQLITE_LOCKED.
*/
case OP_VBegin: {
  VTable *pVTab;
  pVTab = pOp->p4.pVtab;
  rc = sqlite3VtabBegin(db, pVTab);
  if( pVTab ) sqlite3VtabImportErrmsg(p, pVTab->pVtab);
  if( rc ) goto abort_due_to_error;
  break;
}
#endif /* SQLITE_OMIT_VIRTUALTABLE */

#ifndef SQLITE_OMIT_VIRTUALTABLE
/* Opcode: VCreate P1 P2 * * *
**
** P2 is a register that holds the name of a virtual table in database
** P1. Call the xCreate method for that table.
*/
case OP_VCreate: {
  Mem sMem;          /* For storing the record being decoded */
  const char *zTab;  /* Name of the virtual table */

  memset(&sMem, 0, sizeof(sMem));
  sMem.db = db;
  /* Because P2 is always a static string, it is impossible for the
  ** sqlite3VdbeMemCopy() to fail */
  assert( (aMem[pOp->p2].flags & MEM_Str)!=0 );
  assert( (aMem[pOp->p2].flags & MEM_Static)!=0 );
  rc = sqlite3VdbeMemCopy(&sMem, &aMem[pOp->p2]);
  assert( rc==SQLITE_OK );
  zTab = (const char*)sqlite3_value_text(&sMem);
  assert( zTab || db->mallocFailed );
  if( zTab ){
    rc = sqlite3VtabCallCreate(db, pOp->p1, zTab, &p->zErrMsg);
  }
  sqlite3VdbeMemRelease(&sMem);
  if( rc ) goto abort_due_to_error;
  break;
}
#endif /* SQLITE_OMIT_VIRTUALTABLE */

#ifndef SQLITE_OMIT_VIRTUALTABLE
/* Opcode: VDestroy P1 * * P4 *
**
** P4 is the name of a virtual table in database P1.  Call the xDestroy method
** of that table.
*/
case OP_VDestroy: {
  db->nVDestroy++;
  rc = sqlite3VtabCallDestroy(db, pOp->p1, pOp->p4.z);
  db->nVDestroy--;
  assert( p->errorAction==OE_Abort && p->usesStmtJournal );
  if( rc ) goto abort_due_to_error;
  break;
}
#endif /* SQLITE_OMIT_VIRTUALTABLE */

#ifndef SQLITE_OMIT_VIRTUALTABLE
/* Opcode: VOpen P1 * * P4 *
**
** P4 is a pointer to a virtual table object, an sqlite3_vtab structure.
** P1 is a cursor number.  This opcode opens a cursor to the virtual
** table and stores that cursor in P1.
*/
case OP_VOpen: {             /* ncycle */
  VdbeCursor *pCur;
  sqlite3_vtab_cursor *pVCur;
  sqlite3_vtab *pVtab;
  const sqlite3_module *pModule;

  assert( p->bIsReader );
  pCur = 0;
  pVCur = 0;
  pVtab = pOp->p4.pVtab->pVtab;
  if( pVtab==0 || NEVER(pVtab->pModule==0) ){
    rc = SQLITE_LOCKED;
    goto abort_due_to_error;
  }
  pModule = pVtab->pModule;
  rc = pModule->xOpen(pVtab, &pVCur);
  sqlite3VtabImportErrmsg(p, pVtab);
  if( rc ) goto abort_due_to_error;

  /* Initialize sqlite3_vtab_cursor base class */
  pVCur->pVtab = pVtab;

  /* Initialize vdbe cursor object */
  pCur = allocateCursor(p, pOp->p1, 0, CURTYPE_VTAB);
  if( pCur ){
    pCur->uc.pVCur = pVCur;
    pVtab->nRef++;
  }else{
    assert( db->mallocFailed );
    pModule->xClose(pVCur);
    goto no_mem;
  }
  break;
}
#endif /* SQLITE_OMIT_VIRTUALTABLE */

#ifndef SQLITE_OMIT_VIRTUALTABLE
/* Opcode: VInitIn P1 P2 P3 * *
** Synopsis: r[P2]=ValueList(P1,P3)
**
** Set register P2 to be a pointer to a ValueList object for cursor P1
** with cache register P3 and output register P3+1.  This ValueList object
** can be used as the first argument to sqlite3_vtab_in_first() and
** sqlite3_vtab_in_next() to extract all of the values stored in the P1
** cursor.  Register P3 is used to hold the values returned by
** sqlite3_vtab_in_first() and sqlite3_vtab_in_next().
*/
case OP_VInitIn: {        /* out2, ncycle */
  VdbeCursor *pC;         /* The cursor containing the RHS values */
  ValueList *pRhs;        /* New ValueList object to put in reg[P2] */

  pC = p->apCsr[pOp->p1];
  pRhs = sqlite3_malloc64( sizeof(*pRhs) );
  if( pRhs==0 ) goto no_mem;
  pRhs->pCsr = pC->uc.pCursor;
  pRhs->pOut = &aMem[pOp->p3];
  pOut = out2Prerelease(p, pOp);
  pOut->flags = MEM_Null;
  sqlite3VdbeMemSetPointer(pOut, pRhs, "ValueList", sqlite3VdbeValueListFree);
  break;
}
#endif /* SQLITE_OMIT_VIRTUALTABLE */


#ifndef SQLITE_OMIT_VIRTUALTABLE
/* Opcode: VFilter P1 P2 P3 P4 *
** Synopsis: iplan=r[P3] zplan='P4'
**
** P1 is a cursor opened using VOpen.  P2 is an address to jump to if
** the filtered result set is empty.
**
** P4 is either NULL or a string that was generated by the xBestIndex
** method of the module.  The interpretation of the P4 string is left
** to the module implementation.
**
** This opcode invokes the xFilter method on the virtual table specified
** by P1.  The integer query plan parameter to xFilter is stored in register
** P3. Register P3+1 stores the argc parameter to be passed to the
** xFilter method. Registers P3+2..P3+1+argc are the argc
** additional parameters which are passed to
** xFilter as argv. Register P3+2 becomes argv[0] when passed to xFilter.
**
** A jump is made to P2 if the result set after filtering would be empty.
*/
case OP_VFilter: {   /* jump, ncycle */
  int nArg;
  int iQuery;
  const sqlite3_module *pModule;
  Mem *pQuery;
  Mem *pArgc;
  sqlite3_vtab_cursor *pVCur;
  sqlite3_vtab *pVtab;
  VdbeCursor *pCur;
  int res;
  int i;
  Mem **apArg;

  pQuery = &aMem[pOp->p3];
  pArgc = &pQuery[1];
  pCur = p->apCsr[pOp->p1];
  assert( memIsValid(pQuery) );
  REGISTER_TRACE(pOp->p3, pQuery);
  assert( pCur!=0 );
  assert( pCur->eCurType==CURTYPE_VTAB );
  pVCur = pCur->uc.pVCur;
  pVtab = pVCur->pVtab;
  pModule = pVtab->pModule;

  /* Grab the index number and argc parameters */
  assert( (pQuery->flags&MEM_Int)!=0 && pArgc->flags==MEM_Int );
  nArg = (int)pArgc->u.i;
  iQuery = (int)pQuery->u.i;

  /* Invoke the xFilter method */
  apArg = p->apArg;
  for(i = 0; i<nArg; i++){
    apArg[i] = &pArgc[i+1];
  }
  rc = pModule->xFilter(pVCur, iQuery, pOp->p4.z, nArg, apArg);
  sqlite3VtabImportErrmsg(p, pVtab);
  if( rc ) goto abort_due_to_error;
  res = pModule->xEof(pVCur);
  pCur->nullRow = 0;
  VdbeBranchTaken(res!=0,2);
  if( res ) goto jump_to_p2;
  break;
}
#endif /* SQLITE_OMIT_VIRTUALTABLE */

#ifndef SQLITE_OMIT_VIRTUALTABLE
/* Opcode: VColumn P1 P2 P3 * P5
** Synopsis: r[P3]=vcolumn(P2)
**
** Store in register P3 the value of the P2-th column of
** the current row of the virtual-table of cursor P1.
**
** If the VColumn opcode is being used to fetch the value of
** an unchanging column during an UPDATE operation, then the P5
** value is OPFLAG_NOCHNG.  This will cause the sqlite3_vtab_nochange()
** function to return true inside the xColumn method of the virtual
** table implementation.  The P5 column might also contain other
** bits (OPFLAG_LENGTHARG or OPFLAG_TYPEOFARG) but those bits are
** unused by OP_VColumn.
*/
case OP_VColumn: {           /* ncycle */
  sqlite3_vtab *pVtab;
  const sqlite3_module *pModule;
  Mem *pDest;
  sqlite3_context sContext;

  VdbeCursor *pCur = p->apCsr[pOp->p1];
  assert( pCur!=0 );
  assert( pOp->p3>0 && pOp->p3<=(p->nMem+1 - p->nCursor) );
  pDest = &aMem[pOp->p3];
  memAboutToChange(p, pDest);
  if( pCur->nullRow ){
    sqlite3VdbeMemSetNull(pDest);
    break;
  }
  assert( pCur->eCurType==CURTYPE_VTAB );
  pVtab = pCur->uc.pVCur->pVtab;
  pModule = pVtab->pModule;
  assert( pModule->xColumn );
  memset(&sContext, 0, sizeof(sContext));
  sContext.pOut = pDest;
  sContext.enc = encoding;
  assert( pOp->p5==OPFLAG_NOCHNG || pOp->p5==0 );
  if( pOp->p5 & OPFLAG_NOCHNG ){
    sqlite3VdbeMemSetNull(pDest);
    pDest->flags = MEM_Null|MEM_Zero;
    pDest->u.nZero = 0;
  }else{
    MemSetTypeFlag(pDest, MEM_Null);
  }
  rc = pModule->xColumn(pCur->uc.pVCur, &sContext, pOp->p2);
  sqlite3VtabImportErrmsg(p, pVtab);
  if( sContext.isError>0 ){
    sqlite3VdbeError(p, "%s", sqlite3_value_text(pDest));
    rc = sContext.isError;
  }
  sqlite3VdbeChangeEncoding(pDest, encoding);
  REGISTER_TRACE(pOp->p3, pDest);
  UPDATE_MAX_BLOBSIZE(pDest);

  if( rc ) goto abort_due_to_error;
  break;
}
#endif /* SQLITE_OMIT_VIRTUALTABLE */

#ifndef SQLITE_OMIT_VIRTUALTABLE
/* Opcode: VNext P1 P2 * * *
**
** Advance virtual table P1 to the next row in its result set and
** jump to instruction P2.  Or, if the virtual table has reached
** the end of its result set, then fall through to the next instruction.
*/
case OP_VNext: {   /* jump, ncycle */
  sqlite3_vtab *pVtab;
  const sqlite3_module *pModule;
  int res;
  VdbeCursor *pCur;

  pCur = p->apCsr[pOp->p1];
  assert( pCur!=0 );
  assert( pCur->eCurType==CURTYPE_VTAB );
  if( pCur->nullRow ){
    break;
  }
  pVtab = pCur->uc.pVCur->pVtab;
  pModule = pVtab->pModule;
  assert( pModule->xNext );

  /* Invoke the xNext() method of the module. There is no way for the
  ** underlying implementation to return an error if one occurs during
  ** xNext(). Instead, if an error occurs, true is returned (indicating that
  ** data is available) and the error code returned when xColumn or
  ** some other method is next invoked on the save virtual table cursor.
  */
  rc = pModule->xNext(pCur->uc.pVCur);
  sqlite3VtabImportErrmsg(p, pVtab);
  if( rc ) goto abort_due_to_error;
  res = pModule->xEof(pCur->uc.pVCur);
  VdbeBranchTaken(!res,2);
  if( !res ){
    /* If there is data, jump to P2 */
    goto jump_to_p2_and_check_for_interrupt;
  }
  goto check_for_interrupt;
}
#endif /* SQLITE_OMIT_VIRTUALTABLE */

#ifndef SQLITE_OMIT_VIRTUALTABLE
/* Opcode: VRename P1 * * P4 *
**
** P4 is a pointer to a virtual table object, an sqlite3_vtab structure.
** This opcode invokes the corresponding xRename method. The value
** in register P1 is passed as the zName argument to the xRename method.
*/
case OP_VRename: {
  sqlite3_vtab *pVtab;
  Mem *pName;
  int isLegacy;
 
  isLegacy = (db->flags & SQLITE_LegacyAlter);
  db->flags |= SQLITE_LegacyAlter;
  pVtab = pOp->p4.pVtab->pVtab;
  pName = &aMem[pOp->p1];
  assert( pVtab->pModule->xRename );
  assert( memIsValid(pName) );
  assert( p->readOnly==0 );
  REGISTER_TRACE(pOp->p1, pName);
  assert( pName->flags & MEM_Str );
  testcase( pName->enc==SQLITE_UTF8 );
  testcase( pName->enc==SQLITE_UTF16BE );
  testcase( pName->enc==SQLITE_UTF16LE );
  rc = sqlite3VdbeChangeEncoding(pName, SQLITE_UTF8);
  if( rc ) goto abort_due_to_error;
  rc = pVtab->pModule->xRename(pVtab, pName->z);
  if( isLegacy==0 ) db->flags &= ~(u64)SQLITE_LegacyAlter;
  sqlite3VtabImportErrmsg(p, pVtab);
  p->expired = 0;
  if( rc ) goto abort_due_to_error;
  break;
}
#endif

#ifndef SQLITE_OMIT_VIRTUALTABLE
/* Opcode: VUpdate P1 P2 P3 P4 P5
** Synopsis: data=r[P3@P2]
**
** P4 is a pointer to a virtual table object, an sqlite3_vtab structure.
** This opcode invokes the corresponding xUpdate method. P2 values
** are contiguous memory cells starting at P3 to pass to the xUpdate
** invocation. The value in register (P3+P2-1) corresponds to the
** p2th element of the argv array passed to xUpdate.
**
** The xUpdate method will do a DELETE or an INSERT or both.
** The argv[0] element (which corresponds to memory cell P3)
** is the rowid of a row to delete.  If argv[0] is NULL then no
** deletion occurs.  The argv[1] element is the rowid of the new
** row.  This can be NULL to have the virtual table select the new
** rowid for itself.  The subsequent elements in the array are
** the values of columns in the new row.
**
** If P2==1 then no insert is performed.  argv[0] is the rowid of
** a row to delete.
**
** P1 is a boolean flag. If it is set to true and the xUpdate call
** is successful, then the value returned by sqlite3_last_insert_rowid()
** is set to the value of the rowid for the row just inserted.
**
** P5 is the error actions (OE_Replace, OE_Fail, OE_Ignore, etc) to
** apply in the case of a constraint failure on an insert or update.
*/
case OP_VUpdate: {
  sqlite3_vtab *pVtab;
  const sqlite3_module *pModule;
  int nArg;
  int i;
  sqlite_int64 rowid = 0;
  Mem **apArg;
  Mem *pX;

  assert( pOp->p2==1        || pOp->p5==OE_Fail   || pOp->p5==OE_Rollback
       || pOp->p5==OE_Abort || pOp->p5==OE_Ignore || pOp->p5==OE_Replace
  );
  assert( p->readOnly==0 );
  if( db->mallocFailed ) goto no_mem;
  sqlite3VdbeIncrWriteCounter(p, 0);
  pVtab = pOp->p4.pVtab->pVtab;
  if( pVtab==0 || NEVER(pVtab->pModule==0) ){
    rc = SQLITE_LOCKED;
    goto abort_due_to_error;
  }
  pModule = pVtab->pModule;
  nArg = pOp->p2;
  assert( pOp->p4type==P4_VTAB );
  if( ALWAYS(pModule->xUpdate) ){
    u8 vtabOnConflict = db->vtabOnConflict;
    apArg = p->apArg;
    pX = &aMem[pOp->p3];
    for(i=0; i<nArg; i++){
      assert( memIsValid(pX) );
      memAboutToChange(p, pX);
      apArg[i] = pX;
      pX++;
    }
    db->vtabOnConflict = pOp->p5;
    rc = pModule->xUpdate(pVtab, nArg, apArg, &rowid);
    db->vtabOnConflict = vtabOnConflict;
    sqlite3VtabImportErrmsg(p, pVtab);
    if( rc==SQLITE_OK && pOp->p1 ){
      assert( nArg>1 && apArg[0] && (apArg[0]->flags&MEM_Null) );
      db->lastRowid = rowid;
    }
    if( (rc&0xff)==SQLITE_CONSTRAINT && pOp->p4.pVtab->bConstraint ){
      if( pOp->p5==OE_Ignore ){
        rc = SQLITE_OK;
      }else{
        p->errorAction = ((pOp->p5==OE_Replace) ? OE_Abort : pOp->p5);
      }
    }else{
      p->nChange++;
    }
    if( rc ) goto abort_due_to_error;
  }
  break;
}
#endif /* SQLITE_OMIT_VIRTUALTABLE */

#ifndef  SQLITE_OMIT_PAGER_PRAGMAS
/* Opcode: Pagecount P1 P2 * * *
**
** Write the current number of pages in database P1 to memory cell P2.
*/
case OP_Pagecount: {            /* out2 */
  pOut = out2Prerelease(p, pOp);
  pOut->u.i = sqlite3BtreeLastPage(db->aDb[pOp->p1].pBt);
  break;
}
#endif


#ifndef  SQLITE_OMIT_PAGER_PRAGMAS
/* Opcode: MaxPgcnt P1 P2 P3 * *
**
** Try to set the maximum page count for database P1 to the value in P3.
** Do not let the maximum page count fall below the current page count and
** do not change the maximum page count value if P3==0.
**
** Store the maximum page count after the change in register P2.
*/
case OP_MaxPgcnt: {            /* out2 */
  unsigned int newMax;
  Btree *pBt;

  pOut = out2Prerelease(p, pOp);
  pBt = db->aDb[pOp->p1].pBt;
  newMax = 0;
  if( pOp->p3 ){
    newMax = sqlite3BtreeLastPage(pBt);
    if( newMax < (unsigned)pOp->p3 ) newMax = (unsigned)pOp->p3;
  }
  pOut->u.i = sqlite3BtreeMaxPageCount(pBt, newMax);
  break;
}
#endif

/* Opcode: Function P1 P2 P3 P4 *
** Synopsis: r[P3]=func(r[P2@NP])
**
** Invoke a user function (P4 is a pointer to an sqlite3_context object that
** contains a pointer to the function to be run) with arguments taken
** from register P2 and successors.  The number of arguments is in
** the sqlite3_context object that P4 points to.
** The result of the function is stored
** in register P3.  Register P3 must not be one of the function inputs.
**
** P1 is a 32-bit bitmask indicating whether or not each argument to the
** function was determined to be constant at compile time. If the first
** argument was constant then bit 0 of P1 is set. This is used to determine
** whether meta data associated with a user function argument using the
** sqlite3_set_auxdata() API may be safely retained until the next
** invocation of this opcode.
**
** See also: AggStep, AggFinal, PureFunc
*/
/* Opcode: PureFunc P1 P2 P3 P4 *
** Synopsis: r[P3]=func(r[P2@NP])
**
** Invoke a user function (P4 is a pointer to an sqlite3_context object that
** contains a pointer to the function to be run) with arguments taken
** from register P2 and successors.  The number of arguments is in
** the sqlite3_context object that P4 points to.
** The result of the function is stored
** in register P3.  Register P3 must not be one of the function inputs.
**
** P1 is a 32-bit bitmask indicating whether or not each argument to the
** function was determined to be constant at compile time. If the first
** argument was constant then bit 0 of P1 is set. This is used to determine
** whether meta data associated with a user function argument using the
** sqlite3_set_auxdata() API may be safely retained until the next
** invocation of this opcode.
**
** This opcode works exactly like OP_Function.  The only difference is in
** its name.  This opcode is used in places where the function must be
** purely non-deterministic.  Some built-in date/time functions can be
** either deterministic of non-deterministic, depending on their arguments.
** When those function are used in a non-deterministic way, they will check
** to see if they were called using OP_PureFunc instead of OP_Function, and
** if they were, they throw an error.
**
** See also: AggStep, AggFinal, Function
*/
case OP_PureFunc:              /* group */
case OP_Function: {            /* group */
  int i;
  sqlite3_context *pCtx;

  assert( pOp->p4type==P4_FUNCCTX );
  pCtx = pOp->p4.pCtx;

  /* If this function is inside of a trigger, the register array in aMem[]
  ** might change from one evaluation to the next.  The next block of code
  ** checks to see if the register array has changed, and if so it
  ** reinitializes the relevant parts of the sqlite3_context object */
  pOut = &aMem[pOp->p3];
  if( pCtx->pOut != pOut ){
    pCtx->pVdbe = p;
    pCtx->pOut = pOut;
    pCtx->enc = encoding;
    for(i=pCtx->argc-1; i>=0; i--) pCtx->argv[i] = &aMem[pOp->p2+i];
  }
  assert( pCtx->pVdbe==p );

  memAboutToChange(p, pOut);
#ifdef SQLITE_DEBUG
  for(i=0; i<pCtx->argc; i++){
    assert( memIsValid(pCtx->argv[i]) );
    REGISTER_TRACE(pOp->p2+i, pCtx->argv[i]);
  }
#endif
  MemSetTypeFlag(pOut, MEM_Null);
  assert( pCtx->isError==0 );
  (*pCtx->pFunc->xSFunc)(pCtx, pCtx->argc, pCtx->argv);/* IMP: R-24505-23230 */

  /* If the function returned an error, throw an exception */
  if( pCtx->isError ){
    if( pCtx->isError>0 ){
      sqlite3VdbeError(p, "%s", sqlite3_value_text(pOut));
      rc = pCtx->isError;
    }
    sqlite3VdbeDeleteAuxData(db, &p->pAuxData, pCtx->iOp, pOp->p1);
    pCtx->isError = 0;
    if( rc ) goto abort_due_to_error;
  }

  assert( (pOut->flags&MEM_Str)==0
       || pOut->enc==encoding
       || db->mallocFailed );
  assert( !sqlite3VdbeMemTooBig(pOut) );

  REGISTER_TRACE(pOp->p3, pOut);
  UPDATE_MAX_BLOBSIZE(pOut);
  break;
}

/* Opcode: ClrSubtype P1 * * * *
** Synopsis:  r[P1].subtype = 0
**
** Clear the subtype from register P1.
*/
case OP_ClrSubtype: {   /* in1 */
  pIn1 = &aMem[pOp->p1];
  pIn1->flags &= ~MEM_Subtype;
  break;
}

/* Opcode: FilterAdd P1 * P3 P4 *
** Synopsis: filter(P1) += key(P3@P4)
**
** Compute a hash on the P4 registers starting with r[P3] and
** add that hash to the bloom filter contained in r[P1].
*/
case OP_FilterAdd: {
  u64 h;

  assert( pOp->p1>0 && pOp->p1<=(p->nMem+1 - p->nCursor) );
  pIn1 = &aMem[pOp->p1];
  assert( pIn1->flags & MEM_Blob );
  assert( pIn1->n>0 );
  h = filterHash(aMem, pOp);
#ifdef SQLITE_DEBUG
  if( db->flags&SQLITE_VdbeTrace ){
    int ii;
    for(ii=pOp->p3; ii<pOp->p3+pOp->p4.i; ii++){
      registerTrace(ii, &aMem[ii]);
    }
    printf("hash: %llu modulo %d -> %u\n", h, pIn1->n, (int)(h%pIn1->n));
  }
#endif
  h %= (pIn1->n*8);
  pIn1->z[h/8] |= 1<<(h&7);
  break;
}

/* Opcode: Filter P1 P2 P3 P4 *
** Synopsis: if key(P3@P4) not in filter(P1) goto P2
**
** Compute a hash on the key contained in the P4 registers starting
** with r[P3].  Check to see if that hash is found in the
** bloom filter hosted by register P1.  If it is not present then
** maybe jump to P2.  Otherwise fall through.
**
** False negatives are harmless.  It is always safe to fall through,
** even if the value is in the bloom filter.  A false negative causes
** more CPU cycles to be used, but it should still yield the correct
** answer.  However, an incorrect answer may well arise from a
** false positive - if the jump is taken when it should fall through.
*/
case OP_Filter: {          /* jump */
  u64 h;

  assert( pOp->p1>0 && pOp->p1<=(p->nMem+1 - p->nCursor) );
  pIn1 = &aMem[pOp->p1];
  assert( (pIn1->flags & MEM_Blob)!=0 );
  assert( pIn1->n >= 1 );
  h = filterHash(aMem, pOp);
#ifdef SQLITE_DEBUG
  if( db->flags&SQLITE_VdbeTrace ){
    int ii;
    for(ii=pOp->p3; ii<pOp->p3+pOp->p4.i; ii++){
      registerTrace(ii, &aMem[ii]);
    }
    printf("hash: %llu modulo %d -> %u\n", h, pIn1->n, (int)(h%pIn1->n));
  }
#endif
  h %= (pIn1->n*8);
  if( (pIn1->z[h/8] & (1<<(h&7)))==0 ){
    VdbeBranchTaken(1, 2);
    p->aCounter[SQLITE_STMTSTATUS_FILTER_HIT]++;
    goto jump_to_p2;
  }else{
    p->aCounter[SQLITE_STMTSTATUS_FILTER_MISS]++;
    VdbeBranchTaken(0, 2);
  }
  break;
}

/* Opcode: Trace P1 P2 * P4 *
**
** Write P4 on the statement trace output if statement tracing is
** enabled.
**
** Operand P1 must be 0x7fffffff and P2 must positive.
*/
/* Opcode: Init P1 P2 P3 P4 *
** Synopsis: Start at P2
**
** Programs contain a single instance of this opcode as the very first
** opcode.
**
** If tracing is enabled (by the sqlite3_trace()) interface, then
** the UTF-8 string contained in P4 is emitted on the trace callback.
** Or if P4 is blank, use the string returned by sqlite3_sql().
**
** If P2 is not zero, jump to instruction P2.
**
** Increment the value of P1 so that OP_Once opcodes will jump the
** first time they are evaluated for this run.
**
** If P3 is not zero, then it is an address to jump to if an SQLITE_CORRUPT
** error is encountered.
*/
case OP_Trace:
case OP_Init: {          /* jump */
  int i;
#ifndef SQLITE_OMIT_TRACE
  char *zTrace;
#endif

  /* If the P4 argument is not NULL, then it must be an SQL comment string.
  ** The "--" string is broken up to prevent false-positives with srcck1.c.
  **
  ** This assert() provides evidence for:
  ** EVIDENCE-OF: R-50676-09860 The callback can compute the same text that
  ** would have been returned by the legacy sqlite3_trace() interface by
  ** using the X argument when X begins with "--" and invoking
  ** sqlite3_expanded_sql(P) otherwise.
  */
  assert( pOp->p4.z==0 || strncmp(pOp->p4.z, "-" "- ", 3)==0 );

  /* OP_Init is always instruction 0 */
  assert( pOp==p->aOp || pOp->opcode==OP_Trace );

#ifndef SQLITE_OMIT_TRACE
  if( (db->mTrace & (SQLITE_TRACE_STMT|SQLITE_TRACE_LEGACY))!=0
   && p->minWriteFileFormat!=254  /* tag-20220401a */
   && (zTrace = (pOp->p4.z ? pOp->p4.z : p->zSql))!=0
  ){
#ifndef SQLITE_OMIT_DEPRECATED
    if( db->mTrace & SQLITE_TRACE_LEGACY ){
      char *z = sqlite3VdbeExpandSql(p, zTrace);
      db->trace.xLegacy(db->pTraceArg, z);
      sqlite3_free(z);
    }else
#endif
    if( db->nVdbeExec>1 ){
      char *z = sqlite3MPrintf(db, "-- %s", zTrace);
      (void)db->trace.xV2(SQLITE_TRACE_STMT, db->pTraceArg, p, z);
      sqlite3DbFree(db, z);
    }else{
      (void)db->trace.xV2(SQLITE_TRACE_STMT, db->pTraceArg, p, zTrace);
    }
  }
#ifdef SQLITE_USE_FCNTL_TRACE
  zTrace = (pOp->p4.z ? pOp->p4.z : p->zSql);
  if( zTrace ){
    int j;
    for(j=0; j<db->nDb; j++){
      if( DbMaskTest(p->btreeMask, j)==0 ) continue;
      sqlite3_file_control(db, db->aDb[j].zDbSName, SQLITE_FCNTL_TRACE, zTrace);
    }
  }
#endif /* SQLITE_USE_FCNTL_TRACE */
#ifdef SQLITE_DEBUG
  if( (db->flags & SQLITE_SqlTrace)!=0
   && (zTrace = (pOp->p4.z ? pOp->p4.z : p->zSql))!=0
  ){
    sqlite3DebugPrintf("SQL-trace: %s\n", zTrace);
  }
#endif /* SQLITE_DEBUG */
#endif /* SQLITE_OMIT_TRACE */
  assert( pOp->p2>0 );
  if( pOp->p1>=sqlite3GlobalConfig.iOnceResetThreshold ){
    if( pOp->opcode==OP_Trace ) break;
    for(i=1; i<p->nOp; i++){
      if( p->aOp[i].opcode==OP_Once ) p->aOp[i].p1 = 0;
    }
    pOp->p1 = 0;
  }
  pOp->p1++;
  p->aCounter[SQLITE_STMTSTATUS_RUN]++;
  goto jump_to_p2;
}

#ifdef SQLITE_ENABLE_CURSOR_HINTS
/* Opcode: CursorHint P1 * * P4 *
**
** Provide a hint to cursor P1 that it only needs to return rows that
** satisfy the Expr in P4.  TK_REGISTER terms in the P4 expression refer
** to values currently held in registers.  TK_COLUMN terms in the P4
** expression refer to columns in the b-tree to which cursor P1 is pointing.
*/
case OP_CursorHint: {
  VdbeCursor *pC;

  assert( pOp->p1>=0 && pOp->p1<p->nCursor );
  assert( pOp->p4type==P4_EXPR );
  pC = p->apCsr[pOp->p1];
  if( pC ){
    assert( pC->eCurType==CURTYPE_BTREE );
    sqlite3BtreeCursorHint(pC->uc.pCursor, BTREE_HINT_RANGE,
                           pOp->p4.pExpr, aMem);
  }
  break;
}
#endif /* SQLITE_ENABLE_CURSOR_HINTS */

#ifdef SQLITE_DEBUG
/* Opcode:  Abortable   * * * * *
**
** Verify that an Abort can happen.  Assert if an Abort at this point
** might cause database corruption.  This opcode only appears in debugging
** builds.
**
** An Abort is safe if either there have been no writes, or if there is
** an active statement journal.
*/
case OP_Abortable: {
  sqlite3VdbeAssertAbortable(p);
  break;
}
#endif

#ifdef SQLITE_DEBUG
/* Opcode:  ReleaseReg   P1 P2 P3 * P5
** Synopsis: release r[P1@P2] mask P3
**
** Release registers from service.  Any content that was in the
** the registers is unreliable after this opcode completes.
**
** The registers released will be the P2 registers starting at P1,
** except if bit ii of P3 set, then do not release register P1+ii.
** In other words, P3 is a mask of registers to preserve.
**
** Releasing a register clears the Mem.pScopyFrom pointer.  That means
** that if the content of the released register was set using OP_SCopy,
** a change to the value of the source register for the OP_SCopy will no longer
** generate an assertion fault in sqlite3VdbeMemAboutToChange().
**
** If P5 is set, then all released registers have their type set
** to MEM_Undefined so that any subsequent attempt to read the released
** register (before it is reinitialized) will generate an assertion fault.
**
** P5 ought to be set on every call to this opcode.
** However, there are places in the code generator will release registers
** before their are used, under the (valid) assumption that the registers
** will not be reallocated for some other purpose before they are used and
** hence are safe to release.
**
** This opcode is only available in testing and debugging builds.  It is
** not generated for release builds.  The purpose of this opcode is to help
** validate the generated bytecode.  This opcode does not actually contribute
** to computing an answer.
*/
case OP_ReleaseReg: {
  Mem *pMem;
  int i;
  u32 constMask;
  assert( pOp->p1>0 );
  assert( pOp->p1+pOp->p2<=(p->nMem+1 - p->nCursor)+1 );
  pMem = &aMem[pOp->p1];
  constMask = pOp->p3;
  for(i=0; i<pOp->p2; i++, pMem++){
    if( i>=32 || (constMask & MASKBIT32(i))==0 ){
      pMem->pScopyFrom = 0;
      if( i<32 && pOp->p5 ) MemSetTypeFlag(pMem, MEM_Undefined);
    }
  }
  break;
}
#endif

/* Opcode: Noop * * * * *
**
** Do nothing.  This instruction is often useful as a jump
** destination.
*/
/*
** The magic Explain opcode are only inserted when explain==2 (which
** is to say when the EXPLAIN QUERY PLAN syntax is used.)
** This opcode records information from the optimizer.  It is the
** the same as a no-op.  This opcodesnever appears in a real VM program.
*/
default: {          /* This is really OP_Noop, OP_Explain */
  assert( pOp->opcode==OP_Noop || pOp->opcode==OP_Explain );

  break;
}

/*****************************************************************************
** The cases of the switch statement above this line should all be indented
** by 6 spaces.  But the left-most 6 spaces have been removed to improve the
** readability.  From this point on down, the normal indentation rules are
** restored.
*****************************************************************************/
    }

#if defined(VDBE_PROFILE)
    *pnCycle += sqlite3NProfileCnt ? sqlite3NProfileCnt : sqlite3Hwtime();
    pnCycle = 0;
#elif defined(SQLITE_ENABLE_STMT_SCANSTATUS)
    if( pnCycle ){
      *pnCycle += sqlite3Hwtime();
      pnCycle = 0;
    }
#endif

    /* The following code adds nothing to the actual functionality
    ** of the program.  It is only here for testing and debugging.
    ** On the other hand, it does burn CPU cycles every time through
    ** the evaluator loop.  So we can leave it out when NDEBUG is defined.
    */
#ifndef NDEBUG
    assert( pOp>=&aOp[-1] && pOp<&aOp[p->nOp-1] );

#ifdef SQLITE_DEBUG
    if( db->flags & SQLITE_VdbeTrace ){
      u8 opProperty = sqlite3OpcodeProperty[pOrigOp->opcode];
      if( rc!=0 ) printf("rc=%d\n",rc);
      if( opProperty & (OPFLG_OUT2) ){
        registerTrace(pOrigOp->p2, &aMem[pOrigOp->p2]);
      }
      if( opProperty & OPFLG_OUT3 ){
        registerTrace(pOrigOp->p3, &aMem[pOrigOp->p3]);
      }
      if( opProperty==0xff ){
        /* Never happens.  This code exists to avoid a harmless linkage
        ** warning about sqlite3VdbeRegisterDump() being defined but not
        ** used. */
        sqlite3VdbeRegisterDump(p);
      }
    }
#endif  /* SQLITE_DEBUG */
#endif  /* NDEBUG */
  }  /* The end of the for(;;) loop the loops through opcodes */

  /* If we reach this point, it means that execution is finished with
  ** an error of some kind.
  */
abort_due_to_error:
  if( db->mallocFailed ){
    rc = SQLITE_NOMEM_BKPT;
  }else if( rc==SQLITE_IOERR_CORRUPTFS ){
    rc = SQLITE_CORRUPT_BKPT;
  }
  assert( rc );
#ifdef SQLITE_DEBUG
  if( db->flags & SQLITE_VdbeTrace ){
    const char *zTrace = p->zSql;
    if( zTrace==0 ){
      if( aOp[0].opcode==OP_Trace ){
        zTrace = aOp[0].p4.z;
      }
      if( zTrace==0 ) zTrace = "???";
    }
    printf("ABORT-due-to-error (rc=%d): %s\n", rc, zTrace);
  }
#endif
  if( p->zErrMsg==0 && rc!=SQLITE_IOERR_NOMEM ){
    sqlite3VdbeError(p, "%s", sqlite3ErrStr(rc));
  }
  p->rc = rc;
  sqlite3SystemError(db, rc);
  testcase( sqlite3GlobalConfig.xLog!=0 );
  sqlite3_log(rc, "statement aborts at %d: [%s] %s",
                   (int)(pOp - aOp), p->zSql, p->zErrMsg);
  if( p->eVdbeState==VDBE_RUN_STATE ) sqlite3VdbeHalt(p);
  if( rc==SQLITE_IOERR_NOMEM ) sqlite3OomFault(db);
  if( rc==SQLITE_CORRUPT && db->autoCommit==0 ){
    db->flags |= SQLITE_CorruptRdOnly;
  }
  rc = SQLITE_ERROR;
  if( resetSchemaOnFault>0 ){
    sqlite3ResetOneSchema(db, resetSchemaOnFault-1);
  }

  /* This is the only way out of this procedure.  We have to
  ** release the mutexes on btrees that were acquired at the
  ** top. */
vdbe_return:
#if defined(VDBE_PROFILE)
  if( pnCycle ){
    *pnCycle += sqlite3NProfileCnt ? sqlite3NProfileCnt : sqlite3Hwtime();
    pnCycle = 0;
  }
#elif defined(SQLITE_ENABLE_STMT_SCANSTATUS)
  if( pnCycle ){
    *pnCycle += sqlite3Hwtime();
    pnCycle = 0;
  }
#endif

#ifndef SQLITE_OMIT_PROGRESS_CALLBACK
  while( nVmStep>=nProgressLimit && db->xProgress!=0 ){
    nProgressLimit += db->nProgressOps;
    if( db->xProgress(db->pProgressArg) ){
      nProgressLimit = LARGEST_UINT64;
      rc = SQLITE_INTERRUPT;
      goto abort_due_to_error;
    }
  }
#endif
  p->aCounter[SQLITE_STMTSTATUS_VM_STEP] += (int)nVmStep;
  if( DbMaskNonZero(p->lockMask) ){
    sqlite3VdbeLeave(p);
  }
  assert( rc!=SQLITE_OK || nExtraDelete==0
       || sqlite3_strlike("DELETE%",p->zSql,0)!=0
  );
  return rc;

  /* Jump to here if a string or blob larger than SQLITE_MAX_LENGTH
  ** is encountered.
  */
too_big:
  sqlite3VdbeError(p, "string or blob too big");
  rc = SQLITE_TOOBIG;
  goto abort_due_to_error;

  /* Jump to here if a malloc() fails.
  */
no_mem:
  sqlite3OomFault(db);
  sqlite3VdbeError(p, "out of memory");
  rc = SQLITE_NOMEM_BKPT;
  goto abort_due_to_error;

  /* Jump to here if the sqlite3_interrupt() API sets the interrupt
  ** flag.
  */
abort_due_to_interrupt:
  assert( AtomicLoad(&db->u1.isInterrupted) );
  rc = SQLITE_INTERRUPT;
  goto abort_due_to_error;
}<|MERGE_RESOLUTION|>--- conflicted
+++ resolved
@@ -3837,7 +3837,6 @@
       assert( desiredAutoCommit==1 );
       sqlite3RollbackAll(db, SQLITE_ABORT_ROLLBACK);
       db->autoCommit = 1;
-<<<<<<< HEAD
       db->eConcurrent = CONCURRENT_NONE;
     }else if( desiredAutoCommit
             && (db->nVdbeWrite>0 || (db->eConcurrent && db->nVdbeActive>1)) ){
@@ -3849,12 +3848,6 @@
       ** committed due to one of the conditions above, return an error
       ** indicating that other VMs must complete before the COMMIT can 
       ** be processed.  */
-=======
-    }else if( desiredAutoCommit && db->nVdbeWrite>0 ){
-      /* If this instruction implements a COMMIT and other VMs are writing
-      ** return an error indicating that the other VMs must complete first.
-      */
->>>>>>> d4170ac0
       sqlite3VdbeError(p, "cannot commit transaction - "
                           "SQL statements in progress");
       rc = SQLITE_BUSY;
