--- conflicted
+++ resolved
@@ -8618,11 +8618,7 @@
     }
     rc = clearCell(pPage, oldCell, &info);
     if( info.nSize==szNew && info.nLocal==info.nPayload 
-<<<<<<< HEAD
      && (!REQUIRE_PTRMAP || szNew<pPage->minLocal)
-=======
-     && (!ISAUTOVACUUM || szNew<pPage->minLocal)
->>>>>>> 4562d0db
     ){
       /* Overwrite the old cell with the new if they are the same size.
       ** We could also try to do this if the old cell is smaller, then add
