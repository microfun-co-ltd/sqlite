--- conflicted
+++ resolved
@@ -5793,13 +5793,8 @@
 ** vice-versa).
 */
 static int moveToChild(BtCursor *pCur, u32 newPgno){
-<<<<<<< HEAD
   BtShared *pBt = pCur->pBt;
   int rc;
-
-=======
-  int rc;
->>>>>>> b17135d8
   assert( cursorOwnsBtShared(pCur) );
   assert( pCur->eState==CURSOR_VALID );
   assert( pCur->iPage<BTCURSOR_MAX_DEPTH );
@@ -5813,22 +5808,16 @@
   pCur->apPage[pCur->iPage] = pCur->pPage;
   pCur->ix = 0;
   pCur->iPage++;
-<<<<<<< HEAD
-  rc = getAndInitPage(pBt, newPgno, &pCur->pPage,
-                        pCur, pCur->curPagerFlags);
+  rc = getAndInitPage(pBt, newPgno, &pCur->pPage, pCur->curPagerFlags);
   if( rc==SQLITE_OK ){
     setMempageRoot(pCur->pPage, pCur->pgnoRoot);
-=======
-  rc = getAndInitPage(pCur->pBt, newPgno, &pCur->pPage, pCur->curPagerFlags);
-  if( rc==SQLITE_OK
-   && (pCur->pPage->nCell<1 || pCur->pPage->intKey!=pCur->curIntKey)
-  ){
-    releasePage(pCur->pPage);
-    rc = SQLITE_CORRUPT_PGNO(newPgno);
+    if( pCur->pPage->nCell<1 || pCur->pPage->intKey!=pCur->curIntKey ){
+      releasePage(pCur->pPage);
+      rc = SQLITE_CORRUPT_PGNO(newPgno);
+    }
   }
   if( rc ){
     pCur->pPage = pCur->apPage[--pCur->iPage];
->>>>>>> b17135d8
   }
   return rc;
 }
@@ -9928,13 +9917,8 @@
     BTREE_CLEAR_CELL(rc, pPage, oldCell, info);
     testcase( pCur->curFlags & BTCF_ValidOvfl );
     invalidateOverflowCache(pCur);
-<<<<<<< HEAD
-    if( info.nSize==szNew && info.nLocal==info.nPayload 
+    if( info.nSize==szNew && info.nLocal==info.nPayload
      && (!REQUIRE_PTRMAP || szNew<pPage->minLocal)
-=======
-    if( info.nSize==szNew && info.nLocal==info.nPayload
-     && (!ISAUTOVACUUM(p->pBt) || szNew<pPage->minLocal)
->>>>>>> b17135d8
     ){
       /* Overwrite the old cell with the new if they are the same size.
       ** We could also try to do this if the old cell is smaller, then add
@@ -10539,12 +10523,8 @@
   }
   rc = getAndInitPage(pBt, pgno, &pPage, 0);
   if( rc ) return rc;
-<<<<<<< HEAD
   setMempageRoot(pPage, pgnoRoot);
-  if( (pBt->openFlags & BTREE_SINGLE)==0 
-=======
   if( (pBt->openFlags & BTREE_SINGLE)==0
->>>>>>> b17135d8
    && sqlite3PagerPageRefcount(pPage->pDbPage) != (1 + (pgno==1))
   ){
     rc = SQLITE_CORRUPT_BKPT;
@@ -12023,4 +12003,4 @@
   }
 #endif
   return rc;
-}
+}