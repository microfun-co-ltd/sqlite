/*
** 2001 September 15
**
** The author disclaims copyright to this source code.  In place of
** a legal notice, here is a blessing:
**
**    May you do good and not evil.
**    May you find forgiveness for yourself and forgive others.
**    May you share freely, never taking more than you give.
**
*************************************************************************
** This file contains code to implement the "sqlite" command line
** utility for accessing SQLite databases.
*/
#if (defined(_WIN32) || defined(WIN32)) && !defined(_CRT_SECURE_NO_WARNINGS)
/* This needs to come before any includes for MSVC compiler */
#define _CRT_SECURE_NO_WARNINGS
#endif

/*
** If requested, include the SQLite compiler options file for MSVC.
*/
#if defined(INCLUDE_MSVC_H)
#include "msvc.h"
#endif

/*
** Enable large-file support for fopen() and friends on unix.
*/
#ifndef SQLITE_DISABLE_LFS
# define _LARGE_FILE       1
# ifndef _FILE_OFFSET_BITS
#   define _FILE_OFFSET_BITS 64
# endif
# define _LARGEFILE_SOURCE 1
#endif

#include <stdlib.h>
#include <string.h>
#include <stdio.h>
#include <assert.h>
#include "sqlite3.h"
#if SQLITE_USER_AUTHENTICATION
# include "sqlite3userauth.h"
#endif
#include <ctype.h>
#include <stdarg.h>

#if !defined(_WIN32) && !defined(WIN32)
# include <signal.h>
# if !defined(__RTP__) && !defined(_WRS_KERNEL)
#  include <pwd.h>
# endif
# include <unistd.h>
# include <sys/types.h>
#endif

#if HAVE_READLINE
# include <readline/readline.h>
# include <readline/history.h>
#endif
#if HAVE_EDITLINE
# undef HAVE_READLINE
# define HAVE_READLINE 1
# include <editline/readline.h>
#endif
#if !HAVE_READLINE
# define add_history(X)
# define read_history(X)
# define write_history(X)
# define stifle_history(X)
#endif

#if defined(_WIN32) || defined(WIN32)
# include <io.h>
# include <fcntl.h>
#define isatty(h) _isatty(h)
#ifndef access
# define access(f,m) _access((f),(m))
#endif
#undef popen
#define popen _popen
#undef pclose
#define pclose _pclose
#else
/* Make sure isatty() has a prototype.
*/
extern int isatty(int);

/* popen and pclose are not C89 functions and so are sometimes omitted from
** the <stdio.h> header */
extern FILE *popen(const char*,const char*);
extern int pclose(FILE*);
#endif

#if defined(_WIN32_WCE)
/* Windows CE (arm-wince-mingw32ce-gcc) does not provide isatty()
 * thus we always assume that we have a console. That can be
 * overridden with the -batch command line option.
 */
#define isatty(x) 1
#endif

/* ctype macros that work with signed characters */
#define IsSpace(X)  isspace((unsigned char)X)
#define IsDigit(X)  isdigit((unsigned char)X)
#define ToLower(X)  (char)tolower((unsigned char)X)

/* On Windows, we normally run with output mode of TEXT so that \n characters
** are automatically translated into \r\n.  However, this behavior needs
** to be disabled in some cases (ex: when generating CSV output and when
** rendering quoted strings that contain \n characters).  The following
** routines take care of that.
*/
#if defined(_WIN32) || defined(WIN32)
static setBinaryMode(FILE *out){
  fflush(out);
  _setmode(_fileno(out), _O_BINARY);
}
static setTextMode(FILE *out){
  fflush(out);
  _setmode(_fileno(out), _O_TEXT);
}
#else
# define setBinaryMode(X)
# define setTextMode(X)
#endif


/* True if the timer is enabled */
static int enableTimer = 0;

/* Return the current wall-clock time */
static sqlite3_int64 timeOfDay(void){
  static sqlite3_vfs *clockVfs = 0;
  sqlite3_int64 t;
  if( clockVfs==0 ) clockVfs = sqlite3_vfs_find(0);
  if( clockVfs->iVersion>=1 && clockVfs->xCurrentTimeInt64!=0 ){
    clockVfs->xCurrentTimeInt64(clockVfs, &t);
  }else{
    double r;
    clockVfs->xCurrentTime(clockVfs, &r);
    t = (sqlite3_int64)(r*86400000.0);
  }
  return t;
}

#if !defined(_WIN32) && !defined(WIN32) && !defined(_WRS_KERNEL) \
 && !defined(__minux)
#include <sys/time.h>
#include <sys/resource.h>

/* Saved resource information for the beginning of an operation */
static struct rusage sBegin;  /* CPU time at start */
static sqlite3_int64 iBegin;  /* Wall-clock time at start */

/*
** Begin timing an operation
*/
static void beginTimer(void){
  if( enableTimer ){
    getrusage(RUSAGE_SELF, &sBegin);
    iBegin = timeOfDay();
  }
}

/* Return the difference of two time_structs in seconds */
static double timeDiff(struct timeval *pStart, struct timeval *pEnd){
  return (pEnd->tv_usec - pStart->tv_usec)*0.000001 + 
         (double)(pEnd->tv_sec - pStart->tv_sec);
}

/*
** Print the timing results.
*/
static void endTimer(void){
  if( enableTimer ){
    struct rusage sEnd;
    sqlite3_int64 iEnd = timeOfDay();
    getrusage(RUSAGE_SELF, &sEnd);
    printf("Run Time: real %.3f user %f sys %f\n",
       (iEnd - iBegin)*0.001,
       timeDiff(&sBegin.ru_utime, &sEnd.ru_utime),
       timeDiff(&sBegin.ru_stime, &sEnd.ru_stime));
  }
}

#define BEGIN_TIMER beginTimer()
#define END_TIMER endTimer()
#define HAS_TIMER 1

#elif (defined(_WIN32) || defined(WIN32))

#include <windows.h>

/* Saved resource information for the beginning of an operation */
static HANDLE hProcess;
static FILETIME ftKernelBegin;
static FILETIME ftUserBegin;
static sqlite3_int64 ftWallBegin;
typedef BOOL (WINAPI *GETPROCTIMES)(HANDLE, LPFILETIME, LPFILETIME,
                                    LPFILETIME, LPFILETIME);
static GETPROCTIMES getProcessTimesAddr = NULL;

/*
** Check to see if we have timer support.  Return 1 if necessary
** support found (or found previously).
*/
static int hasTimer(void){
  if( getProcessTimesAddr ){
    return 1;
  } else {
    /* GetProcessTimes() isn't supported in WIN95 and some other Windows
    ** versions. See if the version we are running on has it, and if it
    ** does, save off a pointer to it and the current process handle.
    */
    hProcess = GetCurrentProcess();
    if( hProcess ){
      HINSTANCE hinstLib = LoadLibrary(TEXT("Kernel32.dll"));
      if( NULL != hinstLib ){
        getProcessTimesAddr =
            (GETPROCTIMES) GetProcAddress(hinstLib, "GetProcessTimes");
        if( NULL != getProcessTimesAddr ){
          return 1;
        }
        FreeLibrary(hinstLib); 
      }
    }
  }
  return 0;
}

/*
** Begin timing an operation
*/
static void beginTimer(void){
  if( enableTimer && getProcessTimesAddr ){
    FILETIME ftCreation, ftExit;
    getProcessTimesAddr(hProcess,&ftCreation,&ftExit,
                        &ftKernelBegin,&ftUserBegin);
    ftWallBegin = timeOfDay();
  }
}

/* Return the difference of two FILETIME structs in seconds */
static double timeDiff(FILETIME *pStart, FILETIME *pEnd){
  sqlite_int64 i64Start = *((sqlite_int64 *) pStart);
  sqlite_int64 i64End = *((sqlite_int64 *) pEnd);
  return (double) ((i64End - i64Start) / 10000000.0);
}

/*
** Print the timing results.
*/
static void endTimer(void){
  if( enableTimer && getProcessTimesAddr){
    FILETIME ftCreation, ftExit, ftKernelEnd, ftUserEnd;
    sqlite3_int64 ftWallEnd = timeOfDay();
    getProcessTimesAddr(hProcess,&ftCreation,&ftExit,&ftKernelEnd,&ftUserEnd);
    printf("Run Time: real %.3f user %f sys %f\n",
       (ftWallEnd - ftWallBegin)*0.001,
       timeDiff(&ftUserBegin, &ftUserEnd),
       timeDiff(&ftKernelBegin, &ftKernelEnd));
  }
}

#define BEGIN_TIMER beginTimer()
#define END_TIMER endTimer()
#define HAS_TIMER hasTimer()

#else
#define BEGIN_TIMER 
#define END_TIMER
#define HAS_TIMER 0
#endif

/*
** Used to prevent warnings about unused parameters
*/
#define UNUSED_PARAMETER(x) (void)(x)

/*
** If the following flag is set, then command execution stops
** at an error if we are not interactive.
*/
static int bail_on_error = 0;

/*
** Threat stdin as an interactive input if the following variable
** is true.  Otherwise, assume stdin is connected to a file or pipe.
*/
static int stdin_is_interactive = 1;

/*
** The following is the open SQLite database.  We make a pointer
** to this database a static variable so that it can be accessed
** by the SIGINT handler to interrupt database processing.
*/
static sqlite3 *db = 0;

/*
** True if an interrupt (Control-C) has been received.
*/
static volatile int seenInterrupt = 0;

/*
** This is the name of our program. It is set in main(), used
** in a number of other places, mostly for error messages.
*/
static char *Argv0;

/*
** Prompt strings. Initialized in main. Settable with
**   .prompt main continue
*/
static char mainPrompt[20];     /* First line prompt. default: "sqlite> "*/
static char continuePrompt[20]; /* Continuation prompt. default: "   ...> " */

/*
** Write I/O traces to the following stream.
*/
#ifdef SQLITE_ENABLE_IOTRACE
static FILE *iotrace = 0;
#endif

/*
** This routine works like printf in that its first argument is a
** format string and subsequent arguments are values to be substituted
** in place of % fields.  The result of formatting this string
** is written to iotrace.
*/
#ifdef SQLITE_ENABLE_IOTRACE
static void iotracePrintf(const char *zFormat, ...){
  va_list ap;
  char *z;
  if( iotrace==0 ) return;
  va_start(ap, zFormat);
  z = sqlite3_vmprintf(zFormat, ap);
  va_end(ap);
  fprintf(iotrace, "%s", z);
  sqlite3_free(z);
}
#endif


/*
** Determines if a string is a number of not.
*/
static int isNumber(const char *z, int *realnum){
  if( *z=='-' || *z=='+' ) z++;
  if( !IsDigit(*z) ){
    return 0;
  }
  z++;
  if( realnum ) *realnum = 0;
  while( IsDigit(*z) ){ z++; }
  if( *z=='.' ){
    z++;
    if( !IsDigit(*z) ) return 0;
    while( IsDigit(*z) ){ z++; }
    if( realnum ) *realnum = 1;
  }
  if( *z=='e' || *z=='E' ){
    z++;
    if( *z=='+' || *z=='-' ) z++;
    if( !IsDigit(*z) ) return 0;
    while( IsDigit(*z) ){ z++; }
    if( realnum ) *realnum = 1;
  }
  return *z==0;
}

/*
** A global char* and an SQL function to access its current value 
** from within an SQL statement. This program used to use the 
** sqlite_exec_printf() API to substitue a string into an SQL statement.
** The correct way to do this with sqlite3 is to use the bind API, but
** since the shell is built around the callback paradigm it would be a lot
** of work. Instead just use this hack, which is quite harmless.
*/
static const char *zShellStatic = 0;
static void shellstaticFunc(
  sqlite3_context *context,
  int argc,
  sqlite3_value **argv
){
  assert( 0==argc );
  assert( zShellStatic );
  UNUSED_PARAMETER(argc);
  UNUSED_PARAMETER(argv);
  sqlite3_result_text(context, zShellStatic, -1, SQLITE_STATIC);
}


/*
** This routine reads a line of text from FILE in, stores
** the text in memory obtained from malloc() and returns a pointer
** to the text.  NULL is returned at end of file, or if malloc()
** fails.
**
** If zLine is not NULL then it is a malloced buffer returned from
** a previous call to this routine that may be reused.
*/
static char *local_getline(char *zLine, FILE *in){
  int nLine = zLine==0 ? 0 : 100;
  int n = 0;

  while( 1 ){
    if( n+100>nLine ){
      nLine = nLine*2 + 100;
      zLine = realloc(zLine, nLine);
      if( zLine==0 ) return 0;
    }
    if( fgets(&zLine[n], nLine - n, in)==0 ){
      if( n==0 ){
        free(zLine);
        return 0;
      }
      zLine[n] = 0;
      break;
    }
    while( zLine[n] ) n++;
    if( n>0 && zLine[n-1]=='\n' ){
      n--;
      if( n>0 && zLine[n-1]=='\r' ) n--;
      zLine[n] = 0;
      break;
    }
  }
  return zLine;
}

/*
** Retrieve a single line of input text.
**
** If in==0 then read from standard input and prompt before each line.
** If isContinuation is true, then a continuation prompt is appropriate.
** If isContinuation is zero, then the main prompt should be used.
**
** If zPrior is not NULL then it is a buffer from a prior call to this
** routine that can be reused.
**
** The result is stored in space obtained from malloc() and must either
** be freed by the caller or else passed back into this routine via the
** zPrior argument for reuse.
*/
static char *one_input_line(FILE *in, char *zPrior, int isContinuation){
  char *zPrompt;
  char *zResult;
  if( in!=0 ){
    zResult = local_getline(zPrior, in);
  }else{
    zPrompt = isContinuation ? continuePrompt : mainPrompt;
#if HAVE_READLINE
    free(zPrior);
    zResult = readline(zPrompt);
    if( zResult && *zResult ) add_history(zResult);
#else
    printf("%s", zPrompt);
    fflush(stdout);
    zResult = local_getline(zPrior, stdin);
#endif
  }
  return zResult;
}

/*
** Shell output mode information from before ".explain on", 
** saved so that it can be restored by ".explain off"
*/
typedef struct SavedModeInfo SavedModeInfo;
struct SavedModeInfo {
  int valid;          /* Is there legit data in here? */
  int mode;           /* Mode prior to ".explain on" */
  int showHeader;     /* The ".header" setting prior to ".explain on" */
  int colWidth[100];  /* Column widths prior to ".explain on" */
};

/*
** State information about the database connection is contained in an
** instance of the following structure.
*/
typedef struct ShellState ShellState;
struct ShellState {
  sqlite3 *db;           /* The database */
  int echoOn;            /* True to echo input commands */
  int autoEQP;           /* Run EXPLAIN QUERY PLAN prior to seach SQL stmt */
  int statsOn;           /* True to display memory stats before each finalize */
  int scanstatsOn;       /* True to display scan stats before each finalize */
  int outCount;          /* Revert to stdout when reaching zero */
  int cnt;               /* Number of records displayed so far */
  FILE *out;             /* Write results here */
  FILE *traceOut;        /* Output for sqlite3_trace() */
  int nErr;              /* Number of errors seen */
  int mode;              /* An output mode setting */
  int writableSchema;    /* True if PRAGMA writable_schema=ON */
  int showHeader;        /* True to show column names in List or Column mode */
  unsigned shellFlgs;    /* Various flags */
  char *zDestTable;      /* Name of destination table when MODE_Insert */
  char colSeparator[20]; /* Column separator character for several modes */
  char rowSeparator[20]; /* Row separator character for MODE_Ascii */
  int colWidth[100];     /* Requested width of each column when in column mode*/
  int actualWidth[100];  /* Actual width of each column */
  char nullValue[20];    /* The text to print when a NULL comes back from
                         ** the database */
  SavedModeInfo normalMode;/* Holds the mode just before .explain ON */
  char outfile[FILENAME_MAX]; /* Filename for *out */
  const char *zDbFilename;    /* name of the database file */
  char *zFreeOnClose;         /* Filename to free when closing */
  const char *zVfs;           /* Name of VFS to use */
  sqlite3_stmt *pStmt;   /* Current statement if any. */
  FILE *pLog;            /* Write log output here */
  int *aiIndent;         /* Array of indents used in MODE_Explain */
  int nIndent;           /* Size of array aiIndent[] */
  int iIndent;           /* Index of current op in aiIndent[] */
};

/*
** These are the allowed shellFlgs values
*/
#define SHFLG_Scratch     0x00001     /* The --scratch option is used */
#define SHFLG_Pagecache   0x00002     /* The --pagecache option is used */
#define SHFLG_Lookaside   0x00004     /* Lookaside memory is used */

/*
** These are the allowed modes.
*/
#define MODE_Line     0  /* One column per line.  Blank line between records */
#define MODE_Column   1  /* One record per line in neat columns */
#define MODE_List     2  /* One record per line with a separator */
#define MODE_Semi     3  /* Same as MODE_List but append ";" to each line */
#define MODE_Html     4  /* Generate an XHTML table */
#define MODE_Insert   5  /* Generate SQL "insert" statements */
#define MODE_Tcl      6  /* Generate ANSI-C or TCL quoted elements */
#define MODE_Csv      7  /* Quote strings, numbers are plain */
#define MODE_Explain  8  /* Like MODE_Column, but do not truncate data */
#define MODE_Ascii    9  /* Use ASCII unit and record separators (0x1F/0x1E) */

static const char *modeDescr[] = {
  "line",
  "column",
  "list",
  "semi",
  "html",
  "insert",
  "tcl",
  "csv",
  "explain",
  "ascii",
};

/*
** These are the column/row/line separators used by the various
** import/export modes.
*/
#define SEP_Column    "|"
#define SEP_Row       "\n"
#define SEP_Tab       "\t"
#define SEP_Space     " "
#define SEP_Comma     ","
#define SEP_CrLf      "\r\n"
#define SEP_Unit      "\x1F"
#define SEP_Record    "\x1E"

/*
** Number of elements in an array
*/
#define ArraySize(X)  (int)(sizeof(X)/sizeof(X[0]))

/*
** Compute a string length that is limited to what can be stored in
** lower 30 bits of a 32-bit signed integer.
*/
static int strlen30(const char *z){
  const char *z2 = z;
  while( *z2 ){ z2++; }
  return 0x3fffffff & (int)(z2 - z);
}

/*
** A callback for the sqlite3_log() interface.
*/
static void shellLog(void *pArg, int iErrCode, const char *zMsg){
  ShellState *p = (ShellState*)pArg;
  if( p->pLog==0 ) return;
  fprintf(p->pLog, "(%d) %s\n", iErrCode, zMsg);
  fflush(p->pLog);
}

/*
** Output the given string as a hex-encoded blob (eg. X'1234' )
*/
static void output_hex_blob(FILE *out, const void *pBlob, int nBlob){
  int i;
  char *zBlob = (char *)pBlob;
  fprintf(out,"X'");
  for(i=0; i<nBlob; i++){ fprintf(out,"%02x",zBlob[i]&0xff); }
  fprintf(out,"'");
}

/*
** Output the given string as a quoted string using SQL quoting conventions.
*/
static void output_quoted_string(FILE *out, const char *z){
  int i;
  int nSingle = 0;
  setBinaryMode(out);
  for(i=0; z[i]; i++){
    if( z[i]=='\'' ) nSingle++;
  }
  if( nSingle==0 ){
    fprintf(out,"'%s'",z);
  }else{
    fprintf(out,"'");
    while( *z ){
      for(i=0; z[i] && z[i]!='\''; i++){}
      if( i==0 ){
        fprintf(out,"''");
        z++;
      }else if( z[i]=='\'' ){
        fprintf(out,"%.*s''",i,z);
        z += i+1;
      }else{
        fprintf(out,"%s",z);
        break;
      }
    }
    fprintf(out,"'");
  }
  setTextMode(out);
}

/*
** Output the given string as a quoted according to C or TCL quoting rules.
*/
static void output_c_string(FILE *out, const char *z){
  unsigned int c;
  fputc('"', out);
  while( (c = *(z++))!=0 ){
    if( c=='\\' ){
      fputc(c, out);
      fputc(c, out);
    }else if( c=='"' ){
      fputc('\\', out);
      fputc('"', out);
    }else if( c=='\t' ){
      fputc('\\', out);
      fputc('t', out);
    }else if( c=='\n' ){
      fputc('\\', out);
      fputc('n', out);
    }else if( c=='\r' ){
      fputc('\\', out);
      fputc('r', out);
    }else if( !isprint(c&0xff) ){
      fprintf(out, "\\%03o", c&0xff);
    }else{
      fputc(c, out);
    }
  }
  fputc('"', out);
}

/*
** Output the given string with characters that are special to
** HTML escaped.
*/
static void output_html_string(FILE *out, const char *z){
  int i;
  if( z==0 ) z = "";
  while( *z ){
    for(i=0;   z[i] 
            && z[i]!='<' 
            && z[i]!='&' 
            && z[i]!='>' 
            && z[i]!='\"' 
            && z[i]!='\'';
        i++){}
    if( i>0 ){
      fprintf(out,"%.*s",i,z);
    }
    if( z[i]=='<' ){
      fprintf(out,"&lt;");
    }else if( z[i]=='&' ){
      fprintf(out,"&amp;");
    }else if( z[i]=='>' ){
      fprintf(out,"&gt;");
    }else if( z[i]=='\"' ){
      fprintf(out,"&quot;");
    }else if( z[i]=='\'' ){
      fprintf(out,"&#39;");
    }else{
      break;
    }
    z += i + 1;
  }
}

/*
** If a field contains any character identified by a 1 in the following
** array, then the string must be quoted for CSV.
*/
static const char needCsvQuote[] = {
  1, 1, 1, 1, 1, 1, 1, 1,   1, 1, 1, 1, 1, 1, 1, 1,   
  1, 1, 1, 1, 1, 1, 1, 1,   1, 1, 1, 1, 1, 1, 1, 1,   
  1, 0, 1, 0, 0, 0, 0, 1,   0, 0, 0, 0, 0, 0, 0, 0, 
  0, 0, 0, 0, 0, 0, 0, 0,   0, 0, 0, 0, 0, 0, 0, 0, 
  0, 0, 0, 0, 0, 0, 0, 0,   0, 0, 0, 0, 0, 0, 0, 0, 
  0, 0, 0, 0, 0, 0, 0, 0,   0, 0, 0, 0, 0, 0, 0, 0, 
  0, 0, 0, 0, 0, 0, 0, 0,   0, 0, 0, 0, 0, 0, 0, 0, 
  0, 0, 0, 0, 0, 0, 0, 0,   0, 0, 0, 0, 0, 0, 0, 1, 
  1, 1, 1, 1, 1, 1, 1, 1,   1, 1, 1, 1, 1, 1, 1, 1,   
  1, 1, 1, 1, 1, 1, 1, 1,   1, 1, 1, 1, 1, 1, 1, 1,   
  1, 1, 1, 1, 1, 1, 1, 1,   1, 1, 1, 1, 1, 1, 1, 1,   
  1, 1, 1, 1, 1, 1, 1, 1,   1, 1, 1, 1, 1, 1, 1, 1,   
  1, 1, 1, 1, 1, 1, 1, 1,   1, 1, 1, 1, 1, 1, 1, 1,   
  1, 1, 1, 1, 1, 1, 1, 1,   1, 1, 1, 1, 1, 1, 1, 1,   
  1, 1, 1, 1, 1, 1, 1, 1,   1, 1, 1, 1, 1, 1, 1, 1,   
  1, 1, 1, 1, 1, 1, 1, 1,   1, 1, 1, 1, 1, 1, 1, 1,   
};

/*
** Output a single term of CSV.  Actually, p->colSeparator is used for
** the separator, which may or may not be a comma.  p->nullValue is
** the null value.  Strings are quoted if necessary.  The separator
** is only issued if bSep is true.
*/
static void output_csv(ShellState *p, const char *z, int bSep){
  FILE *out = p->out;
  if( z==0 ){
    fprintf(out,"%s",p->nullValue);
  }else{
    int i;
    int nSep = strlen30(p->colSeparator);
    for(i=0; z[i]; i++){
      if( needCsvQuote[((unsigned char*)z)[i]] 
         || (z[i]==p->colSeparator[0] && 
             (nSep==1 || memcmp(z, p->colSeparator, nSep)==0)) ){
        i = 0;
        break;
      }
    }
    if( i==0 ){
      putc('"', out);
      for(i=0; z[i]; i++){
        if( z[i]=='"' ) putc('"', out);
        putc(z[i], out);
      }
      putc('"', out);
    }else{
      fprintf(out, "%s", z);
    }
  }
  if( bSep ){
    fprintf(p->out, "%s", p->colSeparator);
  }
}

#ifdef SIGINT
/*
** This routine runs when the user presses Ctrl-C
*/
static void interrupt_handler(int NotUsed){
  UNUSED_PARAMETER(NotUsed);
  seenInterrupt++;
  if( seenInterrupt>2 ) exit(1);
  if( db ) sqlite3_interrupt(db);
}
#endif

#if defined(WIN32) || defined(_WIN32)
/*
** This routine is used to adjust the file translation mode for the output
** file.  It is only used on Windows.
*/
static void enable_binary_output(
  ShellState *p,
  int enable
){
  fflush(p->out);
  _setmode(_fileno(p->out), enable ? _O_BINARY : _O_TEXT);
}
#else
#define enable_binary_output(p,e)
#endif

/*
** This is the callback routine that the shell
** invokes for each row of a query result.
*/
static int shell_callback(
  void *pArg,
  int nArg,        /* Number of result columns */
  char **azArg,    /* Text of each result column */
  char **azCol,    /* Column names */
  int *aiType      /* Column types */
){
  int i;
  ShellState *p = (ShellState*)pArg;

  switch( p->mode ){
    case MODE_Line: {
      int w = 5;
      if( azArg==0 ) break;
      for(i=0; i<nArg; i++){
        int len = strlen30(azCol[i] ? azCol[i] : "");
        if( len>w ) w = len;
      }
      if( p->cnt++>0 ) fprintf(p->out, "%s", p->rowSeparator);
      for(i=0; i<nArg; i++){
        fprintf(p->out,"%*s = %s%s", w, azCol[i],
                azArg[i] ? azArg[i] : p->nullValue, p->rowSeparator);
      }
      break;
    }
    case MODE_Explain:
    case MODE_Column: {
      if( p->cnt++==0 ){
        for(i=0; i<nArg; i++){
          int w, n;
          if( i<ArraySize(p->colWidth) ){
            w = p->colWidth[i];
          }else{
            w = 0;
          }
          if( w==0 ){
            w = strlen30(azCol[i] ? azCol[i] : "");
            if( w<10 ) w = 10;
            n = strlen30(azArg && azArg[i] ? azArg[i] : p->nullValue);
            if( w<n ) w = n;
          }
          if( i<ArraySize(p->actualWidth) ){
            p->actualWidth[i] = w;
          }
          if( p->showHeader ){
            if( w<0 ){
              fprintf(p->out,"%*.*s%s",-w,-w,azCol[i],
                      i==nArg-1 ? p->rowSeparator : "  ");
            }else{
              fprintf(p->out,"%-*.*s%s",w,w,azCol[i],
                      i==nArg-1 ? p->rowSeparator : "  ");
            }
          }
        }
        if( p->showHeader ){
          for(i=0; i<nArg; i++){
            int w;
            if( i<ArraySize(p->actualWidth) ){
               w = p->actualWidth[i];
               if( w<0 ) w = -w;
            }else{
               w = 10;
            }
            fprintf(p->out,"%-*.*s%s",w,w,"-----------------------------------"
                   "----------------------------------------------------------",
                    i==nArg-1 ? p->rowSeparator : "  ");
          }
        }
      }
      if( azArg==0 ) break;
      for(i=0; i<nArg; i++){
        int w;
        if( i<ArraySize(p->actualWidth) ){
           w = p->actualWidth[i];
        }else{
           w = 10;
        }
        if( p->mode==MODE_Explain && azArg[i] && strlen30(azArg[i])>w ){
          w = strlen30(azArg[i]);
        }
        if( i==1 && p->aiIndent && p->pStmt ){
          if( p->iIndent<p->nIndent ){
            fprintf(p->out, "%*.s", p->aiIndent[p->iIndent], "");
          }
          p->iIndent++;
        }
        if( w<0 ){
          fprintf(p->out,"%*.*s%s",-w,-w,
              azArg[i] ? azArg[i] : p->nullValue,
              i==nArg-1 ? p->rowSeparator : "  ");
        }else{
          fprintf(p->out,"%-*.*s%s",w,w,
              azArg[i] ? azArg[i] : p->nullValue,
              i==nArg-1 ? p->rowSeparator : "  ");
        }
      }
      break;
    }
    case MODE_Semi:
    case MODE_List: {
      if( p->cnt++==0 && p->showHeader ){
        for(i=0; i<nArg; i++){
          fprintf(p->out,"%s%s",azCol[i],
                  i==nArg-1 ? p->rowSeparator : p->colSeparator);
        }
      }
      if( azArg==0 ) break;
      for(i=0; i<nArg; i++){
        char *z = azArg[i];
        if( z==0 ) z = p->nullValue;
        fprintf(p->out, "%s", z);
        if( i<nArg-1 ){
          fprintf(p->out, "%s", p->colSeparator);
        }else if( p->mode==MODE_Semi ){
          fprintf(p->out, ";%s", p->rowSeparator);
        }else{
          fprintf(p->out, "%s", p->rowSeparator);
        }
      }
      break;
    }
    case MODE_Html: {
      if( p->cnt++==0 && p->showHeader ){
        fprintf(p->out,"<TR>");
        for(i=0; i<nArg; i++){
          fprintf(p->out,"<TH>");
          output_html_string(p->out, azCol[i]);
          fprintf(p->out,"</TH>\n");
        }
        fprintf(p->out,"</TR>\n");
      }
      if( azArg==0 ) break;
      fprintf(p->out,"<TR>");
      for(i=0; i<nArg; i++){
        fprintf(p->out,"<TD>");
        output_html_string(p->out, azArg[i] ? azArg[i] : p->nullValue);
        fprintf(p->out,"</TD>\n");
      }
      fprintf(p->out,"</TR>\n");
      break;
    }
    case MODE_Tcl: {
      if( p->cnt++==0 && p->showHeader ){
        for(i=0; i<nArg; i++){
          output_c_string(p->out,azCol[i] ? azCol[i] : "");
          if(i<nArg-1) fprintf(p->out, "%s", p->colSeparator);
        }
        fprintf(p->out, "%s", p->rowSeparator);
      }
      if( azArg==0 ) break;
      for(i=0; i<nArg; i++){
        output_c_string(p->out, azArg[i] ? azArg[i] : p->nullValue);
        if(i<nArg-1) fprintf(p->out, "%s", p->colSeparator);
      }
      fprintf(p->out, "%s", p->rowSeparator);
      break;
    }
    case MODE_Csv: {
<<<<<<< HEAD
      enable_binary_output(p, 1);
=======
      setBinaryMode(p->out);
>>>>>>> 65545b59
      if( p->cnt++==0 && p->showHeader ){
        for(i=0; i<nArg; i++){
          output_csv(p, azCol[i] ? azCol[i] : "", i<nArg-1);
        }
        fprintf(p->out, "%s", p->rowSeparator);
      }
      if( nArg>0 ){
        for(i=0; i<nArg; i++){
          output_csv(p, azArg[i], i<nArg-1);
        }
        fprintf(p->out, "%s", p->rowSeparator);
      }
<<<<<<< HEAD
      enable_binary_output(p, 0);
=======
      setTextMode(p->out);
>>>>>>> 65545b59
      break;
    }
    case MODE_Insert: {
      p->cnt++;
      if( azArg==0 ) break;
      fprintf(p->out,"INSERT INTO %s VALUES(",p->zDestTable);
      for(i=0; i<nArg; i++){
        char *zSep = i>0 ? ",": "";
        if( (azArg[i]==0) || (aiType && aiType[i]==SQLITE_NULL) ){
          fprintf(p->out,"%sNULL",zSep);
        }else if( aiType && aiType[i]==SQLITE_TEXT ){
          if( zSep[0] ) fprintf(p->out,"%s",zSep);
          output_quoted_string(p->out, azArg[i]);
        }else if( aiType && (aiType[i]==SQLITE_INTEGER
                             || aiType[i]==SQLITE_FLOAT) ){
          fprintf(p->out,"%s%s",zSep, azArg[i]);
        }else if( aiType && aiType[i]==SQLITE_BLOB && p->pStmt ){
          const void *pBlob = sqlite3_column_blob(p->pStmt, i);
          int nBlob = sqlite3_column_bytes(p->pStmt, i);
          if( zSep[0] ) fprintf(p->out,"%s",zSep);
          output_hex_blob(p->out, pBlob, nBlob);
        }else if( isNumber(azArg[i], 0) ){
          fprintf(p->out,"%s%s",zSep, azArg[i]);
        }else{
          if( zSep[0] ) fprintf(p->out,"%s",zSep);
          output_quoted_string(p->out, azArg[i]);
        }
      }
      fprintf(p->out,");\n");
      break;
    }
    case MODE_Ascii: {
      if( p->cnt++==0 && p->showHeader ){
        for(i=0; i<nArg; i++){
          if( i>0 ) fprintf(p->out, "%s", p->colSeparator);
          fprintf(p->out,"%s",azCol[i] ? azCol[i] : "");
        }
        fprintf(p->out, "%s", p->rowSeparator);
      }
      if( azArg==0 ) break;
      for(i=0; i<nArg; i++){
        if( i>0 ) fprintf(p->out, "%s", p->colSeparator);
        fprintf(p->out,"%s",azArg[i] ? azArg[i] : p->nullValue);
      }
      fprintf(p->out, "%s", p->rowSeparator);
      break;
    }
  }
  return 0;
}

/*
** This is the callback routine that the SQLite library
** invokes for each row of a query result.
*/
static int callback(void *pArg, int nArg, char **azArg, char **azCol){
  /* since we don't have type info, call the shell_callback with a NULL value */
  return shell_callback(pArg, nArg, azArg, azCol, NULL);
}

/*
** Set the destination table field of the ShellState structure to
** the name of the table given.  Escape any quote characters in the
** table name.
*/
static void set_table_name(ShellState *p, const char *zName){
  int i, n;
  int needQuote;
  char *z;

  if( p->zDestTable ){
    free(p->zDestTable);
    p->zDestTable = 0;
  }
  if( zName==0 ) return;
  needQuote = !isalpha((unsigned char)*zName) && *zName!='_';
  for(i=n=0; zName[i]; i++, n++){
    if( !isalnum((unsigned char)zName[i]) && zName[i]!='_' ){
      needQuote = 1;
      if( zName[i]=='\'' ) n++;
    }
  }
  if( needQuote ) n += 2;
  z = p->zDestTable = malloc( n+1 );
  if( z==0 ){
    fprintf(stderr,"Error: out of memory\n");
    exit(1);
  }
  n = 0;
  if( needQuote ) z[n++] = '\'';
  for(i=0; zName[i]; i++){
    z[n++] = zName[i];
    if( zName[i]=='\'' ) z[n++] = '\'';
  }
  if( needQuote ) z[n++] = '\'';
  z[n] = 0;
}

/* zIn is either a pointer to a NULL-terminated string in memory obtained
** from malloc(), or a NULL pointer. The string pointed to by zAppend is
** added to zIn, and the result returned in memory obtained from malloc().
** zIn, if it was not NULL, is freed.
**
** If the third argument, quote, is not '\0', then it is used as a 
** quote character for zAppend.
*/
static char *appendText(char *zIn, char const *zAppend, char quote){
  int len;
  int i;
  int nAppend = strlen30(zAppend);
  int nIn = (zIn?strlen30(zIn):0);

  len = nAppend+nIn+1;
  if( quote ){
    len += 2;
    for(i=0; i<nAppend; i++){
      if( zAppend[i]==quote ) len++;
    }
  }

  zIn = (char *)realloc(zIn, len);
  if( !zIn ){
    return 0;
  }

  if( quote ){
    char *zCsr = &zIn[nIn];
    *zCsr++ = quote;
    for(i=0; i<nAppend; i++){
      *zCsr++ = zAppend[i];
      if( zAppend[i]==quote ) *zCsr++ = quote;
    }
    *zCsr++ = quote;
    *zCsr++ = '\0';
    assert( (zCsr-zIn)==len );
  }else{
    memcpy(&zIn[nIn], zAppend, nAppend);
    zIn[len-1] = '\0';
  }

  return zIn;
}


/*
** Execute a query statement that will generate SQL output.  Print
** the result columns, comma-separated, on a line and then add a
** semicolon terminator to the end of that line.
**
** If the number of columns is 1 and that column contains text "--"
** then write the semicolon on a separate line.  That way, if a 
** "--" comment occurs at the end of the statement, the comment
** won't consume the semicolon terminator.
*/
static int run_table_dump_query(
  ShellState *p,           /* Query context */
  const char *zSelect,     /* SELECT statement to extract content */
  const char *zFirstRow    /* Print before first row, if not NULL */
){
  sqlite3_stmt *pSelect;
  int rc;
  int nResult;
  int i;
  const char *z;
  rc = sqlite3_prepare_v2(p->db, zSelect, -1, &pSelect, 0);
  if( rc!=SQLITE_OK || !pSelect ){
    fprintf(p->out, "/**** ERROR: (%d) %s *****/\n", rc, sqlite3_errmsg(p->db));
    if( (rc&0xff)!=SQLITE_CORRUPT ) p->nErr++;
    return rc;
  }
  rc = sqlite3_step(pSelect);
  nResult = sqlite3_column_count(pSelect);
  while( rc==SQLITE_ROW ){
    if( zFirstRow ){
      fprintf(p->out, "%s", zFirstRow);
      zFirstRow = 0;
    }
    z = (const char*)sqlite3_column_text(pSelect, 0);
    fprintf(p->out, "%s", z);
    for(i=1; i<nResult; i++){ 
      fprintf(p->out, ",%s", sqlite3_column_text(pSelect, i));
    }
    if( z==0 ) z = "";
    while( z[0] && (z[0]!='-' || z[1]!='-') ) z++;
    if( z[0] ){
      fprintf(p->out, "\n;\n");
    }else{
      fprintf(p->out, ";\n");
    }    
    rc = sqlite3_step(pSelect);
  }
  rc = sqlite3_finalize(pSelect);
  if( rc!=SQLITE_OK ){
    fprintf(p->out, "/**** ERROR: (%d) %s *****/\n", rc, sqlite3_errmsg(p->db));
    if( (rc&0xff)!=SQLITE_CORRUPT ) p->nErr++;
  }
  return rc;
}

/*
** Allocate space and save off current error string.
*/
static char *save_err_msg(
  sqlite3 *db            /* Database to query */
){
  int nErrMsg = 1+strlen30(sqlite3_errmsg(db));
  char *zErrMsg = sqlite3_malloc(nErrMsg);
  if( zErrMsg ){
    memcpy(zErrMsg, sqlite3_errmsg(db), nErrMsg);
  }
  return zErrMsg;
}

/*
** Display memory stats.
*/
static int display_stats(
  sqlite3 *db,                /* Database to query */
  ShellState *pArg,           /* Pointer to ShellState */
  int bReset                  /* True to reset the stats */
){
  int iCur;
  int iHiwtr;

  if( pArg && pArg->out ){
    
    iHiwtr = iCur = -1;
    sqlite3_status(SQLITE_STATUS_MEMORY_USED, &iCur, &iHiwtr, bReset);
    fprintf(pArg->out,
            "Memory Used:                         %d (max %d) bytes\n",
            iCur, iHiwtr);
    iHiwtr = iCur = -1;
    sqlite3_status(SQLITE_STATUS_MALLOC_COUNT, &iCur, &iHiwtr, bReset);
    fprintf(pArg->out, "Number of Outstanding Allocations:   %d (max %d)\n",
            iCur, iHiwtr);
    if( pArg->shellFlgs & SHFLG_Pagecache ){
      iHiwtr = iCur = -1;
      sqlite3_status(SQLITE_STATUS_PAGECACHE_USED, &iCur, &iHiwtr, bReset);
      fprintf(pArg->out,
              "Number of Pcache Pages Used:         %d (max %d) pages\n",
              iCur, iHiwtr);
    }
    iHiwtr = iCur = -1;
    sqlite3_status(SQLITE_STATUS_PAGECACHE_OVERFLOW, &iCur, &iHiwtr, bReset);
    fprintf(pArg->out,
            "Number of Pcache Overflow Bytes:     %d (max %d) bytes\n",
            iCur, iHiwtr);
    if( pArg->shellFlgs & SHFLG_Scratch ){
      iHiwtr = iCur = -1;
      sqlite3_status(SQLITE_STATUS_SCRATCH_USED, &iCur, &iHiwtr, bReset);
      fprintf(pArg->out, "Number of Scratch Allocations Used:  %d (max %d)\n",
              iCur, iHiwtr);
    }
    iHiwtr = iCur = -1;
    sqlite3_status(SQLITE_STATUS_SCRATCH_OVERFLOW, &iCur, &iHiwtr, bReset);
    fprintf(pArg->out,
            "Number of Scratch Overflow Bytes:    %d (max %d) bytes\n",
            iCur, iHiwtr);
    iHiwtr = iCur = -1;
    sqlite3_status(SQLITE_STATUS_MALLOC_SIZE, &iCur, &iHiwtr, bReset);
    fprintf(pArg->out, "Largest Allocation:                  %d bytes\n",
            iHiwtr);
    iHiwtr = iCur = -1;
    sqlite3_status(SQLITE_STATUS_PAGECACHE_SIZE, &iCur, &iHiwtr, bReset);
    fprintf(pArg->out, "Largest Pcache Allocation:           %d bytes\n",
            iHiwtr);
    iHiwtr = iCur = -1;
    sqlite3_status(SQLITE_STATUS_SCRATCH_SIZE, &iCur, &iHiwtr, bReset);
    fprintf(pArg->out, "Largest Scratch Allocation:          %d bytes\n",
            iHiwtr);
#ifdef YYTRACKMAXSTACKDEPTH
    iHiwtr = iCur = -1;
    sqlite3_status(SQLITE_STATUS_PARSER_STACK, &iCur, &iHiwtr, bReset);
    fprintf(pArg->out, "Deepest Parser Stack:                %d (max %d)\n",
            iCur, iHiwtr);
#endif
  }

  if( pArg && pArg->out && db ){
    if( pArg->shellFlgs & SHFLG_Lookaside ){
      iHiwtr = iCur = -1;
      sqlite3_db_status(db, SQLITE_DBSTATUS_LOOKASIDE_USED,
                        &iCur, &iHiwtr, bReset);
      fprintf(pArg->out, "Lookaside Slots Used:                %d (max %d)\n",
              iCur, iHiwtr);
      sqlite3_db_status(db, SQLITE_DBSTATUS_LOOKASIDE_HIT,
                        &iCur, &iHiwtr, bReset);
      fprintf(pArg->out, "Successful lookaside attempts:       %d\n", iHiwtr);
      sqlite3_db_status(db, SQLITE_DBSTATUS_LOOKASIDE_MISS_SIZE,
                        &iCur, &iHiwtr, bReset);
      fprintf(pArg->out, "Lookaside failures due to size:      %d\n", iHiwtr);
      sqlite3_db_status(db, SQLITE_DBSTATUS_LOOKASIDE_MISS_FULL,
                        &iCur, &iHiwtr, bReset);
      fprintf(pArg->out, "Lookaside failures due to OOM:       %d\n", iHiwtr);
    }
    iHiwtr = iCur = -1;
    sqlite3_db_status(db, SQLITE_DBSTATUS_CACHE_USED, &iCur, &iHiwtr, bReset);
    fprintf(pArg->out, "Pager Heap Usage:                    %d bytes\n",iCur);
    iHiwtr = iCur = -1;
    sqlite3_db_status(db, SQLITE_DBSTATUS_CACHE_HIT, &iCur, &iHiwtr, 1);
    fprintf(pArg->out, "Page cache hits:                     %d\n", iCur);
    iHiwtr = iCur = -1;
    sqlite3_db_status(db, SQLITE_DBSTATUS_CACHE_MISS, &iCur, &iHiwtr, 1);
    fprintf(pArg->out, "Page cache misses:                   %d\n", iCur); 
    iHiwtr = iCur = -1;
    sqlite3_db_status(db, SQLITE_DBSTATUS_CACHE_WRITE, &iCur, &iHiwtr, 1);
    fprintf(pArg->out, "Page cache writes:                   %d\n", iCur); 
    iHiwtr = iCur = -1;
    sqlite3_db_status(db, SQLITE_DBSTATUS_SCHEMA_USED, &iCur, &iHiwtr, bReset);
    fprintf(pArg->out, "Schema Heap Usage:                   %d bytes\n",iCur); 
    iHiwtr = iCur = -1;
    sqlite3_db_status(db, SQLITE_DBSTATUS_STMT_USED, &iCur, &iHiwtr, bReset);
    fprintf(pArg->out, "Statement Heap/Lookaside Usage:      %d bytes\n",iCur); 
  }

  if( pArg && pArg->out && db && pArg->pStmt ){
    iCur = sqlite3_stmt_status(pArg->pStmt, SQLITE_STMTSTATUS_FULLSCAN_STEP,
                               bReset);
    fprintf(pArg->out, "Fullscan Steps:                      %d\n", iCur);
    iCur = sqlite3_stmt_status(pArg->pStmt, SQLITE_STMTSTATUS_SORT, bReset);
    fprintf(pArg->out, "Sort Operations:                     %d\n", iCur);
    iCur = sqlite3_stmt_status(pArg->pStmt, SQLITE_STMTSTATUS_AUTOINDEX,bReset);
    fprintf(pArg->out, "Autoindex Inserts:                   %d\n", iCur);
    iCur = sqlite3_stmt_status(pArg->pStmt, SQLITE_STMTSTATUS_VM_STEP, bReset);
    fprintf(pArg->out, "Virtual Machine Steps:               %d\n", iCur);
  }

  return 0;
}

/*
** Display scan stats.
*/
static void display_scanstats(
  sqlite3 *db,                    /* Database to query */
  ShellState *pArg                /* Pointer to ShellState */
){
#ifdef SQLITE_ENABLE_STMT_SCANSTATUS
  int i, k, n, mx;
  fprintf(pArg->out, "-------- scanstats --------\n");
  mx = 0;
  for(k=0; k<=mx; k++){
    double rEstLoop = 1.0;
    for(i=n=0; 1; i++){
      sqlite3_stmt *p = pArg->pStmt;
      sqlite3_int64 nLoop, nVisit;
      double rEst;
      int iSid;
      const char *zExplain;
      if( sqlite3_stmt_scanstatus(p, i, SQLITE_SCANSTAT_NLOOP, (void*)&nLoop) ){
        break;
      }
      sqlite3_stmt_scanstatus(p, i, SQLITE_SCANSTAT_SELECTID, (void*)&iSid);
      if( iSid>mx ) mx = iSid;
      if( iSid!=k ) continue;
      if( n==0 ){
        rEstLoop = (double)nLoop;
        if( k>0 ) fprintf(pArg->out, "-------- subquery %d -------\n", k);
      }
      n++;
      sqlite3_stmt_scanstatus(p, i, SQLITE_SCANSTAT_NVISIT, (void*)&nVisit);
      sqlite3_stmt_scanstatus(p, i, SQLITE_SCANSTAT_EST, (void*)&rEst);
      sqlite3_stmt_scanstatus(p, i, SQLITE_SCANSTAT_EXPLAIN, (void*)&zExplain);
      fprintf(pArg->out, "Loop %2d: %s\n", n, zExplain);
      rEstLoop *= rEst;
      fprintf(pArg->out, 
          "         nLoop=%-8lld nRow=%-8lld estRow=%-8lld estRow/Loop=%-8g\n",
          nLoop, nVisit, (sqlite3_int64)(rEstLoop+0.5), rEst
      );
    }
  }
  fprintf(pArg->out, "---------------------------\n");
#endif
}

/*
** Parameter azArray points to a zero-terminated array of strings. zStr
** points to a single nul-terminated string. Return non-zero if zStr
** is equal, according to strcmp(), to any of the strings in the array.
** Otherwise, return zero.
*/
static int str_in_array(const char *zStr, const char **azArray){
  int i;
  for(i=0; azArray[i]; i++){
    if( 0==strcmp(zStr, azArray[i]) ) return 1;
  }
  return 0;
}

/*
** If compiled statement pSql appears to be an EXPLAIN statement, allocate
** and populate the ShellState.aiIndent[] array with the number of
** spaces each opcode should be indented before it is output. 
**
** The indenting rules are:
**
**     * For each "Next", "Prev", "VNext" or "VPrev" instruction, indent
**       all opcodes that occur between the p2 jump destination and the opcode
**       itself by 2 spaces.
**
**     * For each "Goto", if the jump destination is earlier in the program
**       and ends on one of:
**          Yield  SeekGt  SeekLt  RowSetRead  Rewind
**       or if the P1 parameter is one instead of zero,
**       then indent all opcodes between the earlier instruction
**       and "Goto" by 2 spaces.
*/
static void explain_data_prepare(ShellState *p, sqlite3_stmt *pSql){
  const char *zSql;               /* The text of the SQL statement */
  const char *z;                  /* Used to check if this is an EXPLAIN */
  int *abYield = 0;               /* True if op is an OP_Yield */
  int nAlloc = 0;                 /* Allocated size of p->aiIndent[], abYield */
  int iOp;                        /* Index of operation in p->aiIndent[] */

  const char *azNext[] = { "Next", "Prev", "VPrev", "VNext", "SorterNext",
                           "NextIfOpen", "PrevIfOpen", 0 };
  const char *azYield[] = { "Yield", "SeekLT", "SeekGT", "RowSetRead",
                            "Rewind", 0 };
  const char *azGoto[] = { "Goto", 0 };

  /* Try to figure out if this is really an EXPLAIN statement. If this
  ** cannot be verified, return early.  */
  zSql = sqlite3_sql(pSql);
  if( zSql==0 ) return;
  for(z=zSql; *z==' ' || *z=='\t' || *z=='\n' || *z=='\f' || *z=='\r'; z++);
  if( sqlite3_strnicmp(z, "explain", 7) ) return;

  for(iOp=0; SQLITE_ROW==sqlite3_step(pSql); iOp++){
    int i;
    int iAddr = sqlite3_column_int(pSql, 0);
    const char *zOp = (const char*)sqlite3_column_text(pSql, 1);

    /* Set p2 to the P2 field of the current opcode. Then, assuming that
    ** p2 is an instruction address, set variable p2op to the index of that
    ** instruction in the aiIndent[] array. p2 and p2op may be different if
    ** the current instruction is part of a sub-program generated by an
    ** SQL trigger or foreign key.  */
    int p2 = sqlite3_column_int(pSql, 3);
    int p2op = (p2 + (iOp-iAddr));

    /* Grow the p->aiIndent array as required */
    if( iOp>=nAlloc ){
      nAlloc += 100;
      p->aiIndent = (int*)sqlite3_realloc(p->aiIndent, nAlloc*sizeof(int));
      abYield = (int*)sqlite3_realloc(abYield, nAlloc*sizeof(int));
    }
    abYield[iOp] = str_in_array(zOp, azYield);
    p->aiIndent[iOp] = 0;
    p->nIndent = iOp+1;

    if( str_in_array(zOp, azNext) ){
      for(i=p2op; i<iOp; i++) p->aiIndent[i] += 2;
    }
    if( str_in_array(zOp, azGoto) && p2op<p->nIndent
     && (abYield[p2op] || sqlite3_column_int(pSql, 2))
    ){
      for(i=p2op+1; i<iOp; i++) p->aiIndent[i] += 2;
    }
  }

  p->iIndent = 0;
  sqlite3_free(abYield);
  sqlite3_reset(pSql);
}

/*
** Free the array allocated by explain_data_prepare().
*/
static void explain_data_delete(ShellState *p){
  sqlite3_free(p->aiIndent);
  p->aiIndent = 0;
  p->nIndent = 0;
  p->iIndent = 0;
}

/*
** Execute a statement or set of statements.  Print 
** any result rows/columns depending on the current mode 
** set via the supplied callback.
**
** This is very similar to SQLite's built-in sqlite3_exec() 
** function except it takes a slightly different callback 
** and callback data argument.
*/
static int shell_exec(
  sqlite3 *db,                              /* An open database */
  const char *zSql,                         /* SQL to be evaluated */
  int (*xCallback)(void*,int,char**,char**,int*),   /* Callback function */
                                            /* (not the same as sqlite3_exec) */
  ShellState *pArg,                         /* Pointer to ShellState */
  char **pzErrMsg                           /* Error msg written here */
){
  sqlite3_stmt *pStmt = NULL;     /* Statement to execute. */
  int rc = SQLITE_OK;             /* Return Code */
  int rc2;
  const char *zLeftover;          /* Tail of unprocessed SQL */

  if( pzErrMsg ){
    *pzErrMsg = NULL;
  }

  while( zSql[0] && (SQLITE_OK == rc) ){
    rc = sqlite3_prepare_v2(db, zSql, -1, &pStmt, &zLeftover);
    if( SQLITE_OK != rc ){
      if( pzErrMsg ){
        *pzErrMsg = save_err_msg(db);
      }
    }else{
      if( !pStmt ){
        /* this happens for a comment or white-space */
        zSql = zLeftover;
        while( IsSpace(zSql[0]) ) zSql++;
        continue;
      }

      /* save off the prepared statment handle and reset row count */
      if( pArg ){
        pArg->pStmt = pStmt;
        pArg->cnt = 0;
      }

      /* echo the sql statement if echo on */
      if( pArg && pArg->echoOn ){
        const char *zStmtSql = sqlite3_sql(pStmt);
        fprintf(pArg->out, "%s\n", zStmtSql ? zStmtSql : zSql);
      }

      /* Show the EXPLAIN QUERY PLAN if .eqp is on */
      if( pArg && pArg->autoEQP ){
        sqlite3_stmt *pExplain;
        char *zEQP = sqlite3_mprintf("EXPLAIN QUERY PLAN %s",
                                     sqlite3_sql(pStmt));
        rc = sqlite3_prepare_v2(db, zEQP, -1, &pExplain, 0);
        if( rc==SQLITE_OK ){
          while( sqlite3_step(pExplain)==SQLITE_ROW ){
            fprintf(pArg->out,"--EQP-- %d,", sqlite3_column_int(pExplain, 0));
            fprintf(pArg->out,"%d,", sqlite3_column_int(pExplain, 1));
            fprintf(pArg->out,"%d,", sqlite3_column_int(pExplain, 2));
            fprintf(pArg->out,"%s\n", sqlite3_column_text(pExplain, 3));
          }
        }
        sqlite3_finalize(pExplain);
        sqlite3_free(zEQP);
      }

      /* If the shell is currently in ".explain" mode, gather the extra
      ** data required to add indents to the output.*/
      if( pArg && pArg->mode==MODE_Explain ){
        explain_data_prepare(pArg, pStmt);
      }

      /* perform the first step.  this will tell us if we
      ** have a result set or not and how wide it is.
      */
      rc = sqlite3_step(pStmt);
      /* if we have a result set... */
      if( SQLITE_ROW == rc ){
        /* if we have a callback... */
        if( xCallback ){
          /* allocate space for col name ptr, value ptr, and type */
          int nCol = sqlite3_column_count(pStmt);
          void *pData = sqlite3_malloc(3*nCol*sizeof(const char*) + 1);
          if( !pData ){
            rc = SQLITE_NOMEM;
          }else{
            char **azCols = (char **)pData;      /* Names of result columns */
            char **azVals = &azCols[nCol];       /* Results */
            int *aiTypes = (int *)&azVals[nCol]; /* Result types */
            int i, x;
            assert(sizeof(int) <= sizeof(char *)); 
            /* save off ptrs to column names */
            for(i=0; i<nCol; i++){
              azCols[i] = (char *)sqlite3_column_name(pStmt, i);
            }
            do{
              /* extract the data and data types */
              for(i=0; i<nCol; i++){
                aiTypes[i] = x = sqlite3_column_type(pStmt, i);
                if( x==SQLITE_BLOB && pArg && pArg->mode==MODE_Insert ){
                  azVals[i] = "";
                }else{
                  azVals[i] = (char*)sqlite3_column_text(pStmt, i);
                }
                if( !azVals[i] && (aiTypes[i]!=SQLITE_NULL) ){
                  rc = SQLITE_NOMEM;
                  break; /* from for */
                }
              } /* end for */

              /* if data and types extracted successfully... */
              if( SQLITE_ROW == rc ){ 
                /* call the supplied callback with the result row data */
                if( xCallback(pArg, nCol, azVals, azCols, aiTypes) ){
                  rc = SQLITE_ABORT;
                }else{
                  rc = sqlite3_step(pStmt);
                }
              }
            } while( SQLITE_ROW == rc );
            sqlite3_free(pData);
          }
        }else{
          do{
            rc = sqlite3_step(pStmt);
          } while( rc == SQLITE_ROW );
        }
      }

      explain_data_delete(pArg);

      /* print usage stats if stats on */
      if( pArg && pArg->statsOn ){
        display_stats(db, pArg, 0);
      }

      /* print loop-counters if required */
      if( pArg && pArg->scanstatsOn ){
        display_scanstats(db, pArg);
      }

      /* Finalize the statement just executed. If this fails, save a 
      ** copy of the error message. Otherwise, set zSql to point to the
      ** next statement to execute. */
      rc2 = sqlite3_finalize(pStmt);
      if( rc!=SQLITE_NOMEM ) rc = rc2;
      if( rc==SQLITE_OK ){
        zSql = zLeftover;
        while( IsSpace(zSql[0]) ) zSql++;
      }else if( pzErrMsg ){
        *pzErrMsg = save_err_msg(db);
      }

      /* clear saved stmt handle */
      if( pArg ){
        pArg->pStmt = NULL;
      }
    }
  } /* end while */

  return rc;
}


/*
** This is a different callback routine used for dumping the database.
** Each row received by this callback consists of a table name,
** the table type ("index" or "table") and SQL to create the table.
** This routine should print text sufficient to recreate the table.
*/
static int dump_callback(void *pArg, int nArg, char **azArg, char **azCol){
  int rc;
  const char *zTable;
  const char *zType;
  const char *zSql;
  const char *zPrepStmt = 0;
  ShellState *p = (ShellState *)pArg;

  UNUSED_PARAMETER(azCol);
  if( nArg!=3 ) return 1;
  zTable = azArg[0];
  zType = azArg[1];
  zSql = azArg[2];
  
  if( strcmp(zTable, "sqlite_sequence")==0 ){
    zPrepStmt = "DELETE FROM sqlite_sequence;\n";
  }else if( sqlite3_strglob("sqlite_stat?", zTable)==0 ){
    fprintf(p->out, "ANALYZE sqlite_master;\n");
  }else if( strncmp(zTable, "sqlite_", 7)==0 ){
    return 0;
  }else if( strncmp(zSql, "CREATE VIRTUAL TABLE", 20)==0 ){
    char *zIns;
    if( !p->writableSchema ){
      fprintf(p->out, "PRAGMA writable_schema=ON;\n");
      p->writableSchema = 1;
    }
    zIns = sqlite3_mprintf(
       "INSERT INTO sqlite_master(type,name,tbl_name,rootpage,sql)"
       "VALUES('table','%q','%q',0,'%q');",
       zTable, zTable, zSql);
    fprintf(p->out, "%s\n", zIns);
    sqlite3_free(zIns);
    return 0;
  }else{
    fprintf(p->out, "%s;\n", zSql);
  }

  if( strcmp(zType, "table")==0 ){
    sqlite3_stmt *pTableInfo = 0;
    char *zSelect = 0;
    char *zTableInfo = 0;
    char *zTmp = 0;
    int nRow = 0;
   
    zTableInfo = appendText(zTableInfo, "PRAGMA table_info(", 0);
    zTableInfo = appendText(zTableInfo, zTable, '"');
    zTableInfo = appendText(zTableInfo, ");", 0);

    rc = sqlite3_prepare_v2(p->db, zTableInfo, -1, &pTableInfo, 0);
    free(zTableInfo);
    if( rc!=SQLITE_OK || !pTableInfo ){
      return 1;
    }

    zSelect = appendText(zSelect, "SELECT 'INSERT INTO ' || ", 0);
    /* Always quote the table name, even if it appears to be pure ascii,
    ** in case it is a keyword. Ex:  INSERT INTO "table" ... */
    zTmp = appendText(zTmp, zTable, '"');
    if( zTmp ){
      zSelect = appendText(zSelect, zTmp, '\'');
      free(zTmp);
    }
    zSelect = appendText(zSelect, " || ' VALUES(' || ", 0);
    rc = sqlite3_step(pTableInfo);
    while( rc==SQLITE_ROW ){
      const char *zText = (const char *)sqlite3_column_text(pTableInfo, 1);
      zSelect = appendText(zSelect, "quote(", 0);
      zSelect = appendText(zSelect, zText, '"');
      rc = sqlite3_step(pTableInfo);
      if( rc==SQLITE_ROW ){
        zSelect = appendText(zSelect, "), ", 0);
      }else{
        zSelect = appendText(zSelect, ") ", 0);
      }
      nRow++;
    }
    rc = sqlite3_finalize(pTableInfo);
    if( rc!=SQLITE_OK || nRow==0 ){
      free(zSelect);
      return 1;
    }
    zSelect = appendText(zSelect, "|| ')' FROM  ", 0);
    zSelect = appendText(zSelect, zTable, '"');

    rc = run_table_dump_query(p, zSelect, zPrepStmt);
    if( rc==SQLITE_CORRUPT ){
      zSelect = appendText(zSelect, " ORDER BY rowid DESC", 0);
      run_table_dump_query(p, zSelect, 0);
    }
    free(zSelect);
  }
  return 0;
}

/*
** Run zQuery.  Use dump_callback() as the callback routine so that
** the contents of the query are output as SQL statements.
**
** If we get a SQLITE_CORRUPT error, rerun the query after appending
** "ORDER BY rowid DESC" to the end.
*/
static int run_schema_dump_query(
  ShellState *p, 
  const char *zQuery
){
  int rc;
  char *zErr = 0;
  rc = sqlite3_exec(p->db, zQuery, dump_callback, p, &zErr);
  if( rc==SQLITE_CORRUPT ){
    char *zQ2;
    int len = strlen30(zQuery);
    fprintf(p->out, "/****** CORRUPTION ERROR *******/\n");
    if( zErr ){
      fprintf(p->out, "/****** %s ******/\n", zErr);
      sqlite3_free(zErr);
      zErr = 0;
    }
    zQ2 = malloc( len+100 );
    if( zQ2==0 ) return rc;
    sqlite3_snprintf(len+100, zQ2, "%s ORDER BY rowid DESC", zQuery);
    rc = sqlite3_exec(p->db, zQ2, dump_callback, p, &zErr);
    if( rc ){
      fprintf(p->out, "/****** ERROR: %s ******/\n", zErr);
    }else{
      rc = SQLITE_CORRUPT;
    }
    sqlite3_free(zErr);
    free(zQ2);
  }
  return rc;
}

/*
** Text of a help message
*/
static char zHelp[] =
  ".backup ?DB? FILE      Backup DB (default \"main\") to FILE\n"
  ".bail on|off           Stop after hitting an error.  Default OFF\n"
  ".binary on|off         Turn binary output on or off.  Default OFF\n"
  ".clone NEWDB           Clone data into NEWDB from the existing database\n"
  ".databases             List names and files of attached databases\n"
  ".dump ?TABLE? ...      Dump the database in an SQL text format\n"
  "                         If TABLE specified, only dump tables matching\n"
  "                         LIKE pattern TABLE.\n"
  ".echo on|off           Turn command echo on or off\n"
  ".eqp on|off            Enable or disable automatic EXPLAIN QUERY PLAN\n"
  ".exit                  Exit this program\n"
  ".explain ?on|off?      Turn output mode suitable for EXPLAIN on or off.\n"
  "                         With no args, it turns EXPLAIN on.\n"
  ".fullschema            Show schema and the content of sqlite_stat tables\n"
  ".headers on|off        Turn display of headers on or off\n"
  ".help                  Show this message\n"
  ".import FILE TABLE     Import data from FILE into TABLE\n"
  ".indices ?TABLE?       Show names of all indices\n"
  "                         If TABLE specified, only show indices for tables\n"
  "                         matching LIKE pattern TABLE.\n"
#ifdef SQLITE_ENABLE_IOTRACE
  ".iotrace FILE          Enable I/O diagnostic logging to FILE\n"
#endif
#ifndef SQLITE_OMIT_LOAD_EXTENSION
  ".load FILE ?ENTRY?     Load an extension library\n"
#endif
  ".log FILE|off          Turn logging on or off.  FILE can be stderr/stdout\n"
  ".mode MODE ?TABLE?     Set output mode where MODE is one of:\n"
  "                         ascii    Columns/rows delimited by 0x1F and 0x1E\n"
  "                         csv      Comma-separated values\n"
  "                         column   Left-aligned columns.  (See .width)\n"
  "                         html     HTML <table> code\n"
  "                         insert   SQL insert statements for TABLE\n"
  "                         line     One value per line\n"
  "                         list     Values delimited by .separator strings\n"
  "                         tabs     Tab-separated values\n"
  "                         tcl      TCL list elements\n"
  ".nullvalue STRING      Use STRING in place of NULL values\n"
  ".once FILENAME         Output for the next SQL command only to FILENAME\n"
  ".open ?FILENAME?       Close existing database and reopen FILENAME\n"
  ".output ?FILENAME?     Send output to FILENAME or stdout\n"
  ".print STRING...       Print literal STRING\n"
  ".prompt MAIN CONTINUE  Replace the standard prompts\n"
  ".quit                  Exit this program\n"
  ".read FILENAME         Execute SQL in FILENAME\n"
  ".restore ?DB? FILE     Restore content of DB (default \"main\") from FILE\n"
  ".save FILE             Write in-memory database into FILE\n"
  ".scanstats on|off      Turn sqlite3_stmt_scanstatus() metrics on or off\n"
  ".schema ?TABLE?        Show the CREATE statements\n"
  "                         If TABLE specified, only show tables matching\n"
  "                         LIKE pattern TABLE.\n"
  ".separator COL ?ROW?   Change the column separator and optionally the row\n"
  "                         separator for both the output mode and .import\n"
  ".shell CMD ARGS...     Run CMD ARGS... in a system shell\n"
  ".show                  Show the current values for various settings\n"
  ".stats on|off          Turn stats on or off\n"
  ".system CMD ARGS...    Run CMD ARGS... in a system shell\n"
  ".tables ?TABLE?        List names of tables\n"
  "                         If TABLE specified, only list tables matching\n"
  "                         LIKE pattern TABLE.\n"
  ".timeout MS            Try opening locked tables for MS milliseconds\n"
  ".timer on|off          Turn SQL timer on or off\n"
  ".trace FILE|off        Output each SQL statement as it is run\n"
  ".vfsname ?AUX?         Print the name of the VFS stack\n"
  ".width NUM1 NUM2 ...   Set column widths for \"column\" mode\n"
  "                         Negative values right-justify\n"
;

/* Forward reference */
static int process_input(ShellState *p, FILE *in);
/*
** Implementation of the "readfile(X)" SQL function.  The entire content
** of the file named X is read and returned as a BLOB.  NULL is returned
** if the file does not exist or is unreadable.
*/
static void readfileFunc(
  sqlite3_context *context,
  int argc,
  sqlite3_value **argv
){
  const char *zName;
  FILE *in;
  long nIn;
  void *pBuf;

  zName = (const char*)sqlite3_value_text(argv[0]);
  if( zName==0 ) return;
  in = fopen(zName, "rb");
  if( in==0 ) return;
  fseek(in, 0, SEEK_END);
  nIn = ftell(in);
  rewind(in);
  pBuf = sqlite3_malloc( nIn );
  if( pBuf && 1==fread(pBuf, nIn, 1, in) ){
    sqlite3_result_blob(context, pBuf, nIn, sqlite3_free);
  }else{
    sqlite3_free(pBuf);
  }
  fclose(in);
}

/*
** Implementation of the "writefile(X,Y)" SQL function.  The argument Y
** is written into file X.  The number of bytes written is returned.  Or
** NULL is returned if something goes wrong, such as being unable to open
** file X for writing.
*/
static void writefileFunc(
  sqlite3_context *context,
  int argc,
  sqlite3_value **argv
){
  FILE *out;
  const char *z;
  sqlite3_int64 rc;
  const char *zFile;

  zFile = (const char*)sqlite3_value_text(argv[0]);
  if( zFile==0 ) return;
  out = fopen(zFile, "wb");
  if( out==0 ) return;
  z = (const char*)sqlite3_value_blob(argv[1]);
  if( z==0 ){
    rc = 0;
  }else{
    rc = fwrite(z, 1, sqlite3_value_bytes(argv[1]), out);
  }
  fclose(out);
  sqlite3_result_int64(context, rc);
}

/*
** Make sure the database is open.  If it is not, then open it.  If
** the database fails to open, print an error message and exit.
*/
static void open_db(ShellState *p, int keepAlive){
  if( p->db==0 ){
    sqlite3_initialize();
    sqlite3_open(p->zDbFilename, &p->db);
    db = p->db;
    if( db && sqlite3_errcode(db)==SQLITE_OK ){
      sqlite3_create_function(db, "shellstatic", 0, SQLITE_UTF8, 0,
          shellstaticFunc, 0, 0);
    }
    if( db==0 || SQLITE_OK!=sqlite3_errcode(db) ){
      fprintf(stderr,"Error: unable to open database \"%s\": %s\n", 
          p->zDbFilename, sqlite3_errmsg(db));
      if( keepAlive ) return;
      exit(1);
    }
#ifndef SQLITE_OMIT_LOAD_EXTENSION
    sqlite3_enable_load_extension(p->db, 1);
#endif
    sqlite3_create_function(db, "readfile", 1, SQLITE_UTF8, 0,
                            readfileFunc, 0, 0);
    sqlite3_create_function(db, "writefile", 2, SQLITE_UTF8, 0,
                            writefileFunc, 0, 0);
  }
}

/*
** Do C-language style dequoting.
**
**    \a    -> alarm
**    \b    -> backspace
**    \t    -> tab
**    \n    -> newline
**    \v    -> vertical tab
**    \f    -> form feed
**    \r    -> carriage return
**    \s    -> space
**    \"    -> "
**    \'    -> '
**    \\    -> backslash
**    \NNN  -> ascii character NNN in octal
*/
static void resolve_backslashes(char *z){
  int i, j;
  char c;
  while( *z && *z!='\\' ) z++;
  for(i=j=0; (c = z[i])!=0; i++, j++){
    if( c=='\\' ){
      c = z[++i];
      if( c=='a' ){
        c = '\a';
      }else if( c=='b' ){
        c = '\b';
      }else if( c=='t' ){
        c = '\t';
      }else if( c=='n' ){
        c = '\n';
      }else if( c=='v' ){
        c = '\v';
      }else if( c=='f' ){
        c = '\f';
      }else if( c=='r' ){
        c = '\r';
      }else if( c=='"' ){
        c = '"';
      }else if( c=='\'' ){
        c = '\'';
      }else if( c=='\\' ){
        c = '\\';
      }else if( c>='0' && c<='7' ){
        c -= '0';
        if( z[i+1]>='0' && z[i+1]<='7' ){
          i++;
          c = (c<<3) + z[i] - '0';
          if( z[i+1]>='0' && z[i+1]<='7' ){
            i++;
            c = (c<<3) + z[i] - '0';
          }
        }
      }
    }
    z[j] = c;
  }
  if( j<i ) z[j] = 0;
}

/*
** Return the value of a hexadecimal digit.  Return -1 if the input
** is not a hex digit.
*/
static int hexDigitValue(char c){
  if( c>='0' && c<='9' ) return c - '0';
  if( c>='a' && c<='f' ) return c - 'a' + 10;
  if( c>='A' && c<='F' ) return c - 'A' + 10;
  return -1;
}

/*
** Interpret zArg as an integer value, possibly with suffixes.
*/
static sqlite3_int64 integerValue(const char *zArg){
  sqlite3_int64 v = 0;
  static const struct { char *zSuffix; int iMult; } aMult[] = {
    { "KiB", 1024 },
    { "MiB", 1024*1024 },
    { "GiB", 1024*1024*1024 },
    { "KB",  1000 },
    { "MB",  1000000 },
    { "GB",  1000000000 },
    { "K",   1000 },
    { "M",   1000000 },
    { "G",   1000000000 },
  };
  int i;
  int isNeg = 0;
  if( zArg[0]=='-' ){
    isNeg = 1;
    zArg++;
  }else if( zArg[0]=='+' ){
    zArg++;
  }
  if( zArg[0]=='0' && zArg[1]=='x' ){
    int x;
    zArg += 2;
    while( (x = hexDigitValue(zArg[0]))>=0 ){
      v = (v<<4) + x;
      zArg++;
    }
  }else{
    while( IsDigit(zArg[0]) ){
      v = v*10 + zArg[0] - '0';
      zArg++;
    }
  }
  for(i=0; i<ArraySize(aMult); i++){
    if( sqlite3_stricmp(aMult[i].zSuffix, zArg)==0 ){
      v *= aMult[i].iMult;
      break;
    }
  }
  return isNeg? -v : v;
}

/*
** Interpret zArg as either an integer or a boolean value.  Return 1 or 0
** for TRUE and FALSE.  Return the integer value if appropriate.
*/
static int booleanValue(char *zArg){
  int i;
  if( zArg[0]=='0' && zArg[1]=='x' ){
    for(i=2; hexDigitValue(zArg[i])>=0; i++){}
  }else{
    for(i=0; zArg[i]>='0' && zArg[i]<='9'; i++){}
  }
  if( i>0 && zArg[i]==0 ) return (int)(integerValue(zArg) & 0xffffffff);
  if( sqlite3_stricmp(zArg, "on")==0 || sqlite3_stricmp(zArg,"yes")==0 ){
    return 1;
  }
  if( sqlite3_stricmp(zArg, "off")==0 || sqlite3_stricmp(zArg,"no")==0 ){
    return 0;
  }
  fprintf(stderr, "ERROR: Not a boolean value: \"%s\". Assuming \"no\".\n",
          zArg);
  return 0;
}

/*
** Close an output file, assuming it is not stderr or stdout
*/
static void output_file_close(FILE *f){
  if( f && f!=stdout && f!=stderr ) fclose(f);
}

/*
** Try to open an output file.   The names "stdout" and "stderr" are
** recognized and do the right thing.  NULL is returned if the output 
** filename is "off".
*/
static FILE *output_file_open(const char *zFile){
  FILE *f;
  if( strcmp(zFile,"stdout")==0 ){
    f = stdout;
  }else if( strcmp(zFile, "stderr")==0 ){
    f = stderr;
  }else if( strcmp(zFile, "off")==0 ){
    f = 0;
  }else{
    f = fopen(zFile, "wb");
    if( f==0 ){
      fprintf(stderr, "Error: cannot open \"%s\"\n", zFile);
    }
  }
  return f;
}

/*
** A routine for handling output from sqlite3_trace().
*/
static void sql_trace_callback(void *pArg, const char *z){
  FILE *f = (FILE*)pArg;
  if( f ){
    int i = (int)strlen(z);
    while( i>0 && z[i-1]==';' ){ i--; }
    fprintf(f, "%.*s;\n", i, z);
  }
}

/*
** A no-op routine that runs with the ".breakpoint" doc-command.  This is
** a useful spot to set a debugger breakpoint.
*/
static void test_breakpoint(void){
  static int nCall = 0;
  nCall++;
}

/*
** An object used to read a CSV and other files for import.
*/
typedef struct ImportCtx ImportCtx;
struct ImportCtx {
  const char *zFile;  /* Name of the input file */
  FILE *in;           /* Read the CSV text from this input stream */
  char *z;            /* Accumulated text for a field */
  int n;              /* Number of bytes in z */
  int nAlloc;         /* Space allocated for z[] */
  int nLine;          /* Current line number */
  int cTerm;          /* Character that terminated the most recent field */
  int cColSep;        /* The column separator character.  (Usually ",") */
  int cRowSep;        /* The row separator character.  (Usually "\n") */
};

/* Append a single byte to z[] */
static void import_append_char(ImportCtx *p, int c){
  if( p->n+1>=p->nAlloc ){
    p->nAlloc += p->nAlloc + 100;
    p->z = sqlite3_realloc(p->z, p->nAlloc);
    if( p->z==0 ){
      fprintf(stderr, "out of memory\n");
      exit(1);
    }
  }
  p->z[p->n++] = (char)c;
}

/* Read a single field of CSV text.  Compatible with rfc4180 and extended
** with the option of having a separator other than ",".
**
**   +  Input comes from p->in.
**   +  Store results in p->z of length p->n.  Space to hold p->z comes
**      from sqlite3_malloc().
**   +  Use p->cSep as the column separator.  The default is ",".
**   +  Use p->rSep as the row separator.  The default is "\n".
**   +  Keep track of the line number in p->nLine.
**   +  Store the character that terminates the field in p->cTerm.  Store
**      EOF on end-of-file.
**   +  Report syntax errors on stderr
*/
static char *csv_read_one_field(ImportCtx *p){
  int c;
  int cSep = p->cColSep;
  int rSep = p->cRowSep;
  p->n = 0;
  c = fgetc(p->in);
  if( c==EOF || seenInterrupt ){
    p->cTerm = EOF;
    return 0;
  }
  if( c=='"' ){
    int pc, ppc;
    int startLine = p->nLine;
    int cQuote = c;
    pc = ppc = 0;
    while( 1 ){
      c = fgetc(p->in);
      if( c==rSep ) p->nLine++;
      if( c==cQuote ){
        if( pc==cQuote ){
          pc = 0;
          continue;
        }
      }
      if( (c==cSep && pc==cQuote)
       || (c==rSep && pc==cQuote)
       || (c==rSep && pc=='\r' && ppc==cQuote)
       || (c==EOF && pc==cQuote)
      ){
        do{ p->n--; }while( p->z[p->n]!=cQuote );
        p->cTerm = c;
        break;
      }
      if( pc==cQuote && c!='\r' ){
        fprintf(stderr, "%s:%d: unescaped %c character\n",
                p->zFile, p->nLine, cQuote);
      }
      if( c==EOF ){
        fprintf(stderr, "%s:%d: unterminated %c-quoted field\n",
                p->zFile, startLine, cQuote);
        p->cTerm = c;
        break;
      }
      import_append_char(p, c);
      ppc = pc;
      pc = c;
    }
  }else{
    while( c!=EOF && c!=cSep && c!=rSep ){
      import_append_char(p, c);
      c = fgetc(p->in);
    }
    if( c==rSep ){
      p->nLine++;
      if( p->n>0 && p->z[p->n-1]=='\r' ) p->n--;
    }
    p->cTerm = c;
  }
  if( p->z ) p->z[p->n] = 0;
  return p->z;
}

/* Read a single field of ASCII delimited text.
**
**   +  Input comes from p->in.
**   +  Store results in p->z of length p->n.  Space to hold p->z comes
**      from sqlite3_malloc().
**   +  Use p->cSep as the column separator.  The default is "\x1F".
**   +  Use p->rSep as the row separator.  The default is "\x1E".
**   +  Keep track of the row number in p->nLine.
**   +  Store the character that terminates the field in p->cTerm.  Store
**      EOF on end-of-file.
**   +  Report syntax errors on stderr
*/
static char *ascii_read_one_field(ImportCtx *p){
  int c;
  int cSep = p->cColSep;
  int rSep = p->cRowSep;
  p->n = 0;
  c = fgetc(p->in);
  if( c==EOF || seenInterrupt ){
    p->cTerm = EOF;
    return 0;
  }
  while( c!=EOF && c!=cSep && c!=rSep ){
    import_append_char(p, c);
    c = fgetc(p->in);
  }
  if( c==rSep ){
    p->nLine++;
  }
  p->cTerm = c;
  if( p->z ) p->z[p->n] = 0;
  return p->z;
}

/*
** Try to transfer data for table zTable.  If an error is seen while
** moving forward, try to go backwards.  The backwards movement won't
** work for WITHOUT ROWID tables.
*/
static void tryToCloneData(
  ShellState *p,
  sqlite3 *newDb,
  const char *zTable
){
  sqlite3_stmt *pQuery = 0; 
  sqlite3_stmt *pInsert = 0;
  char *zQuery = 0;
  char *zInsert = 0;
  int rc;
  int i, j, n;
  int nTable = (int)strlen(zTable);
  int k = 0;
  int cnt = 0;
  const int spinRate = 10000;

  zQuery = sqlite3_mprintf("SELECT * FROM \"%w\"", zTable);
  rc = sqlite3_prepare_v2(p->db, zQuery, -1, &pQuery, 0);
  if( rc ){
    fprintf(stderr, "Error %d: %s on [%s]\n",
            sqlite3_extended_errcode(p->db), sqlite3_errmsg(p->db),
            zQuery);
    goto end_data_xfer;
  }
  n = sqlite3_column_count(pQuery);
  zInsert = sqlite3_malloc(200 + nTable + n*3);
  if( zInsert==0 ){
    fprintf(stderr, "out of memory\n");
    goto end_data_xfer;
  }
  sqlite3_snprintf(200+nTable,zInsert,
                   "INSERT OR IGNORE INTO \"%s\" VALUES(?", zTable);
  i = (int)strlen(zInsert);
  for(j=1; j<n; j++){
    memcpy(zInsert+i, ",?", 2);
    i += 2;
  }
  memcpy(zInsert+i, ");", 3);
  rc = sqlite3_prepare_v2(newDb, zInsert, -1, &pInsert, 0);
  if( rc ){
    fprintf(stderr, "Error %d: %s on [%s]\n",
            sqlite3_extended_errcode(newDb), sqlite3_errmsg(newDb),
            zQuery);
    goto end_data_xfer;
  }
  for(k=0; k<2; k++){
    while( (rc = sqlite3_step(pQuery))==SQLITE_ROW ){
      for(i=0; i<n; i++){
        switch( sqlite3_column_type(pQuery, i) ){
          case SQLITE_NULL: {
            sqlite3_bind_null(pInsert, i+1);
            break;
          }
          case SQLITE_INTEGER: {
            sqlite3_bind_int64(pInsert, i+1, sqlite3_column_int64(pQuery,i));
            break;
          }
          case SQLITE_FLOAT: {
            sqlite3_bind_double(pInsert, i+1, sqlite3_column_double(pQuery,i));
            break;
          }
          case SQLITE_TEXT: {
            sqlite3_bind_text(pInsert, i+1,
                             (const char*)sqlite3_column_text(pQuery,i),
                             -1, SQLITE_STATIC);
            break;
          }
          case SQLITE_BLOB: {
            sqlite3_bind_blob(pInsert, i+1, sqlite3_column_blob(pQuery,i),
                                            sqlite3_column_bytes(pQuery,i),
                                            SQLITE_STATIC);
            break;
          }
        }
      } /* End for */
      rc = sqlite3_step(pInsert);
      if( rc!=SQLITE_OK && rc!=SQLITE_ROW && rc!=SQLITE_DONE ){
        fprintf(stderr, "Error %d: %s\n", sqlite3_extended_errcode(newDb),
                        sqlite3_errmsg(newDb));
      }
      sqlite3_reset(pInsert);
      cnt++;
      if( (cnt%spinRate)==0 ){
        printf("%c\b", "|/-\\"[(cnt/spinRate)%4]);
        fflush(stdout);
      }
    } /* End while */
    if( rc==SQLITE_DONE ) break;
    sqlite3_finalize(pQuery);
    sqlite3_free(zQuery);
    zQuery = sqlite3_mprintf("SELECT * FROM \"%w\" ORDER BY rowid DESC;",
                             zTable);
    rc = sqlite3_prepare_v2(p->db, zQuery, -1, &pQuery, 0);
    if( rc ){
      fprintf(stderr, "Warning: cannot step \"%s\" backwards", zTable);
      break;
    }
  } /* End for(k=0...) */

end_data_xfer:
  sqlite3_finalize(pQuery);
  sqlite3_finalize(pInsert);
  sqlite3_free(zQuery);
  sqlite3_free(zInsert);
}


/*
** Try to transfer all rows of the schema that match zWhere.  For
** each row, invoke xForEach() on the object defined by that row.
** If an error is encountered while moving forward through the
** sqlite_master table, try again moving backwards.
*/
static void tryToCloneSchema(
  ShellState *p,
  sqlite3 *newDb,
  const char *zWhere,
  void (*xForEach)(ShellState*,sqlite3*,const char*)
){
  sqlite3_stmt *pQuery = 0;
  char *zQuery = 0;
  int rc;
  const unsigned char *zName;
  const unsigned char *zSql;
  char *zErrMsg = 0;

  zQuery = sqlite3_mprintf("SELECT name, sql FROM sqlite_master"
                           " WHERE %s", zWhere);
  rc = sqlite3_prepare_v2(p->db, zQuery, -1, &pQuery, 0);
  if( rc ){
    fprintf(stderr, "Error: (%d) %s on [%s]\n",
                    sqlite3_extended_errcode(p->db), sqlite3_errmsg(p->db),
                    zQuery);
    goto end_schema_xfer;
  }
  while( (rc = sqlite3_step(pQuery))==SQLITE_ROW ){
    zName = sqlite3_column_text(pQuery, 0);
    zSql = sqlite3_column_text(pQuery, 1);
    printf("%s... ", zName); fflush(stdout);
    sqlite3_exec(newDb, (const char*)zSql, 0, 0, &zErrMsg);
    if( zErrMsg ){
      fprintf(stderr, "Error: %s\nSQL: [%s]\n", zErrMsg, zSql);
      sqlite3_free(zErrMsg);
      zErrMsg = 0;
    }
    if( xForEach ){
      xForEach(p, newDb, (const char*)zName);
    }
    printf("done\n");
  }
  if( rc!=SQLITE_DONE ){
    sqlite3_finalize(pQuery);
    sqlite3_free(zQuery);
    zQuery = sqlite3_mprintf("SELECT name, sql FROM sqlite_master"
                             " WHERE %s ORDER BY rowid DESC", zWhere);
    rc = sqlite3_prepare_v2(p->db, zQuery, -1, &pQuery, 0);
    if( rc ){
      fprintf(stderr, "Error: (%d) %s on [%s]\n",
                      sqlite3_extended_errcode(p->db), sqlite3_errmsg(p->db),
                      zQuery);
      goto end_schema_xfer;
    }
    while( (rc = sqlite3_step(pQuery))==SQLITE_ROW ){
      zName = sqlite3_column_text(pQuery, 0);
      zSql = sqlite3_column_text(pQuery, 1);
      printf("%s... ", zName); fflush(stdout);
      sqlite3_exec(newDb, (const char*)zSql, 0, 0, &zErrMsg);
      if( zErrMsg ){
        fprintf(stderr, "Error: %s\nSQL: [%s]\n", zErrMsg, zSql);
        sqlite3_free(zErrMsg);
        zErrMsg = 0;
      }
      if( xForEach ){
        xForEach(p, newDb, (const char*)zName);
      }
      printf("done\n");
    }
  }
end_schema_xfer:
  sqlite3_finalize(pQuery);
  sqlite3_free(zQuery);
}

/*
** Open a new database file named "zNewDb".  Try to recover as much information
** as possible out of the main database (which might be corrupt) and write it
** into zNewDb.
*/
static void tryToClone(ShellState *p, const char *zNewDb){
  int rc;
  sqlite3 *newDb = 0;
  if( access(zNewDb,0)==0 ){
    fprintf(stderr, "File \"%s\" already exists.\n", zNewDb);
    return;
  }
  rc = sqlite3_open(zNewDb, &newDb);
  if( rc ){
    fprintf(stderr, "Cannot create output database: %s\n",
            sqlite3_errmsg(newDb));
  }else{
    sqlite3_exec(p->db, "PRAGMA writable_schema=ON;", 0, 0, 0);
    sqlite3_exec(newDb, "BEGIN EXCLUSIVE;", 0, 0, 0);
    tryToCloneSchema(p, newDb, "type='table'", tryToCloneData);
    tryToCloneSchema(p, newDb, "type!='table'", 0);
    sqlite3_exec(newDb, "COMMIT;", 0, 0, 0);
    sqlite3_exec(p->db, "PRAGMA writable_schema=OFF;", 0, 0, 0);
  }
  sqlite3_close(newDb);
}

/*
** Change the output file back to stdout
*/
static void output_reset(ShellState *p){
  if( p->outfile[0]=='|' ){
    pclose(p->out);
  }else{
    output_file_close(p->out);
  }
  p->outfile[0] = 0;
  p->out = stdout;
}

/*
** If an input line begins with "." then invoke this routine to
** process that line.
**
** Return 1 on error, 2 to exit, and 0 otherwise.
*/
static int do_meta_command(char *zLine, ShellState *p){
  int i = 1;
  int nArg = 0;
  int n, c;
  int rc = 0;
  char *azArg[50];

  /* Parse the input line into tokens.
  */
  while( zLine[i] && nArg<ArraySize(azArg) ){
    while( IsSpace(zLine[i]) ){ i++; }
    if( zLine[i]==0 ) break;
    if( zLine[i]=='\'' || zLine[i]=='"' ){
      int delim = zLine[i++];
      azArg[nArg++] = &zLine[i];
      while( zLine[i] && zLine[i]!=delim ){ 
        if( zLine[i]=='\\' && delim=='"' && zLine[i+1]!=0 ) i++;
        i++; 
      }
      if( zLine[i]==delim ){
        zLine[i++] = 0;
      }
      if( delim=='"' ) resolve_backslashes(azArg[nArg-1]);
    }else{
      azArg[nArg++] = &zLine[i];
      while( zLine[i] && !IsSpace(zLine[i]) ){ i++; }
      if( zLine[i] ) zLine[i++] = 0;
      resolve_backslashes(azArg[nArg-1]);
    }
  }

  /* Process the input line.
  */
  if( nArg==0 ) return 0; /* no tokens, no error */
  n = strlen30(azArg[0]);
  c = azArg[0][0];
  if( (c=='b' && n>=3 && strncmp(azArg[0], "backup", n)==0)
   || (c=='s' && n>=3 && strncmp(azArg[0], "save", n)==0)
  ){
    const char *zDestFile = 0;
    const char *zDb = 0;
    sqlite3 *pDest;
    sqlite3_backup *pBackup;
    int j;
    for(j=1; j<nArg; j++){
      const char *z = azArg[j];
      if( z[0]=='-' ){
        while( z[0]=='-' ) z++;
        /* No options to process at this time */
        {
          fprintf(stderr, "unknown option: %s\n", azArg[j]);
          return 1;
        }
      }else if( zDestFile==0 ){
        zDestFile = azArg[j];
      }else if( zDb==0 ){
        zDb = zDestFile;
        zDestFile = azArg[j];
      }else{
        fprintf(stderr, "too many arguments to .backup\n");
        return 1;
      }
    }
    if( zDestFile==0 ){
      fprintf(stderr, "missing FILENAME argument on .backup\n");
      return 1;
    }
    if( zDb==0 ) zDb = "main";
    rc = sqlite3_open(zDestFile, &pDest);
    if( rc!=SQLITE_OK ){
      fprintf(stderr, "Error: cannot open \"%s\"\n", zDestFile);
      sqlite3_close(pDest);
      return 1;
    }
    open_db(p, 0);
    pBackup = sqlite3_backup_init(pDest, "main", p->db, zDb);
    if( pBackup==0 ){
      fprintf(stderr, "Error: %s\n", sqlite3_errmsg(pDest));
      sqlite3_close(pDest);
      return 1;
    }
    while(  (rc = sqlite3_backup_step(pBackup,100))==SQLITE_OK ){}
    sqlite3_backup_finish(pBackup);
    if( rc==SQLITE_DONE ){
      rc = 0;
    }else{
      fprintf(stderr, "Error: %s\n", sqlite3_errmsg(pDest));
      rc = 1;
    }
    sqlite3_close(pDest);
  }else

  if( c=='b' && n>=3 && strncmp(azArg[0], "bail", n)==0 ){
    if( nArg==2 ){
      bail_on_error = booleanValue(azArg[1]);
    }else{
      fprintf(stderr, "Usage: .bail on|off\n");
      rc = 1;
    }
  }else

  if( c=='b' && n>=3 && strncmp(azArg[0], "binary", n)==0 ){
    if( nArg==2 ){
      enable_binary_output(p, booleanValue(azArg[1]));
    }else{
      fprintf(stderr, "Usage: .binary on|off\n");
      rc = 1;
    }
  }else

  /* The undocumented ".breakpoint" command causes a call to the no-op
  ** routine named test_breakpoint().
  */
  if( c=='b' && n>=3 && strncmp(azArg[0], "breakpoint", n)==0 ){
    test_breakpoint();
  }else

  if( c=='c' && strncmp(azArg[0], "clone", n)==0 ){
    if( nArg==2 ){
      tryToClone(p, azArg[1]);
    }else{
      fprintf(stderr, "Usage: .clone FILENAME\n");
      rc = 1;
    }
  }else

  if( c=='d' && n>1 && strncmp(azArg[0], "databases", n)==0 ){
    ShellState data;
    char *zErrMsg = 0;
    open_db(p, 0);
    memcpy(&data, p, sizeof(data));
    data.showHeader = 1;
    data.mode = MODE_Column;
    data.colWidth[0] = 3;
    data.colWidth[1] = 15;
    data.colWidth[2] = 58;
    data.cnt = 0;
    sqlite3_exec(p->db, "PRAGMA database_list; ", callback, &data, &zErrMsg);
    if( zErrMsg ){
      fprintf(stderr,"Error: %s\n", zErrMsg);
      sqlite3_free(zErrMsg);
      rc = 1;
    }
  }else

  if( c=='d' && strncmp(azArg[0], "dump", n)==0 ){
    open_db(p, 0);
    /* When playing back a "dump", the content might appear in an order
    ** which causes immediate foreign key constraints to be violated.
    ** So disable foreign-key constraint enforcement to prevent problems. */
    if( nArg!=1 && nArg!=2 ){
      fprintf(stderr, "Usage: .dump ?LIKE-PATTERN?\n");
      rc = 1;
      goto meta_command_exit;
    }
    fprintf(p->out, "PRAGMA foreign_keys=OFF;\n");
    fprintf(p->out, "BEGIN TRANSACTION;\n");
    p->writableSchema = 0;
    sqlite3_exec(p->db, "SAVEPOINT dump; PRAGMA writable_schema=ON", 0, 0, 0);
    p->nErr = 0;
    if( nArg==1 ){
      run_schema_dump_query(p, 
        "SELECT name, type, sql FROM sqlite_master "
        "WHERE sql NOT NULL AND type=='table' AND name!='sqlite_sequence'"
      );
      run_schema_dump_query(p, 
        "SELECT name, type, sql FROM sqlite_master "
        "WHERE name=='sqlite_sequence'"
      );
      run_table_dump_query(p,
        "SELECT sql FROM sqlite_master "
        "WHERE sql NOT NULL AND type IN ('index','trigger','view')", 0
      );
    }else{
      int i;
      for(i=1; i<nArg; i++){
        zShellStatic = azArg[i];
        run_schema_dump_query(p,
          "SELECT name, type, sql FROM sqlite_master "
          "WHERE tbl_name LIKE shellstatic() AND type=='table'"
          "  AND sql NOT NULL");
        run_table_dump_query(p,
          "SELECT sql FROM sqlite_master "
          "WHERE sql NOT NULL"
          "  AND type IN ('index','trigger','view')"
          "  AND tbl_name LIKE shellstatic()", 0
        );
        zShellStatic = 0;
      }
    }
    if( p->writableSchema ){
      fprintf(p->out, "PRAGMA writable_schema=OFF;\n");
      p->writableSchema = 0;
    }
    sqlite3_exec(p->db, "PRAGMA writable_schema=OFF;", 0, 0, 0);
    sqlite3_exec(p->db, "RELEASE dump;", 0, 0, 0);
    fprintf(p->out, p->nErr ? "ROLLBACK; -- due to errors\n" : "COMMIT;\n");
  }else

  if( c=='e' && strncmp(azArg[0], "echo", n)==0 ){
    if( nArg==2 ){
      p->echoOn = booleanValue(azArg[1]);
    }else{
      fprintf(stderr, "Usage: .echo on|off\n");
      rc = 1;
    }
  }else

  if( c=='e' && strncmp(azArg[0], "eqp", n)==0 ){
    if( nArg==2 ){
      p->autoEQP = booleanValue(azArg[1]);
    }else{
      fprintf(stderr, "Usage: .eqp on|off\n");
      rc = 1;
    }   
  }else

  if( c=='e' && strncmp(azArg[0], "exit", n)==0 ){
    if( nArg>1 && (rc = (int)integerValue(azArg[1]))!=0 ) exit(rc);
    rc = 2;
  }else

  if( c=='e' && strncmp(azArg[0], "explain", n)==0 ){
    int val = nArg>=2 ? booleanValue(azArg[1]) : 1;
    if(val == 1) {
      if(!p->normalMode.valid) {
        p->normalMode.valid = 1;
        p->normalMode.mode = p->mode;
        p->normalMode.showHeader = p->showHeader;
        memcpy(p->normalMode.colWidth,p->colWidth,sizeof(p->colWidth));
      }
      /* We could put this code under the !p->explainValid
      ** condition so that it does not execute if we are already in
      ** explain mode. However, always executing it allows us an easy
      ** was to reset to explain mode in case the user previously
      ** did an .explain followed by a .width, .mode or .header
      ** command.
      */
      p->mode = MODE_Explain;
      p->showHeader = 1;
      memset(p->colWidth,0,sizeof(p->colWidth));
      p->colWidth[0] = 4;                  /* addr */
      p->colWidth[1] = 13;                 /* opcode */
      p->colWidth[2] = 4;                  /* P1 */
      p->colWidth[3] = 4;                  /* P2 */
      p->colWidth[4] = 4;                  /* P3 */
      p->colWidth[5] = 13;                 /* P4 */
      p->colWidth[6] = 2;                  /* P5 */
      p->colWidth[7] = 13;                  /* Comment */
    }else if (p->normalMode.valid) {
      p->normalMode.valid = 0;
      p->mode = p->normalMode.mode;
      p->showHeader = p->normalMode.showHeader;
      memcpy(p->colWidth,p->normalMode.colWidth,sizeof(p->colWidth));
    }
  }else

  if( c=='f' && strncmp(azArg[0], "fullschema", n)==0 ){
    ShellState data;
    char *zErrMsg = 0;
    int doStats = 0;
    if( nArg!=1 ){
      fprintf(stderr, "Usage: .fullschema\n");
      rc = 1;
      goto meta_command_exit;
    }
    open_db(p, 0);
    memcpy(&data, p, sizeof(data));
    data.showHeader = 0;
    data.mode = MODE_Semi;
    rc = sqlite3_exec(p->db,
       "SELECT sql FROM"
       "  (SELECT sql sql, type type, tbl_name tbl_name, name name, rowid x"
       "     FROM sqlite_master UNION ALL"
       "   SELECT sql, type, tbl_name, name, rowid FROM sqlite_temp_master) "
       "WHERE type!='meta' AND sql NOTNULL AND name NOT LIKE 'sqlite_%' "
       "ORDER BY rowid",
       callback, &data, &zErrMsg
    );
    if( rc==SQLITE_OK ){
      sqlite3_stmt *pStmt;
      rc = sqlite3_prepare_v2(p->db,
               "SELECT rowid FROM sqlite_master"
               " WHERE name GLOB 'sqlite_stat[134]'",
               -1, &pStmt, 0);
      doStats = sqlite3_step(pStmt)==SQLITE_ROW;
      sqlite3_finalize(pStmt);
    }
    if( doStats==0 ){
      fprintf(p->out, "/* No STAT tables available */\n");
    }else{
      fprintf(p->out, "ANALYZE sqlite_master;\n");
      sqlite3_exec(p->db, "SELECT 'ANALYZE sqlite_master'",
                   callback, &data, &zErrMsg);
      data.mode = MODE_Insert;
      data.zDestTable = "sqlite_stat1";
      shell_exec(p->db, "SELECT * FROM sqlite_stat1",
                 shell_callback, &data,&zErrMsg);
      data.zDestTable = "sqlite_stat3";
      shell_exec(p->db, "SELECT * FROM sqlite_stat3",
                 shell_callback, &data,&zErrMsg);
      data.zDestTable = "sqlite_stat4";
      shell_exec(p->db, "SELECT * FROM sqlite_stat4",
                 shell_callback, &data, &zErrMsg);
      fprintf(p->out, "ANALYZE sqlite_master;\n");
    }
  }else

  if( c=='h' && strncmp(azArg[0], "headers", n)==0 ){
    if( nArg==2 ){
      p->showHeader = booleanValue(azArg[1]);
    }else{
      fprintf(stderr, "Usage: .headers on|off\n");
      rc = 1;
    }
  }else

  if( c=='h' && strncmp(azArg[0], "help", n)==0 ){
    fprintf(p->out, "%s", zHelp);
  }else

  if( c=='i' && strncmp(azArg[0], "import", n)==0 ){
    char *zTable;               /* Insert data into this table */
    char *zFile;                /* Name of file to extra content from */
    sqlite3_stmt *pStmt = NULL; /* A statement */
    int nCol;                   /* Number of columns in the table */
    int nByte;                  /* Number of bytes in an SQL string */
    int i, j;                   /* Loop counters */
    int needCommit;             /* True to COMMIT or ROLLBACK at end */
    int nSep;                   /* Number of bytes in p->colSeparator[] */
    char *zSql;                 /* An SQL statement */
    ImportCtx sCtx;             /* Reader context */
    char *(*xRead)(ImportCtx*); /* Procedure to read one value */
    int (*xCloser)(FILE*);      /* Procedure to close th3 connection */

    if( nArg!=3 ){
      fprintf(stderr, "Usage: .import FILE TABLE\n");
      goto meta_command_exit;
    }
    zFile = azArg[1];
    zTable = azArg[2];
    seenInterrupt = 0;
    memset(&sCtx, 0, sizeof(sCtx));
    open_db(p, 0);
    nSep = strlen30(p->colSeparator);
    if( nSep==0 ){
      fprintf(stderr, "Error: non-null column separator required for import\n");
      return 1;
    }
    if( nSep>1 ){
      fprintf(stderr, "Error: multi-character column separators not allowed"
                      " for import\n");
      return 1;
    }
    nSep = strlen30(p->rowSeparator);
    if( nSep==0 ){
      fprintf(stderr, "Error: non-null row separator required for import\n");
      return 1;
    }
    if( nSep==2 && p->mode==MODE_Csv && strcmp(p->rowSeparator, SEP_CrLf)==0 ){
      /* When importing CSV (only), if the row separator is set to the
      ** default output row separator, change it to the default input
      ** row separator.  This avoids having to maintain different input
      ** and output row separators. */
      sqlite3_snprintf(sizeof(p->rowSeparator), p->rowSeparator, SEP_Row);
      nSep = strlen30(p->rowSeparator);
    }
    if( nSep>1 ){
      fprintf(stderr, "Error: multi-character row separators not allowed"
                      " for import\n");
      return 1;
    }
    sCtx.zFile = zFile;
    sCtx.nLine = 1;
    if( sCtx.zFile[0]=='|' ){
      sCtx.in = popen(sCtx.zFile+1, "r");
      sCtx.zFile = "<pipe>";
      xCloser = pclose;
    }else{
      sCtx.in = fopen(sCtx.zFile, "rb");
      xCloser = fclose;
    }
    if( p->mode==MODE_Ascii ){
      xRead = ascii_read_one_field;
    }else{
      xRead = csv_read_one_field;
    }
    if( sCtx.in==0 ){
      fprintf(stderr, "Error: cannot open \"%s\"\n", zFile);
      return 1;
    }
    sCtx.cColSep = p->colSeparator[0];
    sCtx.cRowSep = p->rowSeparator[0];
    zSql = sqlite3_mprintf("SELECT * FROM %s", zTable);
    if( zSql==0 ){
      fprintf(stderr, "Error: out of memory\n");
      xCloser(sCtx.in);
      return 1;
    }
    nByte = strlen30(zSql);
    rc = sqlite3_prepare_v2(p->db, zSql, -1, &pStmt, 0);
    import_append_char(&sCtx, 0);    /* To ensure sCtx.z is allocated */
    if( rc && sqlite3_strglob("no such table: *", sqlite3_errmsg(db))==0 ){
      char *zCreate = sqlite3_mprintf("CREATE TABLE %s", zTable);
      char cSep = '(';
      while( xRead(&sCtx) ){
        zCreate = sqlite3_mprintf("%z%c\n  \"%s\" TEXT", zCreate, cSep, sCtx.z);
        cSep = ',';
        if( sCtx.cTerm!=sCtx.cColSep ) break;
      }
      if( cSep=='(' ){
        sqlite3_free(zCreate);
        sqlite3_free(sCtx.z);
        xCloser(sCtx.in);
        fprintf(stderr,"%s: empty file\n", sCtx.zFile);
        return 1;
      }
      zCreate = sqlite3_mprintf("%z\n)", zCreate);
      rc = sqlite3_exec(p->db, zCreate, 0, 0, 0);
      sqlite3_free(zCreate);
      if( rc ){
        fprintf(stderr, "CREATE TABLE %s(...) failed: %s\n", zTable,
                sqlite3_errmsg(db));
        sqlite3_free(sCtx.z);
        xCloser(sCtx.in);
        return 1;
      }
      rc = sqlite3_prepare_v2(p->db, zSql, -1, &pStmt, 0);
    }
    sqlite3_free(zSql);
    if( rc ){
      if (pStmt) sqlite3_finalize(pStmt);
      fprintf(stderr,"Error: %s\n", sqlite3_errmsg(db));
      xCloser(sCtx.in);
      return 1;
    }
    nCol = sqlite3_column_count(pStmt);
    sqlite3_finalize(pStmt);
    pStmt = 0;
    if( nCol==0 ) return 0; /* no columns, no error */
    zSql = sqlite3_malloc( nByte*2 + 20 + nCol*2 );
    if( zSql==0 ){
      fprintf(stderr, "Error: out of memory\n");
      xCloser(sCtx.in);
      return 1;
    }
    sqlite3_snprintf(nByte+20, zSql, "INSERT INTO \"%w\" VALUES(?", zTable);
    j = strlen30(zSql);
    for(i=1; i<nCol; i++){
      zSql[j++] = ',';
      zSql[j++] = '?';
    }
    zSql[j++] = ')';
    zSql[j] = 0;
    rc = sqlite3_prepare_v2(p->db, zSql, -1, &pStmt, 0);
    sqlite3_free(zSql);
    if( rc ){
      fprintf(stderr, "Error: %s\n", sqlite3_errmsg(db));
      if (pStmt) sqlite3_finalize(pStmt);
      xCloser(sCtx.in);
      return 1;
    }
    needCommit = sqlite3_get_autocommit(db);
    if( needCommit ) sqlite3_exec(db, "BEGIN", 0, 0, 0);
    do{
      int startLine = sCtx.nLine;
      for(i=0; i<nCol; i++){
        char *z = xRead(&sCtx);
        /*
        ** Did we reach end-of-file before finding any columns?
        ** If so, stop instead of NULL filling the remaining columns.
        */
        if( z==0 && i==0 ) break;
        /*
        ** Did we reach end-of-file OR end-of-line before finding any
        ** columns in ASCII mode?  If so, stop instead of NULL filling
        ** the remaining columns.
        */
        if( p->mode==MODE_Ascii && (z==0 || z[0]==0) && i==0 ) break;
        sqlite3_bind_text(pStmt, i+1, z, -1, SQLITE_TRANSIENT);
        if( i<nCol-1 && sCtx.cTerm!=sCtx.cColSep ){
          fprintf(stderr, "%s:%d: expected %d columns but found %d - "
                          "filling the rest with NULL\n",
                          sCtx.zFile, startLine, nCol, i+1);
          i++;
          while( i<=nCol ){ sqlite3_bind_null(pStmt, i); i++; }
        }
      }
      if( sCtx.cTerm==sCtx.cColSep ){
        do{
          xRead(&sCtx);
          i++;
        }while( sCtx.cTerm==sCtx.cColSep );
        fprintf(stderr, "%s:%d: expected %d columns but found %d - "
                        "extras ignored\n",
                        sCtx.zFile, startLine, nCol, i);
      }
      if( i>=nCol ){
        sqlite3_step(pStmt);
        rc = sqlite3_reset(pStmt);
        if( rc!=SQLITE_OK ){
          fprintf(stderr, "%s:%d: INSERT failed: %s\n", sCtx.zFile, startLine,
                  sqlite3_errmsg(db));
        }
      }
    }while( sCtx.cTerm!=EOF );

    xCloser(sCtx.in);
    sqlite3_free(sCtx.z);
    sqlite3_finalize(pStmt);
    if( needCommit ) sqlite3_exec(db, "COMMIT", 0, 0, 0);
  }else

  if( c=='i' && strncmp(azArg[0], "indices", n)==0 ){
    ShellState data;
    char *zErrMsg = 0;
    open_db(p, 0);
    memcpy(&data, p, sizeof(data));
    data.showHeader = 0;
    data.mode = MODE_List;
    if( nArg==1 ){
      rc = sqlite3_exec(p->db,
        "SELECT name FROM sqlite_master "
        "WHERE type='index' AND name NOT LIKE 'sqlite_%' "
        "UNION ALL "
        "SELECT name FROM sqlite_temp_master "
        "WHERE type='index' "
        "ORDER BY 1",
        callback, &data, &zErrMsg
      );
    }else if( nArg==2 ){
      zShellStatic = azArg[1];
      rc = sqlite3_exec(p->db,
        "SELECT name FROM sqlite_master "
        "WHERE type='index' AND tbl_name LIKE shellstatic() "
        "UNION ALL "
        "SELECT name FROM sqlite_temp_master "
        "WHERE type='index' AND tbl_name LIKE shellstatic() "
        "ORDER BY 1",
        callback, &data, &zErrMsg
      );
      zShellStatic = 0;
    }else{
      fprintf(stderr, "Usage: .indices ?LIKE-PATTERN?\n");
      rc = 1;
      goto meta_command_exit;
    }
    if( zErrMsg ){
      fprintf(stderr,"Error: %s\n", zErrMsg);
      sqlite3_free(zErrMsg);
      rc = 1;
    }else if( rc != SQLITE_OK ){
      fprintf(stderr,"Error: querying sqlite_master and sqlite_temp_master\n");
      rc = 1;
    }
  }else

#ifdef SQLITE_ENABLE_IOTRACE
  if( c=='i' && strncmp(azArg[0], "iotrace", n)==0 ){
    extern void (*sqlite3IoTrace)(const char*, ...);
    if( iotrace && iotrace!=stdout ) fclose(iotrace);
    iotrace = 0;
    if( nArg<2 ){
      sqlite3IoTrace = 0;
    }else if( strcmp(azArg[1], "-")==0 ){
      sqlite3IoTrace = iotracePrintf;
      iotrace = stdout;
    }else{
      iotrace = fopen(azArg[1], "w");
      if( iotrace==0 ){
        fprintf(stderr, "Error: cannot open \"%s\"\n", azArg[1]);
        sqlite3IoTrace = 0;
        rc = 1;
      }else{
        sqlite3IoTrace = iotracePrintf;
      }
    }
  }else
#endif

#ifndef SQLITE_OMIT_LOAD_EXTENSION
  if( c=='l' && strncmp(azArg[0], "load", n)==0 ){
    const char *zFile, *zProc;
    char *zErrMsg = 0;
    if( nArg<2 ){
      fprintf(stderr, "Usage: .load FILE ?ENTRYPOINT?\n");
      rc = 1;
      goto meta_command_exit;
    }
    zFile = azArg[1];
    zProc = nArg>=3 ? azArg[2] : 0;
    open_db(p, 0);
    rc = sqlite3_load_extension(p->db, zFile, zProc, &zErrMsg);
    if( rc!=SQLITE_OK ){
      fprintf(stderr, "Error: %s\n", zErrMsg);
      sqlite3_free(zErrMsg);
      rc = 1;
    }
  }else
#endif

  if( c=='l' && strncmp(azArg[0], "log", n)==0 ){
    if( nArg!=2 ){
      fprintf(stderr, "Usage: .log FILENAME\n");
      rc = 1;
    }else{
      const char *zFile = azArg[1];
      output_file_close(p->pLog);
      p->pLog = output_file_open(zFile);
    }
  }else

  if( c=='m' && strncmp(azArg[0], "mode", n)==0 ){
    const char *zMode = nArg>=2 ? azArg[1] : "";
    int n2 = (int)strlen(zMode);
    int c2 = zMode[0];
    if( c2=='l' && n2>2 && strncmp(azArg[1],"lines",n2)==0 ){
      p->mode = MODE_Line;
    }else if( c2=='c' && strncmp(azArg[1],"columns",n2)==0 ){
      p->mode = MODE_Column;
    }else if( c2=='l' && n2>2 && strncmp(azArg[1],"list",n2)==0 ){
      p->mode = MODE_List;
    }else if( c2=='h' && strncmp(azArg[1],"html",n2)==0 ){
      p->mode = MODE_Html;
    }else if( c2=='t' && strncmp(azArg[1],"tcl",n2)==0 ){
      p->mode = MODE_Tcl;
      sqlite3_snprintf(sizeof(p->colSeparator), p->colSeparator, SEP_Space);
    }else if( c2=='c' && strncmp(azArg[1],"csv",n2)==0 ){
      p->mode = MODE_Csv;
      sqlite3_snprintf(sizeof(p->colSeparator), p->colSeparator, SEP_Comma);
      sqlite3_snprintf(sizeof(p->rowSeparator), p->rowSeparator, SEP_CrLf);
    }else if( c2=='t' && strncmp(azArg[1],"tabs",n2)==0 ){
      p->mode = MODE_List;
      sqlite3_snprintf(sizeof(p->colSeparator), p->colSeparator, SEP_Tab);
    }else if( c2=='i' && strncmp(azArg[1],"insert",n2)==0 ){
      p->mode = MODE_Insert;
      set_table_name(p, nArg>=3 ? azArg[2] : "table");
    }else if( c2=='a' && strncmp(azArg[1],"ascii",n2)==0 ){
      p->mode = MODE_Ascii;
      sqlite3_snprintf(sizeof(p->colSeparator), p->colSeparator, SEP_Unit);
      sqlite3_snprintf(sizeof(p->rowSeparator), p->rowSeparator, SEP_Record);
    }else {
      fprintf(stderr,"Error: mode should be one of: "
         "ascii column csv html insert line list tabs tcl\n");
      rc = 1;
    }
  }else

  if( c=='n' && strncmp(azArg[0], "nullvalue", n)==0 ){
    if( nArg==2 ){
      sqlite3_snprintf(sizeof(p->nullValue), p->nullValue,
                       "%.*s", (int)ArraySize(p->nullValue)-1, azArg[1]);
    }else{
      fprintf(stderr, "Usage: .nullvalue STRING\n");
      rc = 1;
    }
  }else

  if( c=='o' && strncmp(azArg[0], "open", n)==0 && n>=2 ){
    sqlite3 *savedDb = p->db;
    const char *zSavedFilename = p->zDbFilename;
    char *zNewFilename = 0;
    p->db = 0;
    if( nArg>=2 ){
      p->zDbFilename = zNewFilename = sqlite3_mprintf("%s", azArg[1]);
    }
    open_db(p, 1);
    if( p->db!=0 ){
      sqlite3_close(savedDb);
      sqlite3_free(p->zFreeOnClose);
      p->zFreeOnClose = zNewFilename;
    }else{
      sqlite3_free(zNewFilename);
      p->db = savedDb;
      p->zDbFilename = zSavedFilename;
    }
  }else

  if( c=='o'
   && (strncmp(azArg[0], "output", n)==0 || strncmp(azArg[0], "once", n)==0)
  ){
    const char *zFile = nArg>=2 ? azArg[1] : "stdout";
    if( nArg>2 ){
      fprintf(stderr, "Usage: .%s FILE\n", azArg[0]);
      rc = 1;
      goto meta_command_exit;
    }
    if( n>1 && strncmp(azArg[0], "once", n)==0 ){
      if( nArg<2 ){
        fprintf(stderr, "Usage: .once FILE\n");
        rc = 1;
        goto meta_command_exit;
      }
      p->outCount = 2;
    }else{
      p->outCount = 0;
    }
    output_reset(p);
    if( zFile[0]=='|' ){
      p->out = popen(zFile + 1, "w");
      if( p->out==0 ){
        fprintf(stderr,"Error: cannot open pipe \"%s\"\n", zFile + 1);
        p->out = stdout;
        rc = 1;
      }else{
        sqlite3_snprintf(sizeof(p->outfile), p->outfile, "%s", zFile);
      }
    }else{
      p->out = output_file_open(zFile);
      if( p->out==0 ){
        if( strcmp(zFile,"off")!=0 ){
          fprintf(stderr,"Error: cannot write to \"%s\"\n", zFile);
        }
        p->out = stdout;
        rc = 1;
      } else {
        sqlite3_snprintf(sizeof(p->outfile), p->outfile, "%s", zFile);
      }
    }
  }else

  if( c=='p' && n>=3 && strncmp(azArg[0], "print", n)==0 ){
    int i;
    for(i=1; i<nArg; i++){
      if( i>1 ) fprintf(p->out, " ");
      fprintf(p->out, "%s", azArg[i]);
    }
    fprintf(p->out, "\n");
  }else

  if( c=='p' && strncmp(azArg[0], "prompt", n)==0 ){
    if( nArg >= 2) {
      strncpy(mainPrompt,azArg[1],(int)ArraySize(mainPrompt)-1);
    }
    if( nArg >= 3) {
      strncpy(continuePrompt,azArg[2],(int)ArraySize(continuePrompt)-1);
    }
  }else

  if( c=='q' && strncmp(azArg[0], "quit", n)==0 ){
    rc = 2;
  }else

  if( c=='r' && n>=3 && strncmp(azArg[0], "read", n)==0 ){
    FILE *alt;
    if( nArg!=2 ){
      fprintf(stderr, "Usage: .read FILE\n");
      rc = 1;
      goto meta_command_exit;
    }
    alt = fopen(azArg[1], "rb");
    if( alt==0 ){
      fprintf(stderr,"Error: cannot open \"%s\"\n", azArg[1]);
      rc = 1;
    }else{
      rc = process_input(p, alt);
      fclose(alt);
    }
  }else

  if( c=='r' && n>=3 && strncmp(azArg[0], "restore", n)==0 ){
    const char *zSrcFile;
    const char *zDb;
    sqlite3 *pSrc;
    sqlite3_backup *pBackup;
    int nTimeout = 0;

    if( nArg==2 ){
      zSrcFile = azArg[1];
      zDb = "main";
    }else if( nArg==3 ){
      zSrcFile = azArg[2];
      zDb = azArg[1];
    }else{
      fprintf(stderr, "Usage: .restore ?DB? FILE\n");
      rc = 1;
      goto meta_command_exit;
    }
    rc = sqlite3_open(zSrcFile, &pSrc);
    if( rc!=SQLITE_OK ){
      fprintf(stderr, "Error: cannot open \"%s\"\n", zSrcFile);
      sqlite3_close(pSrc);
      return 1;
    }
    open_db(p, 0);
    pBackup = sqlite3_backup_init(p->db, zDb, pSrc, "main");
    if( pBackup==0 ){
      fprintf(stderr, "Error: %s\n", sqlite3_errmsg(p->db));
      sqlite3_close(pSrc);
      return 1;
    }
    while( (rc = sqlite3_backup_step(pBackup,100))==SQLITE_OK
          || rc==SQLITE_BUSY  ){
      if( rc==SQLITE_BUSY ){
        if( nTimeout++ >= 3 ) break;
        sqlite3_sleep(100);
      }
    }
    sqlite3_backup_finish(pBackup);
    if( rc==SQLITE_DONE ){
      rc = 0;
    }else if( rc==SQLITE_BUSY || rc==SQLITE_LOCKED ){
      fprintf(stderr, "Error: source database is busy\n");
      rc = 1;
    }else{
      fprintf(stderr, "Error: %s\n", sqlite3_errmsg(p->db));
      rc = 1;
    }
    sqlite3_close(pSrc);
  }else


  if( c=='s' && strncmp(azArg[0], "scanstats", n)==0 ){
    if( nArg==2 ){
      p->scanstatsOn = booleanValue(azArg[1]);
#ifndef SQLITE_ENABLE_STMT_SCANSTATUS
      fprintf(stderr, "Warning: .scanstats not available in this build.\n");
#endif
    }else{
      fprintf(stderr, "Usage: .scanstats on|off\n");
      rc = 1;
    }
  }else

  if( c=='s' && strncmp(azArg[0], "schema", n)==0 ){
    ShellState data;
    char *zErrMsg = 0;
    open_db(p, 0);
    memcpy(&data, p, sizeof(data));
    data.showHeader = 0;
    data.mode = MODE_Semi;
    if( nArg==2 ){
      int i;
      for(i=0; azArg[1][i]; i++) azArg[1][i] = ToLower(azArg[1][i]);
      if( strcmp(azArg[1],"sqlite_master")==0 ){
        char *new_argv[2], *new_colv[2];
        new_argv[0] = "CREATE TABLE sqlite_master (\n"
                      "  type text,\n"
                      "  name text,\n"
                      "  tbl_name text,\n"
                      "  rootpage integer,\n"
                      "  sql text\n"
                      ")";
        new_argv[1] = 0;
        new_colv[0] = "sql";
        new_colv[1] = 0;
        callback(&data, 1, new_argv, new_colv);
        rc = SQLITE_OK;
      }else if( strcmp(azArg[1],"sqlite_temp_master")==0 ){
        char *new_argv[2], *new_colv[2];
        new_argv[0] = "CREATE TEMP TABLE sqlite_temp_master (\n"
                      "  type text,\n"
                      "  name text,\n"
                      "  tbl_name text,\n"
                      "  rootpage integer,\n"
                      "  sql text\n"
                      ")";
        new_argv[1] = 0;
        new_colv[0] = "sql";
        new_colv[1] = 0;
        callback(&data, 1, new_argv, new_colv);
        rc = SQLITE_OK;
      }else{
        zShellStatic = azArg[1];
        rc = sqlite3_exec(p->db,
          "SELECT sql FROM "
          "  (SELECT sql sql, type type, tbl_name tbl_name, name name, rowid x"
          "     FROM sqlite_master UNION ALL"
          "   SELECT sql, type, tbl_name, name, rowid FROM sqlite_temp_master) "
          "WHERE lower(tbl_name) LIKE shellstatic()"
          "  AND type!='meta' AND sql NOTNULL "
          "ORDER BY rowid",
          callback, &data, &zErrMsg);
        zShellStatic = 0;
      }
    }else if( nArg==1 ){
      rc = sqlite3_exec(p->db,
         "SELECT sql FROM "
         "  (SELECT sql sql, type type, tbl_name tbl_name, name name, rowid x"
         "     FROM sqlite_master UNION ALL"
         "   SELECT sql, type, tbl_name, name, rowid FROM sqlite_temp_master) "
         "WHERE type!='meta' AND sql NOTNULL AND name NOT LIKE 'sqlite_%' "
         "ORDER BY rowid",
         callback, &data, &zErrMsg
      );
    }else{
      fprintf(stderr, "Usage: .schema ?LIKE-PATTERN?\n");
      rc = 1;
      goto meta_command_exit;
    }
    if( zErrMsg ){
      fprintf(stderr,"Error: %s\n", zErrMsg);
      sqlite3_free(zErrMsg);
      rc = 1;
    }else if( rc != SQLITE_OK ){
      fprintf(stderr,"Error: querying schema information\n");
      rc = 1;
    }else{
      rc = 0;
    }
  }else


#if defined(SQLITE_DEBUG) && defined(SQLITE_ENABLE_SELECTTRACE)
  if( c=='s' && n==11 && strncmp(azArg[0], "selecttrace", n)==0 ){
    extern int sqlite3SelectTrace;
    sqlite3SelectTrace = nArg>=2 ? booleanValue(azArg[1]) : 0xff;
  }else
#endif


#ifdef SQLITE_DEBUG
  /* Undocumented commands for internal testing.  Subject to change
  ** without notice. */
  if( c=='s' && n>=10 && strncmp(azArg[0], "selftest-", 9)==0 ){
    if( strncmp(azArg[0]+9, "boolean", n-9)==0 ){
      int i, v;
      for(i=1; i<nArg; i++){
        v = booleanValue(azArg[i]);
        fprintf(p->out, "%s: %d 0x%x\n", azArg[i], v, v);
      }
    }
    if( strncmp(azArg[0]+9, "integer", n-9)==0 ){
      int i; sqlite3_int64 v;
      for(i=1; i<nArg; i++){
        char zBuf[200];
        v = integerValue(azArg[i]);
        sqlite3_snprintf(sizeof(zBuf),zBuf,"%s: %lld 0x%llx\n", azArg[i],v,v);
        fprintf(p->out, "%s", zBuf);
      }
    }
  }else
#endif

  if( c=='s' && strncmp(azArg[0], "separator", n)==0 ){
    if( nArg<2 || nArg>3 ){
      fprintf(stderr, "Usage: .separator COL ?ROW?\n");
      rc = 1;
    }
    if( nArg>=2 ){
      sqlite3_snprintf(sizeof(p->colSeparator), p->colSeparator,
                       "%.*s", (int)ArraySize(p->colSeparator)-1, azArg[1]);
    }
    if( nArg>=3 ){
      sqlite3_snprintf(sizeof(p->rowSeparator), p->rowSeparator,
                       "%.*s", (int)ArraySize(p->rowSeparator)-1, azArg[2]);
    }
  }else

  if( c=='s'
   && (strncmp(azArg[0], "shell", n)==0 || strncmp(azArg[0],"system",n)==0)
  ){
    char *zCmd;
    int i, x;
    if( nArg<2 ){
      fprintf(stderr, "Usage: .system COMMAND\n");
      rc = 1;
      goto meta_command_exit;
    }
    zCmd = sqlite3_mprintf(strchr(azArg[1],' ')==0?"%s":"\"%s\"", azArg[1]);
    for(i=2; i<nArg; i++){
      zCmd = sqlite3_mprintf(strchr(azArg[i],' ')==0?"%z %s":"%z \"%s\"",
                             zCmd, azArg[i]);
    }
    x = system(zCmd);
    sqlite3_free(zCmd);
    if( x ) fprintf(stderr, "System command returns %d\n", x);
  }else

  if( c=='s' && strncmp(azArg[0], "show", n)==0 ){
    int i;
    if( nArg!=1 ){
      fprintf(stderr, "Usage: .show\n");
      rc = 1;
      goto meta_command_exit;
    }
    fprintf(p->out,"%12.12s: %s\n","echo", p->echoOn ? "on" : "off");
    fprintf(p->out,"%12.12s: %s\n","eqp", p->autoEQP ? "on" : "off");
    fprintf(p->out,"%9.9s: %s\n","explain", p->normalMode.valid ? "on" :"off");
    fprintf(p->out,"%12.12s: %s\n","headers", p->showHeader ? "on" : "off");
    fprintf(p->out,"%12.12s: %s\n","mode", modeDescr[p->mode]);
    fprintf(p->out,"%12.12s: ", "nullvalue");
      output_c_string(p->out, p->nullValue);
      fprintf(p->out, "\n");
    fprintf(p->out,"%12.12s: %s\n","output",
            strlen30(p->outfile) ? p->outfile : "stdout");
    fprintf(p->out,"%12.12s: ", "colseparator");
      output_c_string(p->out, p->colSeparator);
      fprintf(p->out, "\n");
    fprintf(p->out,"%12.12s: ", "rowseparator");
      output_c_string(p->out, p->rowSeparator);
      fprintf(p->out, "\n");
    fprintf(p->out,"%12.12s: %s\n","stats", p->statsOn ? "on" : "off");
    fprintf(p->out,"%12.12s: ","width");
    for (i=0;i<(int)ArraySize(p->colWidth) && p->colWidth[i] != 0;i++) {
      fprintf(p->out,"%d ",p->colWidth[i]);
    }
    fprintf(p->out,"\n");
  }else

  if( c=='s' && strncmp(azArg[0], "stats", n)==0 ){
    if( nArg==2 ){
      p->statsOn = booleanValue(azArg[1]);
    }else{
      fprintf(stderr, "Usage: .stats on|off\n");
      rc = 1;
    }
  }else

  if( c=='t' && n>1 && strncmp(azArg[0], "tables", n)==0 ){
    sqlite3_stmt *pStmt;
    char **azResult;
    int nRow, nAlloc;
    char *zSql = 0;
    int ii;
    open_db(p, 0);
    rc = sqlite3_prepare_v2(p->db, "PRAGMA database_list", -1, &pStmt, 0);
    if( rc ) return rc;
    zSql = sqlite3_mprintf(
        "SELECT name FROM sqlite_master"
        " WHERE type IN ('table','view')"
        "   AND name NOT LIKE 'sqlite_%%'"
        "   AND name LIKE ?1");
    while( sqlite3_step(pStmt)==SQLITE_ROW ){
      const char *zDbName = (const char*)sqlite3_column_text(pStmt, 1);
      if( zDbName==0 || strcmp(zDbName,"main")==0 ) continue;
      if( strcmp(zDbName,"temp")==0 ){
        zSql = sqlite3_mprintf(
                 "%z UNION ALL "
                 "SELECT 'temp.' || name FROM sqlite_temp_master"
                 " WHERE type IN ('table','view')"
                 "   AND name NOT LIKE 'sqlite_%%'"
                 "   AND name LIKE ?1", zSql);
      }else{
        zSql = sqlite3_mprintf(
                 "%z UNION ALL "
                 "SELECT '%q.' || name FROM \"%w\".sqlite_master"
                 " WHERE type IN ('table','view')"
                 "   AND name NOT LIKE 'sqlite_%%'"
                 "   AND name LIKE ?1", zSql, zDbName, zDbName);
      }
    }
    sqlite3_finalize(pStmt);
    zSql = sqlite3_mprintf("%z ORDER BY 1", zSql);
    rc = sqlite3_prepare_v2(p->db, zSql, -1, &pStmt, 0);
    sqlite3_free(zSql);
    if( rc ) return rc;
    nRow = nAlloc = 0;
    azResult = 0;
    if( nArg>1 ){
      sqlite3_bind_text(pStmt, 1, azArg[1], -1, SQLITE_TRANSIENT);
    }else{
      sqlite3_bind_text(pStmt, 1, "%", -1, SQLITE_STATIC);
    }
    while( sqlite3_step(pStmt)==SQLITE_ROW ){
      if( nRow>=nAlloc ){
        char **azNew;
        int n = nAlloc*2 + 10;
        azNew = sqlite3_realloc(azResult, sizeof(azResult[0])*n);
        if( azNew==0 ){
          fprintf(stderr, "Error: out of memory\n");
          break;
        }
        nAlloc = n;
        azResult = azNew;
      }
      azResult[nRow] = sqlite3_mprintf("%s", sqlite3_column_text(pStmt, 0));
      if( azResult[nRow] ) nRow++;
    }
    sqlite3_finalize(pStmt);        
    if( nRow>0 ){
      int len, maxlen = 0;
      int i, j;
      int nPrintCol, nPrintRow;
      for(i=0; i<nRow; i++){
        len = strlen30(azResult[i]);
        if( len>maxlen ) maxlen = len;
      }
      nPrintCol = 80/(maxlen+2);
      if( nPrintCol<1 ) nPrintCol = 1;
      nPrintRow = (nRow + nPrintCol - 1)/nPrintCol;
      for(i=0; i<nPrintRow; i++){
        for(j=i; j<nRow; j+=nPrintRow){
          char *zSp = j<nPrintRow ? "" : "  ";
          fprintf(p->out, "%s%-*s", zSp, maxlen, azResult[j] ? azResult[j]:"");
        }
        fprintf(p->out, "\n");
      }
    }
    for(ii=0; ii<nRow; ii++) sqlite3_free(azResult[ii]);
    sqlite3_free(azResult);
  }else

  if( c=='t' && n>=8 && strncmp(azArg[0], "testctrl", n)==0 && nArg>=2 ){
    static const struct {
       const char *zCtrlName;   /* Name of a test-control option */
       int ctrlCode;            /* Integer code for that option */
    } aCtrl[] = {
      { "prng_save",             SQLITE_TESTCTRL_PRNG_SAVE              },
      { "prng_restore",          SQLITE_TESTCTRL_PRNG_RESTORE           },
      { "prng_reset",            SQLITE_TESTCTRL_PRNG_RESET             },
      { "bitvec_test",           SQLITE_TESTCTRL_BITVEC_TEST            },
      { "fault_install",         SQLITE_TESTCTRL_FAULT_INSTALL          },
      { "benign_malloc_hooks",   SQLITE_TESTCTRL_BENIGN_MALLOC_HOOKS    },
      { "pending_byte",          SQLITE_TESTCTRL_PENDING_BYTE           },
      { "assert",                SQLITE_TESTCTRL_ASSERT                 },
      { "always",                SQLITE_TESTCTRL_ALWAYS                 },
      { "reserve",               SQLITE_TESTCTRL_RESERVE                },
      { "optimizations",         SQLITE_TESTCTRL_OPTIMIZATIONS          },
      { "iskeyword",             SQLITE_TESTCTRL_ISKEYWORD              },
      { "scratchmalloc",         SQLITE_TESTCTRL_SCRATCHMALLOC          },
      { "byteorder",             SQLITE_TESTCTRL_BYTEORDER              },
    };
    int testctrl = -1;
    int rc = 0;
    int i, n;
    open_db(p, 0);

    /* convert testctrl text option to value. allow any unique prefix
    ** of the option name, or a numerical value. */
    n = strlen30(azArg[1]);
    for(i=0; i<(int)(sizeof(aCtrl)/sizeof(aCtrl[0])); i++){
      if( strncmp(azArg[1], aCtrl[i].zCtrlName, n)==0 ){
        if( testctrl<0 ){
          testctrl = aCtrl[i].ctrlCode;
        }else{
          fprintf(stderr, "ambiguous option name: \"%s\"\n", azArg[1]);
          testctrl = -1;
          break;
        }
      }
    }
    if( testctrl<0 ) testctrl = (int)integerValue(azArg[1]);
    if( (testctrl<SQLITE_TESTCTRL_FIRST) || (testctrl>SQLITE_TESTCTRL_LAST) ){
      fprintf(stderr,"Error: invalid testctrl option: %s\n", azArg[1]);
    }else{
      switch(testctrl){

        /* sqlite3_test_control(int, db, int) */
        case SQLITE_TESTCTRL_OPTIMIZATIONS:
        case SQLITE_TESTCTRL_RESERVE:             
          if( nArg==3 ){
            int opt = (int)strtol(azArg[2], 0, 0);        
            rc = sqlite3_test_control(testctrl, p->db, opt);
            fprintf(p->out, "%d (0x%08x)\n", rc, rc);
          } else {
            fprintf(stderr,"Error: testctrl %s takes a single int option\n",
                    azArg[1]);
          }
          break;

        /* sqlite3_test_control(int) */
        case SQLITE_TESTCTRL_PRNG_SAVE:
        case SQLITE_TESTCTRL_PRNG_RESTORE:
        case SQLITE_TESTCTRL_PRNG_RESET:
        case SQLITE_TESTCTRL_BYTEORDER:
          if( nArg==2 ){
            rc = sqlite3_test_control(testctrl);
            fprintf(p->out, "%d (0x%08x)\n", rc, rc);
          } else {
            fprintf(stderr,"Error: testctrl %s takes no options\n", azArg[1]);
          }
          break;

        /* sqlite3_test_control(int, uint) */
        case SQLITE_TESTCTRL_PENDING_BYTE:        
          if( nArg==3 ){
            unsigned int opt = (unsigned int)integerValue(azArg[2]);
            rc = sqlite3_test_control(testctrl, opt);
            fprintf(p->out, "%d (0x%08x)\n", rc, rc);
          } else {
            fprintf(stderr,"Error: testctrl %s takes a single unsigned"
                           " int option\n", azArg[1]);
          }
          break;
          
        /* sqlite3_test_control(int, int) */
        case SQLITE_TESTCTRL_ASSERT:              
        case SQLITE_TESTCTRL_ALWAYS:              
          if( nArg==3 ){
            int opt = booleanValue(azArg[2]);        
            rc = sqlite3_test_control(testctrl, opt);
            fprintf(p->out, "%d (0x%08x)\n", rc, rc);
          } else {
            fprintf(stderr,"Error: testctrl %s takes a single int option\n",
                            azArg[1]);
          }
          break;

        /* sqlite3_test_control(int, char *) */
#ifdef SQLITE_N_KEYWORD
        case SQLITE_TESTCTRL_ISKEYWORD:           
          if( nArg==3 ){
            const char *opt = azArg[2];        
            rc = sqlite3_test_control(testctrl, opt);
            fprintf(p->out, "%d (0x%08x)\n", rc, rc);
          } else {
            fprintf(stderr,"Error: testctrl %s takes a single char * option\n",
                            azArg[1]);
          }
          break;
#endif

        case SQLITE_TESTCTRL_BITVEC_TEST:         
        case SQLITE_TESTCTRL_FAULT_INSTALL:       
        case SQLITE_TESTCTRL_BENIGN_MALLOC_HOOKS: 
        case SQLITE_TESTCTRL_SCRATCHMALLOC:       
        default:
          fprintf(stderr,"Error: CLI support for testctrl %s not implemented\n",
                  azArg[1]);
          break;
      }
    }
  }else

  if( c=='t' && n>4 && strncmp(azArg[0], "timeout", n)==0 ){
    open_db(p, 0);
    sqlite3_busy_timeout(p->db, nArg>=2 ? (int)integerValue(azArg[1]) : 0);
  }else
    
  if( c=='t' && n>=5 && strncmp(azArg[0], "timer", n)==0 ){
    if( nArg==2 ){
      enableTimer = booleanValue(azArg[1]);
      if( enableTimer && !HAS_TIMER ){
        fprintf(stderr, "Error: timer not available on this system.\n");
        enableTimer = 0;
      }
    }else{
      fprintf(stderr, "Usage: .timer on|off\n");
      rc = 1;
    }
  }else
  
  if( c=='t' && strncmp(azArg[0], "trace", n)==0 ){
    open_db(p, 0);
    output_file_close(p->traceOut);
    if( nArg!=2 ){
      fprintf(stderr, "Usage: .trace FILE|off\n");
      rc = 1;
      goto meta_command_exit;
    }
    p->traceOut = output_file_open(azArg[1]);
#if !defined(SQLITE_OMIT_TRACE) && !defined(SQLITE_OMIT_FLOATING_POINT)
    if( p->traceOut==0 ){
      sqlite3_trace(p->db, 0, 0);
    }else{
      sqlite3_trace(p->db, sql_trace_callback, p->traceOut);
    }
#endif
  }else

#if SQLITE_USER_AUTHENTICATION
  if( c=='u' && strncmp(azArg[0], "user", n)==0 ){
    if( nArg<2 ){
      fprintf(stderr, "Usage: .user SUBCOMMAND ...\n");
      rc = 1;
      goto meta_command_exit;
    }
    open_db(p, 0);
    if( strcmp(azArg[1],"login")==0 ){
      if( nArg!=4 ){
        fprintf(stderr, "Usage: .user login USER PASSWORD\n");
        rc = 1;
        goto meta_command_exit;
      }
      rc = sqlite3_user_authenticate(p->db, azArg[2], azArg[3],
                                    (int)strlen(azArg[3]));
      if( rc ){
        fprintf(stderr, "Authentication failed for user %s\n", azArg[2]);
        rc = 1;
      }
    }else if( strcmp(azArg[1],"add")==0 ){
      if( nArg!=5 ){
        fprintf(stderr, "Usage: .user add USER PASSWORD ISADMIN\n");
        rc = 1;
        goto meta_command_exit;
      }
      rc = sqlite3_user_add(p->db, azArg[2],
                            azArg[3], (int)strlen(azArg[3]),
                            booleanValue(azArg[4]));
      if( rc ){
        fprintf(stderr, "User-Add failed: %d\n", rc);
        rc = 1;
      }
    }else if( strcmp(azArg[1],"edit")==0 ){
      if( nArg!=5 ){
        fprintf(stderr, "Usage: .user edit USER PASSWORD ISADMIN\n");
        rc = 1;
        goto meta_command_exit;
      }
      rc = sqlite3_user_change(p->db, azArg[2],
                              azArg[3], (int)strlen(azArg[3]),
                              booleanValue(azArg[4]));
      if( rc ){
        fprintf(stderr, "User-Edit failed: %d\n", rc);
        rc = 1;
      }
    }else if( strcmp(azArg[1],"delete")==0 ){
      if( nArg!=3 ){
        fprintf(stderr, "Usage: .user delete USER\n");
        rc = 1;
        goto meta_command_exit;
      }
      rc = sqlite3_user_delete(p->db, azArg[2]);
      if( rc ){
        fprintf(stderr, "User-Delete failed: %d\n", rc);
        rc = 1;
      }
    }else{
      fprintf(stderr, "Usage: .user login|add|edit|delete ...\n");
      rc = 1;
      goto meta_command_exit;
    }    
  }else
#endif /* SQLITE_USER_AUTHENTICATION */

  if( c=='v' && strncmp(azArg[0], "version", n)==0 ){
    fprintf(p->out, "SQLite %s %s\n" /*extra-version-info*/,
        sqlite3_libversion(), sqlite3_sourceid());
  }else

  if( c=='v' && strncmp(azArg[0], "vfsname", n)==0 ){
    const char *zDbName = nArg==2 ? azArg[1] : "main";
    char *zVfsName = 0;
    if( p->db ){
      sqlite3_file_control(p->db, zDbName, SQLITE_FCNTL_VFSNAME, &zVfsName);
      if( zVfsName ){
        fprintf(p->out, "%s\n", zVfsName);
        sqlite3_free(zVfsName);
      }
    }
  }else

#if defined(SQLITE_DEBUG) && defined(SQLITE_ENABLE_WHERETRACE)
  if( c=='w' && strncmp(azArg[0], "wheretrace", n)==0 ){
    extern int sqlite3WhereTrace;
    sqlite3WhereTrace = nArg>=2 ? booleanValue(azArg[1]) : 0xff;
  }else
#endif

  if( c=='w' && strncmp(azArg[0], "width", n)==0 ){
    int j;
    assert( nArg<=ArraySize(azArg) );
    for(j=1; j<nArg && j<ArraySize(p->colWidth); j++){
      p->colWidth[j-1] = (int)integerValue(azArg[j]);
    }
  }else

  {
    fprintf(stderr, "Error: unknown command or invalid arguments: "
      " \"%s\". Enter \".help\" for help\n", azArg[0]);
    rc = 1;
  }

meta_command_exit:
  if( p->outCount ){
    p->outCount--;
    if( p->outCount==0 ) output_reset(p);
  }
  return rc;
}

/*
** Return TRUE if a semicolon occurs anywhere in the first N characters
** of string z[].
*/
static int line_contains_semicolon(const char *z, int N){
  int i;
  for(i=0; i<N; i++){  if( z[i]==';' ) return 1; }
  return 0;
}

/*
** Test to see if a line consists entirely of whitespace.
*/
static int _all_whitespace(const char *z){
  for(; *z; z++){
    if( IsSpace(z[0]) ) continue;
    if( *z=='/' && z[1]=='*' ){
      z += 2;
      while( *z && (*z!='*' || z[1]!='/') ){ z++; }
      if( *z==0 ) return 0;
      z++;
      continue;
    }
    if( *z=='-' && z[1]=='-' ){
      z += 2;
      while( *z && *z!='\n' ){ z++; }
      if( *z==0 ) return 1;
      continue;
    }
    return 0;
  }
  return 1;
}

/*
** Return TRUE if the line typed in is an SQL command terminator other
** than a semi-colon.  The SQL Server style "go" command is understood
** as is the Oracle "/".
*/
static int line_is_command_terminator(const char *zLine){
  while( IsSpace(zLine[0]) ){ zLine++; };
  if( zLine[0]=='/' && _all_whitespace(&zLine[1]) ){
    return 1;  /* Oracle */
  }
  if( ToLower(zLine[0])=='g' && ToLower(zLine[1])=='o'
         && _all_whitespace(&zLine[2]) ){
    return 1;  /* SQL Server */
  }
  return 0;
}

/*
** Return true if zSql is a complete SQL statement.  Return false if it
** ends in the middle of a string literal or C-style comment.
*/
static int line_is_complete(char *zSql, int nSql){
  int rc;
  if( zSql==0 ) return 1;
  zSql[nSql] = ';';
  zSql[nSql+1] = 0;
  rc = sqlite3_complete(zSql);
  zSql[nSql] = 0;
  return rc;
}

/*
** Read input from *in and process it.  If *in==0 then input
** is interactive - the user is typing it it.  Otherwise, input
** is coming from a file or device.  A prompt is issued and history
** is saved only if input is interactive.  An interrupt signal will
** cause this routine to exit immediately, unless input is interactive.
**
** Return the number of errors.
*/
static int process_input(ShellState *p, FILE *in){
  char *zLine = 0;          /* A single input line */
  char *zSql = 0;           /* Accumulated SQL text */
  int nLine;                /* Length of current line */
  int nSql = 0;             /* Bytes of zSql[] used */
  int nAlloc = 0;           /* Allocated zSql[] space */
  int nSqlPrior = 0;        /* Bytes of zSql[] used by prior line */
  char *zErrMsg;            /* Error message returned */
  int rc;                   /* Error code */
  int errCnt = 0;           /* Number of errors seen */
  int lineno = 0;           /* Current line number */
  int startline = 0;        /* Line number for start of current input */

  while( errCnt==0 || !bail_on_error || (in==0 && stdin_is_interactive) ){
    fflush(p->out);
    zLine = one_input_line(in, zLine, nSql>0);
    if( zLine==0 ){
      /* End of input */
      if( stdin_is_interactive ) printf("\n");
      break;
    }
    if( seenInterrupt ){
      if( in!=0 ) break;
      seenInterrupt = 0;
    }
    lineno++;
    if( nSql==0 && _all_whitespace(zLine) ){
      if( p->echoOn ) printf("%s\n", zLine);
      continue;
    }
    if( zLine && zLine[0]=='.' && nSql==0 ){
      if( p->echoOn ) printf("%s\n", zLine);
      rc = do_meta_command(zLine, p);
      if( rc==2 ){ /* exit requested */
        break;
      }else if( rc ){
        errCnt++;
      }
      continue;
    }
    if( line_is_command_terminator(zLine) && line_is_complete(zSql, nSql) ){
      memcpy(zLine,";",2);
    }
    nLine = strlen30(zLine);
    if( nSql+nLine+2>=nAlloc ){
      nAlloc = nSql+nLine+100;
      zSql = realloc(zSql, nAlloc);
      if( zSql==0 ){
        fprintf(stderr, "Error: out of memory\n");
        exit(1);
      }
    }
    nSqlPrior = nSql;
    if( nSql==0 ){
      int i;
      for(i=0; zLine[i] && IsSpace(zLine[i]); i++){}
      assert( nAlloc>0 && zSql!=0 );
      memcpy(zSql, zLine+i, nLine+1-i);
      startline = lineno;
      nSql = nLine-i;
    }else{
      zSql[nSql++] = '\n';
      memcpy(zSql+nSql, zLine, nLine+1);
      nSql += nLine;
    }
    if( nSql && line_contains_semicolon(&zSql[nSqlPrior], nSql-nSqlPrior)
                && sqlite3_complete(zSql) ){
      p->cnt = 0;
      open_db(p, 0);
      BEGIN_TIMER;
      rc = shell_exec(p->db, zSql, shell_callback, p, &zErrMsg);
      END_TIMER;
      if( rc || zErrMsg ){
        char zPrefix[100];
        if( in!=0 || !stdin_is_interactive ){
          sqlite3_snprintf(sizeof(zPrefix), zPrefix, 
                           "Error: near line %d:", startline);
        }else{
          sqlite3_snprintf(sizeof(zPrefix), zPrefix, "Error:");
        }
        if( zErrMsg!=0 ){
          fprintf(stderr, "%s %s\n", zPrefix, zErrMsg);
          sqlite3_free(zErrMsg);
          zErrMsg = 0;
        }else{
          fprintf(stderr, "%s %s\n", zPrefix, sqlite3_errmsg(p->db));
        }
        errCnt++;
      }
      nSql = 0;
      if( p->outCount ){
        output_reset(p);
        p->outCount = 0;
      }
    }else if( nSql && _all_whitespace(zSql) ){
      if( p->echoOn ) printf("%s\n", zSql);
      nSql = 0;
    }
  }
  if( nSql ){
    if( !_all_whitespace(zSql) ){
      fprintf(stderr, "Error: incomplete SQL: %s\n", zSql);
      errCnt++;
    }
    free(zSql);
  }
  free(zLine);
  return errCnt>0;
}

/*
** Return a pathname which is the user's home directory.  A
** 0 return indicates an error of some kind.
*/
static char *find_home_dir(void){
  static char *home_dir = NULL;
  if( home_dir ) return home_dir;

#if !defined(_WIN32) && !defined(WIN32) && !defined(_WIN32_WCE) \
     && !defined(__RTP__) && !defined(_WRS_KERNEL)
  {
    struct passwd *pwent;
    uid_t uid = getuid();
    if( (pwent=getpwuid(uid)) != NULL) {
      home_dir = pwent->pw_dir;
    }
  }
#endif

#if defined(_WIN32_WCE)
  /* Windows CE (arm-wince-mingw32ce-gcc) does not provide getenv()
   */
  home_dir = "/";
#else

#if defined(_WIN32) || defined(WIN32)
  if (!home_dir) {
    home_dir = getenv("USERPROFILE");
  }
#endif

  if (!home_dir) {
    home_dir = getenv("HOME");
  }

#if defined(_WIN32) || defined(WIN32)
  if (!home_dir) {
    char *zDrive, *zPath;
    int n;
    zDrive = getenv("HOMEDRIVE");
    zPath = getenv("HOMEPATH");
    if( zDrive && zPath ){
      n = strlen30(zDrive) + strlen30(zPath) + 1;
      home_dir = malloc( n );
      if( home_dir==0 ) return 0;
      sqlite3_snprintf(n, home_dir, "%s%s", zDrive, zPath);
      return home_dir;
    }
    home_dir = "c:\\";
  }
#endif

#endif /* !_WIN32_WCE */

  if( home_dir ){
    int n = strlen30(home_dir) + 1;
    char *z = malloc( n );
    if( z ) memcpy(z, home_dir, n);
    home_dir = z;
  }

  return home_dir;
}

/*
** Read input from the file given by sqliterc_override.  Or if that
** parameter is NULL, take input from ~/.sqliterc
**
** Returns the number of errors.
*/
static int process_sqliterc(
  ShellState *p,                  /* Configuration data */
  const char *sqliterc_override   /* Name of config file. NULL to use default */
){
  char *home_dir = NULL;
  const char *sqliterc = sqliterc_override;
  char *zBuf = 0;
  FILE *in = NULL;
  int rc = 0;

  if (sqliterc == NULL) {
    home_dir = find_home_dir();
    if( home_dir==0 ){
#if !defined(__RTP__) && !defined(_WRS_KERNEL)
      fprintf(stderr,"%s: Error: cannot locate your home directory\n", Argv0);
#endif
      return 1;
    }
    sqlite3_initialize();
    zBuf = sqlite3_mprintf("%s/.sqliterc",home_dir);
    sqliterc = zBuf;
  }
  in = fopen(sqliterc,"rb");
  if( in ){
    if( stdin_is_interactive ){
      fprintf(stderr,"-- Loading resources from %s\n",sqliterc);
    }
    rc = process_input(p,in);
    fclose(in);
  }
  sqlite3_free(zBuf);
  return rc;
}

/*
** Show available command line options
*/
static const char zOptions[] = 
  "   -ascii               set output mode to 'ascii'\n"
  "   -bail                stop after hitting an error\n"
  "   -batch               force batch I/O\n"
  "   -column              set output mode to 'column'\n"
  "   -cmd COMMAND         run \"COMMAND\" before reading stdin\n"
  "   -csv                 set output mode to 'csv'\n"
  "   -echo                print commands before execution\n"
  "   -init FILENAME       read/process named file\n"
  "   -[no]header          turn headers on or off\n"
#if defined(SQLITE_ENABLE_MEMSYS3) || defined(SQLITE_ENABLE_MEMSYS5)
  "   -heap SIZE           Size of heap for memsys3 or memsys5\n"
#endif
  "   -help                show this message\n"
  "   -html                set output mode to HTML\n"
  "   -interactive         force interactive I/O\n"
  "   -line                set output mode to 'line'\n"
  "   -list                set output mode to 'list'\n"
  "   -lookaside SIZE N    use N entries of SZ bytes for lookaside memory\n"
  "   -mmap N              default mmap size set to N\n"
#ifdef SQLITE_ENABLE_MULTIPLEX
  "   -multiplex           enable the multiplexor VFS\n"
#endif
  "   -newline SEP         set output row separator. Default: '\\n'\n"
  "   -nullvalue TEXT      set text string for NULL values. Default ''\n"
  "   -pagecache SIZE N    use N slots of SZ bytes each for page cache memory\n"
  "   -scratch SIZE N      use N slots of SZ bytes each for scratch memory\n"
  "   -separator SEP       set output column separator. Default: '|'\n"
  "   -stats               print memory stats before each finalize\n"
  "   -version             show SQLite version\n"
  "   -vfs NAME            use NAME as the default VFS\n"
#ifdef SQLITE_ENABLE_VFSTRACE
  "   -vfstrace            enable tracing of all VFS calls\n"
#endif
;
static void usage(int showDetail){
  fprintf(stderr,
      "Usage: %s [OPTIONS] FILENAME [SQL]\n"  
      "FILENAME is the name of an SQLite database. A new database is created\n"
      "if the file does not previously exist.\n", Argv0);
  if( showDetail ){
    fprintf(stderr, "OPTIONS include:\n%s", zOptions);
  }else{
    fprintf(stderr, "Use the -help option for additional information\n");
  }
  exit(1);
}

/*
** Initialize the state information in data
*/
static void main_init(ShellState *data) {
  memset(data, 0, sizeof(*data));
  data->mode = MODE_List;
  memcpy(data->colSeparator,SEP_Column, 2);
  memcpy(data->rowSeparator,SEP_Row, 2);
  data->showHeader = 0;
  data->shellFlgs = SHFLG_Lookaside;
  sqlite3_config(SQLITE_CONFIG_URI, 1);
  sqlite3_config(SQLITE_CONFIG_LOG, shellLog, data);
  sqlite3_config(SQLITE_CONFIG_MULTITHREAD);
  sqlite3_snprintf(sizeof(mainPrompt), mainPrompt,"sqlite> ");
  sqlite3_snprintf(sizeof(continuePrompt), continuePrompt,"   ...> ");
}

/*
** Output text to the console in a font that attracts extra attention.
*/
#ifdef _WIN32
static void printBold(const char *zText){
  HANDLE out = GetStdHandle(STD_OUTPUT_HANDLE);
  CONSOLE_SCREEN_BUFFER_INFO defaultScreenInfo;
  GetConsoleScreenBufferInfo(out, &defaultScreenInfo);
  SetConsoleTextAttribute(out,
         FOREGROUND_RED|FOREGROUND_INTENSITY
  );
  printf("%s", zText);
  SetConsoleTextAttribute(out, defaultScreenInfo.wAttributes);
}
#else
static void printBold(const char *zText){
  printf("\033[1m%s\033[0m", zText);
}
#endif

/*
** Get the argument to an --option.  Throw an error and die if no argument
** is available.
*/
static char *cmdline_option_value(int argc, char **argv, int i){
  if( i==argc ){
    fprintf(stderr, "%s: Error: missing argument to %s\n",
            argv[0], argv[argc-1]);
    exit(1);
  }
  return argv[i];
}

int main(int argc, char **argv){
  char *zErrMsg = 0;
  ShellState data;
  const char *zInitFile = 0;
  int i;
  int rc = 0;
  int warnInmemoryDb = 0;
  int readStdin = 1;
  int nCmd = 0;
  char **azCmd = 0;

#if USE_SYSTEM_SQLITE+0!=1
  if( strcmp(sqlite3_sourceid(),SQLITE_SOURCE_ID)!=0 ){
    fprintf(stderr, "SQLite header and source version mismatch\n%s\n%s\n",
            sqlite3_sourceid(), SQLITE_SOURCE_ID);
    exit(1);
  }
#endif
<<<<<<< HEAD
#if defined(WIN32) || defined(_WIN32)
  _setmode(_fileno(stdin), _O_BINARY);
#endif
=======
  setBinaryMode(stdin);
>>>>>>> 65545b59
  Argv0 = argv[0];
  main_init(&data);
  stdin_is_interactive = isatty(0);

  /* Make sure we have a valid signal handler early, before anything
  ** else is done.
  */
#ifdef SIGINT
  signal(SIGINT, interrupt_handler);
#endif

#ifdef SQLITE_SHELL_DBNAME_PROC
  {
    /* If the SQLITE_SHELL_DBNAME_PROC macro is defined, then it is the name
    ** of a C-function that will provide the name of the database file.  Use
    ** this compile-time option to embed this shell program in larger
    ** applications. */
    extern void SQLITE_SHELL_DBNAME_PROC(const char**);
    SQLITE_SHELL_DBNAME_PROC(&data.zDbFilename);
    warnInmemoryDb = 0;
  }
#endif

  /* Do an initial pass through the command-line argument to locate
  ** the name of the database file, the name of the initialization file,
  ** the size of the alternative malloc heap,
  ** and the first command to execute.
  */
  for(i=1; i<argc; i++){
    char *z;
    z = argv[i];
    if( z[0]!='-' ){
      if( data.zDbFilename==0 ){
        data.zDbFilename = z;
      }else{
        /* Excesss arguments are interpreted as SQL (or dot-commands) and
        ** mean that nothing is read from stdin */
        readStdin = 0;
        nCmd++;
        azCmd = realloc(azCmd, sizeof(azCmd[0])*nCmd);
        if( azCmd==0 ){
          fprintf(stderr, "out of memory\n");
          exit(1);
        }
        azCmd[nCmd-1] = z;
      }
    }
    if( z[1]=='-' ) z++;
    if( strcmp(z,"-separator")==0
     || strcmp(z,"-nullvalue")==0
     || strcmp(z,"-newline")==0
     || strcmp(z,"-cmd")==0
    ){
      (void)cmdline_option_value(argc, argv, ++i);
    }else if( strcmp(z,"-init")==0 ){
      zInitFile = cmdline_option_value(argc, argv, ++i);
    }else if( strcmp(z,"-batch")==0 ){
      /* Need to check for batch mode here to so we can avoid printing
      ** informational messages (like from process_sqliterc) before 
      ** we do the actual processing of arguments later in a second pass.
      */
      stdin_is_interactive = 0;
    }else if( strcmp(z,"-heap")==0 ){
#if defined(SQLITE_ENABLE_MEMSYS3) || defined(SQLITE_ENABLE_MEMSYS5)
      const char *zSize;
      sqlite3_int64 szHeap;

      zSize = cmdline_option_value(argc, argv, ++i);
      szHeap = integerValue(zSize);
      if( szHeap>0x7fff0000 ) szHeap = 0x7fff0000;
      sqlite3_config(SQLITE_CONFIG_HEAP, malloc((int)szHeap), (int)szHeap, 64);
#endif
    }else if( strcmp(z,"-scratch")==0 ){
      int n, sz;
      sz = (int)integerValue(cmdline_option_value(argc,argv,++i));
      if( sz>400000 ) sz = 400000;
      if( sz<2500 ) sz = 2500;
      n = (int)integerValue(cmdline_option_value(argc,argv,++i));
      if( n>10 ) n = 10;
      if( n<1 ) n = 1;
      sqlite3_config(SQLITE_CONFIG_SCRATCH, malloc(n*sz+1), sz, n);
      data.shellFlgs |= SHFLG_Scratch;
    }else if( strcmp(z,"-pagecache")==0 ){
      int n, sz;
      sz = (int)integerValue(cmdline_option_value(argc,argv,++i));
      if( sz>70000 ) sz = 70000;
      if( sz<800 ) sz = 800;
      n = (int)integerValue(cmdline_option_value(argc,argv,++i));
      if( n<10 ) n = 10;
      sqlite3_config(SQLITE_CONFIG_PAGECACHE, malloc(n*sz+1), sz, n);
      data.shellFlgs |= SHFLG_Pagecache;
    }else if( strcmp(z,"-lookaside")==0 ){
      int n, sz;
      sz = (int)integerValue(cmdline_option_value(argc,argv,++i));
      if( sz<0 ) sz = 0;
      n = (int)integerValue(cmdline_option_value(argc,argv,++i));
      if( n<0 ) n = 0;
      sqlite3_config(SQLITE_CONFIG_LOOKASIDE, sz, n);
      if( sz*n==0 ) data.shellFlgs &= ~SHFLG_Lookaside;
#ifdef SQLITE_ENABLE_VFSTRACE
    }else if( strcmp(z,"-vfstrace")==0 ){
      extern int vfstrace_register(
         const char *zTraceName,
         const char *zOldVfsName,
         int (*xOut)(const char*,void*),
         void *pOutArg,
         int makeDefault
      );
      vfstrace_register("trace",0,(int(*)(const char*,void*))fputs,stderr,1);
#endif
#ifdef SQLITE_ENABLE_MULTIPLEX
    }else if( strcmp(z,"-multiplex")==0 ){
      extern int sqlite3_multiple_initialize(const char*,int);
      sqlite3_multiplex_initialize(0, 1);
#endif
    }else if( strcmp(z,"-mmap")==0 ){
      sqlite3_int64 sz = integerValue(cmdline_option_value(argc,argv,++i));
      sqlite3_config(SQLITE_CONFIG_MMAP_SIZE, sz, sz);
    }else if( strcmp(z,"-vfs")==0 ){
      sqlite3_vfs *pVfs = sqlite3_vfs_find(cmdline_option_value(argc,argv,++i));
      if( pVfs ){
        sqlite3_vfs_register(pVfs, 1);
      }else{
        fprintf(stderr, "no such VFS: \"%s\"\n", argv[i]);
        exit(1);
      }
    }
  }
  if( data.zDbFilename==0 ){
#ifndef SQLITE_OMIT_MEMORYDB
    data.zDbFilename = ":memory:";
    warnInmemoryDb = argc==1;
#else
    fprintf(stderr,"%s: Error: no database filename specified\n", Argv0);
    return 1;
#endif
  }
  data.out = stdout;

  /* Go ahead and open the database file if it already exists.  If the
  ** file does not exist, delay opening it.  This prevents empty database
  ** files from being created if a user mistypes the database name argument
  ** to the sqlite command-line tool.
  */
  if( access(data.zDbFilename, 0)==0 ){
    open_db(&data, 0);
  }

  /* Process the initialization file if there is one.  If no -init option
  ** is given on the command line, look for a file named ~/.sqliterc and
  ** try to process it.
  */
  rc = process_sqliterc(&data,zInitFile);
  if( rc>0 ){
    return rc;
  }

  /* Make a second pass through the command-line argument and set
  ** options.  This second pass is delayed until after the initialization
  ** file is processed so that the command-line arguments will override
  ** settings in the initialization file.
  */
  for(i=1; i<argc; i++){
    char *z = argv[i];
    if( z[0]!='-' ) continue;
    if( z[1]=='-' ){ z++; }
    if( strcmp(z,"-init")==0 ){
      i++;
    }else if( strcmp(z,"-html")==0 ){
      data.mode = MODE_Html;
    }else if( strcmp(z,"-list")==0 ){
      data.mode = MODE_List;
    }else if( strcmp(z,"-line")==0 ){
      data.mode = MODE_Line;
    }else if( strcmp(z,"-column")==0 ){
      data.mode = MODE_Column;
    }else if( strcmp(z,"-csv")==0 ){
      data.mode = MODE_Csv;
      memcpy(data.colSeparator,",",2);
    }else if( strcmp(z,"-ascii")==0 ){
      data.mode = MODE_Ascii;
      sqlite3_snprintf(sizeof(data.colSeparator), data.colSeparator,
                       SEP_Unit);
      sqlite3_snprintf(sizeof(data.rowSeparator), data.rowSeparator,
                       SEP_Record);
    }else if( strcmp(z,"-separator")==0 ){
      sqlite3_snprintf(sizeof(data.colSeparator), data.colSeparator,
                       "%s",cmdline_option_value(argc,argv,++i));
    }else if( strcmp(z,"-newline")==0 ){
      sqlite3_snprintf(sizeof(data.rowSeparator), data.rowSeparator,
                       "%s",cmdline_option_value(argc,argv,++i));
    }else if( strcmp(z,"-nullvalue")==0 ){
      sqlite3_snprintf(sizeof(data.nullValue), data.nullValue,
                       "%s",cmdline_option_value(argc,argv,++i));
    }else if( strcmp(z,"-header")==0 ){
      data.showHeader = 1;
    }else if( strcmp(z,"-noheader")==0 ){
      data.showHeader = 0;
    }else if( strcmp(z,"-echo")==0 ){
      data.echoOn = 1;
    }else if( strcmp(z,"-eqp")==0 ){
      data.autoEQP = 1;
    }else if( strcmp(z,"-stats")==0 ){
      data.statsOn = 1;
    }else if( strcmp(z,"-scanstats")==0 ){
      data.scanstatsOn = 1;
    }else if( strcmp(z,"-bail")==0 ){
      bail_on_error = 1;
    }else if( strcmp(z,"-version")==0 ){
      printf("%s %s\n", sqlite3_libversion(), sqlite3_sourceid());
      return 0;
    }else if( strcmp(z,"-interactive")==0 ){
      stdin_is_interactive = 1;
    }else if( strcmp(z,"-batch")==0 ){
      stdin_is_interactive = 0;
    }else if( strcmp(z,"-heap")==0 ){
      i++;
    }else if( strcmp(z,"-scratch")==0 ){
      i+=2;
    }else if( strcmp(z,"-pagecache")==0 ){
      i+=2;
    }else if( strcmp(z,"-lookaside")==0 ){
      i+=2;
    }else if( strcmp(z,"-mmap")==0 ){
      i++;
    }else if( strcmp(z,"-vfs")==0 ){
      i++;
#ifdef SQLITE_ENABLE_VFSTRACE
    }else if( strcmp(z,"-vfstrace")==0 ){
      i++;
#endif
#ifdef SQLITE_ENABLE_MULTIPLEX
    }else if( strcmp(z,"-multiplex")==0 ){
      i++;
#endif
    }else if( strcmp(z,"-help")==0 ){
      usage(1);
    }else if( strcmp(z,"-cmd")==0 ){
      /* Run commands that follow -cmd first and separately from commands
      ** that simply appear on the command-line.  This seems goofy.  It would
      ** be better if all commands ran in the order that they appear.  But
      ** we retain the goofy behavior for historical compatibility. */
      if( i==argc-1 ) break;
      z = cmdline_option_value(argc,argv,++i);
      if( z[0]=='.' ){
        rc = do_meta_command(z, &data);
        if( rc && bail_on_error ) return rc==2 ? 0 : rc;
      }else{
        open_db(&data, 0);
        rc = shell_exec(data.db, z, shell_callback, &data, &zErrMsg);
        if( zErrMsg!=0 ){
          fprintf(stderr,"Error: %s\n", zErrMsg);
          if( bail_on_error ) return rc!=0 ? rc : 1;
        }else if( rc!=0 ){
          fprintf(stderr,"Error: unable to process SQL \"%s\"\n", z);
          if( bail_on_error ) return rc;
        }
      }
    }else{
      fprintf(stderr,"%s: Error: unknown option: %s\n", Argv0, z);
      fprintf(stderr,"Use -help for a list of options.\n");
      return 1;
    }
  }

  if( !readStdin ){
    /* Run all arguments that do not begin with '-' as if they were separate
    ** command-line inputs, except for the argToSkip argument which contains
    ** the database filename.
    */
    for(i=0; i<nCmd; i++){
      if( azCmd[i][0]=='.' ){
        rc = do_meta_command(azCmd[i], &data);
        if( rc ) return rc==2 ? 0 : rc;
      }else{
        open_db(&data, 0);
        rc = shell_exec(data.db, azCmd[i], shell_callback, &data, &zErrMsg);
        if( zErrMsg!=0 ){
          fprintf(stderr,"Error: %s\n", zErrMsg);
          return rc!=0 ? rc : 1;
        }else if( rc!=0 ){
          fprintf(stderr,"Error: unable to process SQL: %s\n", azCmd[i]);
          return rc;
        }
      }
    }
    free(azCmd);
  }else{
    /* Run commands received from standard input
    */
    if( stdin_is_interactive ){
      char *zHome;
      char *zHistory = 0;
      int nHistory;
      printf(
        "SQLite version %s %.19s\n" /*extra-version-info*/
        "Enter \".help\" for usage hints.\n",
        sqlite3_libversion(), sqlite3_sourceid()
      );
      if( warnInmemoryDb ){
        printf("Connected to a ");
        printBold("transient in-memory database");
        printf(".\nUse \".open FILENAME\" to reopen on a "
               "persistent database.\n");
      }
      zHome = find_home_dir();
      if( zHome ){
        nHistory = strlen30(zHome) + 20;
        if( (zHistory = malloc(nHistory))!=0 ){
          sqlite3_snprintf(nHistory, zHistory,"%s/.sqlite_history", zHome);
        }
      }
#if HAVE_READLINE
      if( zHistory ) read_history(zHistory);
#endif
      rc = process_input(&data, 0);
      if( zHistory ){
        stifle_history(100);
        write_history(zHistory);
        free(zHistory);
      }
    }else{
      rc = process_input(&data, stdin);
    }
  }
  set_table_name(&data, 0);
  if( data.db ){
    sqlite3_close(data.db);
  }
  sqlite3_free(data.zFreeOnClose); 
  return rc;
}<|MERGE_RESOLUTION|>--- conflicted
+++ resolved
@@ -946,11 +946,7 @@
       break;
     }
     case MODE_Csv: {
-<<<<<<< HEAD
-      enable_binary_output(p, 1);
-=======
       setBinaryMode(p->out);
->>>>>>> 65545b59
       if( p->cnt++==0 && p->showHeader ){
         for(i=0; i<nArg; i++){
           output_csv(p, azCol[i] ? azCol[i] : "", i<nArg-1);
@@ -963,11 +959,7 @@
         }
         fprintf(p->out, "%s", p->rowSeparator);
       }
-<<<<<<< HEAD
-      enable_binary_output(p, 0);
-=======
       setTextMode(p->out);
->>>>>>> 65545b59
       break;
     }
     case MODE_Insert: {
@@ -4244,13 +4236,7 @@
     exit(1);
   }
 #endif
-<<<<<<< HEAD
-#if defined(WIN32) || defined(_WIN32)
-  _setmode(_fileno(stdin), _O_BINARY);
-#endif
-=======
   setBinaryMode(stdin);
->>>>>>> 65545b59
   Argv0 = argv[0];
   main_init(&data);
   stdin_is_interactive = isatty(0);
