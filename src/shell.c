/*
** 2001 September 15
**
** The author disclaims copyright to this source code.  In place of
** a legal notice, here is a blessing:
**
**    May you do good and not evil.
**    May you find forgiveness for yourself and forgive others.
**    May you share freely, never taking more than you give.
**
*************************************************************************
** This file contains code to implement the "sqlite" command line
** utility for accessing SQLite databases.
*/
#if (defined(_WIN32) || defined(WIN32)) && !defined(_CRT_SECURE_NO_WARNINGS)
/* This needs to come before any includes for MSVC compiler */
#define _CRT_SECURE_NO_WARNINGS
#endif

/*
** If requested, include the SQLite compiler options file for MSVC.
*/
#if defined(INCLUDE_MSVC_H)
#include "msvc.h"
#endif

/*
** Enable large-file support for fopen() and friends on unix.
*/
#ifndef SQLITE_DISABLE_LFS
# define _LARGE_FILE       1
# ifndef _FILE_OFFSET_BITS
#   define _FILE_OFFSET_BITS 64
# endif
# define _LARGEFILE_SOURCE 1
#endif

#include <stdlib.h>
#include <string.h>
#include <stdio.h>
#include <assert.h>
#include "sqlite3.h"
#if SQLITE_USER_AUTHENTICATION
# include "sqlite3userauth.h"
#endif
#include <ctype.h>
#include <stdarg.h>

#if !defined(_WIN32) && !defined(WIN32)
# include <signal.h>
# if !defined(__RTP__) && !defined(_WRS_KERNEL)
#  include <pwd.h>
# endif
# include <unistd.h>
# include <sys/types.h>
#endif

#if HAVE_READLINE
# include <readline/readline.h>
# include <readline/history.h>
#endif
#if HAVE_EDITLINE
# undef HAVE_READLINE
# define HAVE_READLINE 1
# include <editline/readline.h>
#endif
#if !HAVE_READLINE
# define add_history(X)
# define read_history(X)
# define write_history(X)
# define stifle_history(X)
#endif

#if defined(_WIN32) || defined(WIN32)
# include <io.h>
# include <fcntl.h>
#define isatty(h) _isatty(h)
#ifndef access
# define access(f,m) _access((f),(m))
#endif
#undef popen
#define popen _popen
#undef pclose
#define pclose _pclose
#else
/* Make sure isatty() has a prototype.
*/
extern int isatty(int);

/* popen and pclose are not C89 functions and so are sometimes omitted from
** the <stdio.h> header */
extern FILE *popen(const char*,const char*);
extern int pclose(FILE*);
#endif

#if defined(_WIN32_WCE)
/* Windows CE (arm-wince-mingw32ce-gcc) does not provide isatty()
 * thus we always assume that we have a console. That can be
 * overridden with the -batch command line option.
 */
#define isatty(x) 1
#endif

/* ctype macros that work with signed characters */
#define IsSpace(X)  isspace((unsigned char)X)
#define IsDigit(X)  isdigit((unsigned char)X)
#define ToLower(X)  (char)tolower((unsigned char)X)


/* True if the timer is enabled */
static int enableTimer = 0;

/* Return the current wall-clock time */
static sqlite3_int64 timeOfDay(void){
  static sqlite3_vfs *clockVfs = 0;
  sqlite3_int64 t;
  if( clockVfs==0 ) clockVfs = sqlite3_vfs_find(0);
  if( clockVfs->iVersion>=1 && clockVfs->xCurrentTimeInt64!=0 ){
    clockVfs->xCurrentTimeInt64(clockVfs, &t);
  }else{
    double r;
    clockVfs->xCurrentTime(clockVfs, &r);
    t = (sqlite3_int64)(r*86400000.0);
  }
  return t;
}

#if !defined(_WIN32) && !defined(WIN32) && !defined(_WRS_KERNEL) \
 && !defined(__minux)
#include <sys/time.h>
#include <sys/resource.h>

/* Saved resource information for the beginning of an operation */
static struct rusage sBegin;  /* CPU time at start */
static sqlite3_int64 iBegin;  /* Wall-clock time at start */

/*
** Begin timing an operation
*/
static void beginTimer(void){
  if( enableTimer ){
    getrusage(RUSAGE_SELF, &sBegin);
    iBegin = timeOfDay();
  }
}

/* Return the difference of two time_structs in seconds */
static double timeDiff(struct timeval *pStart, struct timeval *pEnd){
  return (pEnd->tv_usec - pStart->tv_usec)*0.000001 + 
         (double)(pEnd->tv_sec - pStart->tv_sec);
}

/*
** Print the timing results.
*/
static void endTimer(void){
  if( enableTimer ){
    struct rusage sEnd;
    sqlite3_int64 iEnd = timeOfDay();
    getrusage(RUSAGE_SELF, &sEnd);
    printf("Run Time: real %.3f user %f sys %f\n",
       (iEnd - iBegin)*0.001,
       timeDiff(&sBegin.ru_utime, &sEnd.ru_utime),
       timeDiff(&sBegin.ru_stime, &sEnd.ru_stime));
  }
}

#define BEGIN_TIMER beginTimer()
#define END_TIMER endTimer()
#define HAS_TIMER 1

#elif (defined(_WIN32) || defined(WIN32))

#include <windows.h>

/* Saved resource information for the beginning of an operation */
static HANDLE hProcess;
static FILETIME ftKernelBegin;
static FILETIME ftUserBegin;
static sqlite3_int64 ftWallBegin;
typedef BOOL (WINAPI *GETPROCTIMES)(HANDLE, LPFILETIME, LPFILETIME,
                                    LPFILETIME, LPFILETIME);
static GETPROCTIMES getProcessTimesAddr = NULL;

/*
** Check to see if we have timer support.  Return 1 if necessary
** support found (or found previously).
*/
static int hasTimer(void){
  if( getProcessTimesAddr ){
    return 1;
  } else {
    /* GetProcessTimes() isn't supported in WIN95 and some other Windows
    ** versions. See if the version we are running on has it, and if it
    ** does, save off a pointer to it and the current process handle.
    */
    hProcess = GetCurrentProcess();
    if( hProcess ){
      HINSTANCE hinstLib = LoadLibrary(TEXT("Kernel32.dll"));
      if( NULL != hinstLib ){
        getProcessTimesAddr =
            (GETPROCTIMES) GetProcAddress(hinstLib, "GetProcessTimes");
        if( NULL != getProcessTimesAddr ){
          return 1;
        }
        FreeLibrary(hinstLib); 
      }
    }
  }
  return 0;
}

/*
** Begin timing an operation
*/
static void beginTimer(void){
  if( enableTimer && getProcessTimesAddr ){
    FILETIME ftCreation, ftExit;
    getProcessTimesAddr(hProcess,&ftCreation,&ftExit,
                        &ftKernelBegin,&ftUserBegin);
    ftWallBegin = timeOfDay();
  }
}

/* Return the difference of two FILETIME structs in seconds */
static double timeDiff(FILETIME *pStart, FILETIME *pEnd){
  sqlite_int64 i64Start = *((sqlite_int64 *) pStart);
  sqlite_int64 i64End = *((sqlite_int64 *) pEnd);
  return (double) ((i64End - i64Start) / 10000000.0);
}

/*
** Print the timing results.
*/
static void endTimer(void){
  if( enableTimer && getProcessTimesAddr){
    FILETIME ftCreation, ftExit, ftKernelEnd, ftUserEnd;
    sqlite3_int64 ftWallEnd = timeOfDay();
    getProcessTimesAddr(hProcess,&ftCreation,&ftExit,&ftKernelEnd,&ftUserEnd);
    printf("Run Time: real %.3f user %f sys %f\n",
       (ftWallEnd - ftWallBegin)*0.001,
       timeDiff(&ftUserBegin, &ftUserEnd),
       timeDiff(&ftKernelBegin, &ftKernelEnd));
  }
}

#define BEGIN_TIMER beginTimer()
#define END_TIMER endTimer()
#define HAS_TIMER hasTimer()

#else
#define BEGIN_TIMER 
#define END_TIMER
#define HAS_TIMER 0
#endif

/*
** Used to prevent warnings about unused parameters
*/
#define UNUSED_PARAMETER(x) (void)(x)

/*
** If the following flag is set, then command execution stops
** at an error if we are not interactive.
*/
static int bail_on_error = 0;

/*
** Threat stdin as an interactive input if the following variable
** is true.  Otherwise, assume stdin is connected to a file or pipe.
*/
static int stdin_is_interactive = 1;

/*
** The following is the open SQLite database.  We make a pointer
** to this database a static variable so that it can be accessed
** by the SIGINT handler to interrupt database processing.
*/
static sqlite3 *db = 0;

/*
** True if an interrupt (Control-C) has been received.
*/
static volatile int seenInterrupt = 0;

/*
** This is the name of our program. It is set in main(), used
** in a number of other places, mostly for error messages.
*/
static char *Argv0;

/*
** Prompt strings. Initialized in main. Settable with
**   .prompt main continue
*/
static char mainPrompt[20];     /* First line prompt. default: "sqlite> "*/
static char continuePrompt[20]; /* Continuation prompt. default: "   ...> " */

/*
** Write I/O traces to the following stream.
*/
#ifdef SQLITE_ENABLE_IOTRACE
static FILE *iotrace = 0;
#endif

/*
** This routine works like printf in that its first argument is a
** format string and subsequent arguments are values to be substituted
** in place of % fields.  The result of formatting this string
** is written to iotrace.
*/
#ifdef SQLITE_ENABLE_IOTRACE
static void iotracePrintf(const char *zFormat, ...){
  va_list ap;
  char *z;
  if( iotrace==0 ) return;
  va_start(ap, zFormat);
  z = sqlite3_vmprintf(zFormat, ap);
  va_end(ap);
  fprintf(iotrace, "%s", z);
  sqlite3_free(z);
}
#endif


/*
** Determines if a string is a number of not.
*/
static int isNumber(const char *z, int *realnum){
  if( *z=='-' || *z=='+' ) z++;
  if( !IsDigit(*z) ){
    return 0;
  }
  z++;
  if( realnum ) *realnum = 0;
  while( IsDigit(*z) ){ z++; }
  if( *z=='.' ){
    z++;
    if( !IsDigit(*z) ) return 0;
    while( IsDigit(*z) ){ z++; }
    if( realnum ) *realnum = 1;
  }
  if( *z=='e' || *z=='E' ){
    z++;
    if( *z=='+' || *z=='-' ) z++;
    if( !IsDigit(*z) ) return 0;
    while( IsDigit(*z) ){ z++; }
    if( realnum ) *realnum = 1;
  }
  return *z==0;
}

/*
** A global char* and an SQL function to access its current value 
** from within an SQL statement. This program used to use the 
** sqlite_exec_printf() API to substitue a string into an SQL statement.
** The correct way to do this with sqlite3 is to use the bind API, but
** since the shell is built around the callback paradigm it would be a lot
** of work. Instead just use this hack, which is quite harmless.
*/
static const char *zShellStatic = 0;
static void shellstaticFunc(
  sqlite3_context *context,
  int argc,
  sqlite3_value **argv
){
  assert( 0==argc );
  assert( zShellStatic );
  UNUSED_PARAMETER(argc);
  UNUSED_PARAMETER(argv);
  sqlite3_result_text(context, zShellStatic, -1, SQLITE_STATIC);
}


/*
** This routine reads a line of text from FILE in, stores
** the text in memory obtained from malloc() and returns a pointer
** to the text.  NULL is returned at end of file, or if malloc()
** fails.
**
** If zLine is not NULL then it is a malloced buffer returned from
** a previous call to this routine that may be reused.
*/
static char *local_getline(char *zLine, FILE *in){
  int nLine = zLine==0 ? 0 : 100;
  int n = 0;

  while( 1 ){
    if( n+100>nLine ){
      nLine = nLine*2 + 100;
      zLine = realloc(zLine, nLine);
      if( zLine==0 ) return 0;
    }
    if( fgets(&zLine[n], nLine - n, in)==0 ){
      if( n==0 ){
        free(zLine);
        return 0;
      }
      zLine[n] = 0;
      break;
    }
    while( zLine[n] ) n++;
    if( n>0 && zLine[n-1]=='\n' ){
      n--;
      if( n>0 && zLine[n-1]=='\r' ) n--;
      zLine[n] = 0;
      break;
    }
  }
  return zLine;
}

/*
** Retrieve a single line of input text.
**
** If in==0 then read from standard input and prompt before each line.
** If isContinuation is true, then a continuation prompt is appropriate.
** If isContinuation is zero, then the main prompt should be used.
**
** If zPrior is not NULL then it is a buffer from a prior call to this
** routine that can be reused.
**
** The result is stored in space obtained from malloc() and must either
** be freed by the caller or else passed back into this routine via the
** zPrior argument for reuse.
*/
static char *one_input_line(FILE *in, char *zPrior, int isContinuation){
  char *zPrompt;
  char *zResult;
  if( in!=0 ){
    zResult = local_getline(zPrior, in);
  }else{
    zPrompt = isContinuation ? continuePrompt : mainPrompt;
#if HAVE_READLINE
    free(zPrior);
    zResult = readline(zPrompt);
    if( zResult && *zResult ) add_history(zResult);
#else
    printf("%s", zPrompt);
    fflush(stdout);
    zResult = local_getline(zPrior, stdin);
#endif
  }
  return zResult;
}

#if defined(SQLITE_ENABLE_SESSION)
/*
** State information for a single open session
*/
typedef struct OpenSession OpenSession;
struct OpenSession {
  char *zName;             /* Symbolic name for this session */
  int nFilter;             /* Number of xFilter rejection GLOB patterns */
  char **azFilter;         /* Array of xFilter rejection GLOB patterns */
  sqlite3_session *p;      /* The open session */
};
#endif

/*
** Shell output mode information from before ".explain on", 
** saved so that it can be restored by ".explain off"
*/
typedef struct SavedModeInfo SavedModeInfo;
struct SavedModeInfo {
  int valid;          /* Is there legit data in here? */
  int mode;           /* Mode prior to ".explain on" */
  int showHeader;     /* The ".header" setting prior to ".explain on" */
  int colWidth[100];  /* Column widths prior to ".explain on" */
};

/*
** State information about the database connection is contained in an
** instance of the following structure.
*/
typedef struct ShellState ShellState;
struct ShellState {
  sqlite3 *db;           /* The database */
  int echoOn;            /* True to echo input commands */
  int autoEQP;           /* Run EXPLAIN QUERY PLAN prior to seach SQL stmt */
  int statsOn;           /* True to display memory stats before each finalize */
  int scanstatsOn;       /* True to display scan stats before each finalize */
  int outCount;          /* Revert to stdout when reaching zero */
  int cnt;               /* Number of records displayed so far */
  FILE *out;             /* Write results here */
  FILE *traceOut;        /* Output for sqlite3_trace() */
  int nErr;              /* Number of errors seen */
  int mode;              /* An output mode setting */
  int writableSchema;    /* True if PRAGMA writable_schema=ON */
  int showHeader;        /* True to show column names in List or Column mode */
  unsigned shellFlgs;    /* Various flags */
  char *zDestTable;      /* Name of destination table when MODE_Insert */
  char colSeparator[20]; /* Column separator character for several modes */
  char rowSeparator[20]; /* Row separator character for MODE_Ascii */
  int colWidth[100];     /* Requested width of each column when in column mode*/
  int actualWidth[100];  /* Actual width of each column */
  char nullValue[20];    /* The text to print when a NULL comes back from
                         ** the database */
  SavedModeInfo normalMode;/* Holds the mode just before .explain ON */
  char outfile[FILENAME_MAX]; /* Filename for *out */
  const char *zDbFilename;    /* name of the database file */
  char *zFreeOnClose;         /* Filename to free when closing */
  const char *zVfs;           /* Name of VFS to use */
  sqlite3_stmt *pStmt;   /* Current statement if any. */
  FILE *pLog;            /* Write log output here */
  int *aiIndent;         /* Array of indents used in MODE_Explain */
  int nIndent;           /* Size of array aiIndent[] */
  int iIndent;           /* Index of current op in aiIndent[] */
#if defined(SQLITE_ENABLE_SESSION)
  int nSession;             /* Number of active sessions */
  OpenSession aSession[4];  /* Array of sessions.  [0] is in focus. */
#endif
};

/*
** These are the allowed shellFlgs values
*/
#define SHFLG_Scratch     0x00001     /* The --scratch option is used */
#define SHFLG_Pagecache   0x00002     /* The --pagecache option is used */
#define SHFLG_Lookaside   0x00004     /* Lookaside memory is used */

/*
** These are the allowed modes.
*/
#define MODE_Line     0  /* One column per line.  Blank line between records */
#define MODE_Column   1  /* One record per line in neat columns */
#define MODE_List     2  /* One record per line with a separator */
#define MODE_Semi     3  /* Same as MODE_List but append ";" to each line */
#define MODE_Html     4  /* Generate an XHTML table */
#define MODE_Insert   5  /* Generate SQL "insert" statements */
#define MODE_Tcl      6  /* Generate ANSI-C or TCL quoted elements */
#define MODE_Csv      7  /* Quote strings, numbers are plain */
#define MODE_Explain  8  /* Like MODE_Column, but do not truncate data */
#define MODE_Ascii    9  /* Use ASCII unit and record separators (0x1F/0x1E) */

static const char *modeDescr[] = {
  "line",
  "column",
  "list",
  "semi",
  "html",
  "insert",
  "tcl",
  "csv",
  "explain",
  "ascii",
};

/*
** These are the column/row/line separators used by the various
** import/export modes.
*/
#define SEP_Column    "|"
#define SEP_Row       "\n"
#define SEP_Tab       "\t"
#define SEP_Space     " "
#define SEP_Comma     ","
#define SEP_CrLf      "\r\n"
#define SEP_Unit      "\x1F"
#define SEP_Record    "\x1E"

/*
** Number of elements in an array
*/
#define ArraySize(X)  (int)(sizeof(X)/sizeof(X[0]))

/*
** Compute a string length that is limited to what can be stored in
** lower 30 bits of a 32-bit signed integer.
*/
static int strlen30(const char *z){
  const char *z2 = z;
  while( *z2 ){ z2++; }
  return 0x3fffffff & (int)(z2 - z);
}

/*
** A callback for the sqlite3_log() interface.
*/
static void shellLog(void *pArg, int iErrCode, const char *zMsg){
  ShellState *p = (ShellState*)pArg;
  if( p->pLog==0 ) return;
  fprintf(p->pLog, "(%d) %s\n", iErrCode, zMsg);
  fflush(p->pLog);
}

/*
** Output the given string as a hex-encoded blob (eg. X'1234' )
*/
static void output_hex_blob(FILE *out, const void *pBlob, int nBlob){
  int i;
  char *zBlob = (char *)pBlob;
  fprintf(out,"X'");
  for(i=0; i<nBlob; i++){ fprintf(out,"%02x",zBlob[i]&0xff); }
  fprintf(out,"'");
}

/*
** Output the given string as a quoted string using SQL quoting conventions.
*/
static void output_quoted_string(FILE *out, const char *z){
  int i;
  int nSingle = 0;
  for(i=0; z[i]; i++){
    if( z[i]=='\'' ) nSingle++;
  }
  if( nSingle==0 ){
    fprintf(out,"'%s'",z);
  }else{
    fprintf(out,"'");
    while( *z ){
      for(i=0; z[i] && z[i]!='\''; i++){}
      if( i==0 ){
        fprintf(out,"''");
        z++;
      }else if( z[i]=='\'' ){
        fprintf(out,"%.*s''",i,z);
        z += i+1;
      }else{
        fprintf(out,"%s",z);
        break;
      }
    }
    fprintf(out,"'");
  }
}

/*
** Output the given string as a quoted according to C or TCL quoting rules.
*/
static void output_c_string(FILE *out, const char *z){
  unsigned int c;
  fputc('"', out);
  while( (c = *(z++))!=0 ){
    if( c=='\\' ){
      fputc(c, out);
      fputc(c, out);
    }else if( c=='"' ){
      fputc('\\', out);
      fputc('"', out);
    }else if( c=='\t' ){
      fputc('\\', out);
      fputc('t', out);
    }else if( c=='\n' ){
      fputc('\\', out);
      fputc('n', out);
    }else if( c=='\r' ){
      fputc('\\', out);
      fputc('r', out);
    }else if( !isprint(c&0xff) ){
      fprintf(out, "\\%03o", c&0xff);
    }else{
      fputc(c, out);
    }
  }
  fputc('"', out);
}

/*
** Output the given string with characters that are special to
** HTML escaped.
*/
static void output_html_string(FILE *out, const char *z){
  int i;
  if( z==0 ) z = "";
  while( *z ){
    for(i=0;   z[i] 
            && z[i]!='<' 
            && z[i]!='&' 
            && z[i]!='>' 
            && z[i]!='\"' 
            && z[i]!='\'';
        i++){}
    if( i>0 ){
      fprintf(out,"%.*s",i,z);
    }
    if( z[i]=='<' ){
      fprintf(out,"&lt;");
    }else if( z[i]=='&' ){
      fprintf(out,"&amp;");
    }else if( z[i]=='>' ){
      fprintf(out,"&gt;");
    }else if( z[i]=='\"' ){
      fprintf(out,"&quot;");
    }else if( z[i]=='\'' ){
      fprintf(out,"&#39;");
    }else{
      break;
    }
    z += i + 1;
  }
}

/*
** If a field contains any character identified by a 1 in the following
** array, then the string must be quoted for CSV.
*/
static const char needCsvQuote[] = {
  1, 1, 1, 1, 1, 1, 1, 1,   1, 1, 1, 1, 1, 1, 1, 1,   
  1, 1, 1, 1, 1, 1, 1, 1,   1, 1, 1, 1, 1, 1, 1, 1,   
  1, 0, 1, 0, 0, 0, 0, 1,   0, 0, 0, 0, 0, 0, 0, 0, 
  0, 0, 0, 0, 0, 0, 0, 0,   0, 0, 0, 0, 0, 0, 0, 0, 
  0, 0, 0, 0, 0, 0, 0, 0,   0, 0, 0, 0, 0, 0, 0, 0, 
  0, 0, 0, 0, 0, 0, 0, 0,   0, 0, 0, 0, 0, 0, 0, 0, 
  0, 0, 0, 0, 0, 0, 0, 0,   0, 0, 0, 0, 0, 0, 0, 0, 
  0, 0, 0, 0, 0, 0, 0, 0,   0, 0, 0, 0, 0, 0, 0, 1, 
  1, 1, 1, 1, 1, 1, 1, 1,   1, 1, 1, 1, 1, 1, 1, 1,   
  1, 1, 1, 1, 1, 1, 1, 1,   1, 1, 1, 1, 1, 1, 1, 1,   
  1, 1, 1, 1, 1, 1, 1, 1,   1, 1, 1, 1, 1, 1, 1, 1,   
  1, 1, 1, 1, 1, 1, 1, 1,   1, 1, 1, 1, 1, 1, 1, 1,   
  1, 1, 1, 1, 1, 1, 1, 1,   1, 1, 1, 1, 1, 1, 1, 1,   
  1, 1, 1, 1, 1, 1, 1, 1,   1, 1, 1, 1, 1, 1, 1, 1,   
  1, 1, 1, 1, 1, 1, 1, 1,   1, 1, 1, 1, 1, 1, 1, 1,   
  1, 1, 1, 1, 1, 1, 1, 1,   1, 1, 1, 1, 1, 1, 1, 1,   
};

/*
** Output a single term of CSV.  Actually, p->colSeparator is used for
** the separator, which may or may not be a comma.  p->nullValue is
** the null value.  Strings are quoted if necessary.  The separator
** is only issued if bSep is true.
*/
static void output_csv(ShellState *p, const char *z, int bSep){
  FILE *out = p->out;
  if( z==0 ){
    fprintf(out,"%s",p->nullValue);
  }else{
    int i;
    int nSep = strlen30(p->colSeparator);
    for(i=0; z[i]; i++){
      if( needCsvQuote[((unsigned char*)z)[i]] 
         || (z[i]==p->colSeparator[0] && 
             (nSep==1 || memcmp(z, p->colSeparator, nSep)==0)) ){
        i = 0;
        break;
      }
    }
    if( i==0 ){
      putc('"', out);
      for(i=0; z[i]; i++){
        if( z[i]=='"' ) putc('"', out);
        putc(z[i], out);
      }
      putc('"', out);
    }else{
      fprintf(out, "%s", z);
    }
  }
  if( bSep ){
    fprintf(p->out, "%s", p->colSeparator);
  }
}

#ifdef SIGINT
/*
** This routine runs when the user presses Ctrl-C
*/
static void interrupt_handler(int NotUsed){
  UNUSED_PARAMETER(NotUsed);
  seenInterrupt++;
  if( seenInterrupt>2 ) exit(1);
  if( db ) sqlite3_interrupt(db);
}
#endif

/*
** This is the callback routine that the shell
** invokes for each row of a query result.
*/
static int shell_callback(
  void *pArg,
  int nArg,        /* Number of result columns */
  char **azArg,    /* Text of each result column */
  char **azCol,    /* Column names */
  int *aiType      /* Column types */
){
  int i;
  ShellState *p = (ShellState*)pArg;

  switch( p->mode ){
    case MODE_Line: {
      int w = 5;
      if( azArg==0 ) break;
      for(i=0; i<nArg; i++){
        int len = strlen30(azCol[i] ? azCol[i] : "");
        if( len>w ) w = len;
      }
      if( p->cnt++>0 ) fprintf(p->out, "%s", p->rowSeparator);
      for(i=0; i<nArg; i++){
        fprintf(p->out,"%*s = %s%s", w, azCol[i],
                azArg[i] ? azArg[i] : p->nullValue, p->rowSeparator);
      }
      break;
    }
    case MODE_Explain:
    case MODE_Column: {
      if( p->cnt++==0 ){
        for(i=0; i<nArg; i++){
          int w, n;
          if( i<ArraySize(p->colWidth) ){
            w = p->colWidth[i];
          }else{
            w = 0;
          }
          if( w==0 ){
            w = strlen30(azCol[i] ? azCol[i] : "");
            if( w<10 ) w = 10;
            n = strlen30(azArg && azArg[i] ? azArg[i] : p->nullValue);
            if( w<n ) w = n;
          }
          if( i<ArraySize(p->actualWidth) ){
            p->actualWidth[i] = w;
          }
          if( p->showHeader ){
            if( w<0 ){
              fprintf(p->out,"%*.*s%s",-w,-w,azCol[i],
                      i==nArg-1 ? p->rowSeparator : "  ");
            }else{
              fprintf(p->out,"%-*.*s%s",w,w,azCol[i],
                      i==nArg-1 ? p->rowSeparator : "  ");
            }
          }
        }
        if( p->showHeader ){
          for(i=0; i<nArg; i++){
            int w;
            if( i<ArraySize(p->actualWidth) ){
               w = p->actualWidth[i];
               if( w<0 ) w = -w;
            }else{
               w = 10;
            }
            fprintf(p->out,"%-*.*s%s",w,w,"-----------------------------------"
                   "----------------------------------------------------------",
                    i==nArg-1 ? p->rowSeparator : "  ");
          }
        }
      }
      if( azArg==0 ) break;
      for(i=0; i<nArg; i++){
        int w;
        if( i<ArraySize(p->actualWidth) ){
           w = p->actualWidth[i];
        }else{
           w = 10;
        }
        if( p->mode==MODE_Explain && azArg[i] && strlen30(azArg[i])>w ){
          w = strlen30(azArg[i]);
        }
        if( i==1 && p->aiIndent && p->pStmt ){
          if( p->iIndent<p->nIndent ){
            fprintf(p->out, "%*.s", p->aiIndent[p->iIndent], "");
          }
          p->iIndent++;
        }
        if( w<0 ){
          fprintf(p->out,"%*.*s%s",-w,-w,
              azArg[i] ? azArg[i] : p->nullValue,
              i==nArg-1 ? p->rowSeparator : "  ");
        }else{
          fprintf(p->out,"%-*.*s%s",w,w,
              azArg[i] ? azArg[i] : p->nullValue,
              i==nArg-1 ? p->rowSeparator : "  ");
        }
      }
      break;
    }
    case MODE_Semi:
    case MODE_List: {
      if( p->cnt++==0 && p->showHeader ){
        for(i=0; i<nArg; i++){
          fprintf(p->out,"%s%s",azCol[i],
                  i==nArg-1 ? p->rowSeparator : p->colSeparator);
        }
      }
      if( azArg==0 ) break;
      for(i=0; i<nArg; i++){
        char *z = azArg[i];
        if( z==0 ) z = p->nullValue;
        fprintf(p->out, "%s", z);
        if( i<nArg-1 ){
          fprintf(p->out, "%s", p->colSeparator);
        }else if( p->mode==MODE_Semi ){
          fprintf(p->out, ";%s", p->rowSeparator);
        }else{
          fprintf(p->out, "%s", p->rowSeparator);
        }
      }
      break;
    }
    case MODE_Html: {
      if( p->cnt++==0 && p->showHeader ){
        fprintf(p->out,"<TR>");
        for(i=0; i<nArg; i++){
          fprintf(p->out,"<TH>");
          output_html_string(p->out, azCol[i]);
          fprintf(p->out,"</TH>\n");
        }
        fprintf(p->out,"</TR>\n");
      }
      if( azArg==0 ) break;
      fprintf(p->out,"<TR>");
      for(i=0; i<nArg; i++){
        fprintf(p->out,"<TD>");
        output_html_string(p->out, azArg[i] ? azArg[i] : p->nullValue);
        fprintf(p->out,"</TD>\n");
      }
      fprintf(p->out,"</TR>\n");
      break;
    }
    case MODE_Tcl: {
      if( p->cnt++==0 && p->showHeader ){
        for(i=0; i<nArg; i++){
          output_c_string(p->out,azCol[i] ? azCol[i] : "");
          if(i<nArg-1) fprintf(p->out, "%s", p->colSeparator);
        }
        fprintf(p->out, "%s", p->rowSeparator);
      }
      if( azArg==0 ) break;
      for(i=0; i<nArg; i++){
        output_c_string(p->out, azArg[i] ? azArg[i] : p->nullValue);
        if(i<nArg-1) fprintf(p->out, "%s", p->colSeparator);
      }
      fprintf(p->out, "%s", p->rowSeparator);
      break;
    }
    case MODE_Csv: {
#if defined(WIN32) || defined(_WIN32)
      fflush(p->out);
      _setmode(_fileno(p->out), _O_BINARY);
#endif
      if( p->cnt++==0 && p->showHeader ){
        for(i=0; i<nArg; i++){
          output_csv(p, azCol[i] ? azCol[i] : "", i<nArg-1);
        }
        fprintf(p->out, "%s", p->rowSeparator);
      }
      if( nArg>0 ){
        for(i=0; i<nArg; i++){
          output_csv(p, azArg[i], i<nArg-1);
        }
        fprintf(p->out, "%s", p->rowSeparator);
      }
#if defined(WIN32) || defined(_WIN32)
      fflush(p->out);
      _setmode(_fileno(p->out), _O_TEXT);
#endif
      break;
    }
    case MODE_Insert: {
      p->cnt++;
      if( azArg==0 ) break;
      fprintf(p->out,"INSERT INTO %s VALUES(",p->zDestTable);
      for(i=0; i<nArg; i++){
        char *zSep = i>0 ? ",": "";
        if( (azArg[i]==0) || (aiType && aiType[i]==SQLITE_NULL) ){
          fprintf(p->out,"%sNULL",zSep);
        }else if( aiType && aiType[i]==SQLITE_TEXT ){
          if( zSep[0] ) fprintf(p->out,"%s",zSep);
          output_quoted_string(p->out, azArg[i]);
        }else if( aiType && (aiType[i]==SQLITE_INTEGER
                             || aiType[i]==SQLITE_FLOAT) ){
          fprintf(p->out,"%s%s",zSep, azArg[i]);
        }else if( aiType && aiType[i]==SQLITE_BLOB && p->pStmt ){
          const void *pBlob = sqlite3_column_blob(p->pStmt, i);
          int nBlob = sqlite3_column_bytes(p->pStmt, i);
          if( zSep[0] ) fprintf(p->out,"%s",zSep);
          output_hex_blob(p->out, pBlob, nBlob);
        }else if( isNumber(azArg[i], 0) ){
          fprintf(p->out,"%s%s",zSep, azArg[i]);
        }else{
          if( zSep[0] ) fprintf(p->out,"%s",zSep);
          output_quoted_string(p->out, azArg[i]);
        }
      }
      fprintf(p->out,");\n");
      break;
    }
    case MODE_Ascii: {
      if( p->cnt++==0 && p->showHeader ){
        for(i=0; i<nArg; i++){
          if( i>0 ) fprintf(p->out, "%s", p->colSeparator);
          fprintf(p->out,"%s",azCol[i] ? azCol[i] : "");
        }
        fprintf(p->out, "%s", p->rowSeparator);
      }
      if( azArg==0 ) break;
      for(i=0; i<nArg; i++){
        if( i>0 ) fprintf(p->out, "%s", p->colSeparator);
        fprintf(p->out,"%s",azArg[i] ? azArg[i] : p->nullValue);
      }
      fprintf(p->out, "%s", p->rowSeparator);
      break;
    }
  }
  return 0;
}

/*
** This is the callback routine that the SQLite library
** invokes for each row of a query result.
*/
static int callback(void *pArg, int nArg, char **azArg, char **azCol){
  /* since we don't have type info, call the shell_callback with a NULL value */
  return shell_callback(pArg, nArg, azArg, azCol, NULL);
}

/*
** Set the destination table field of the ShellState structure to
** the name of the table given.  Escape any quote characters in the
** table name.
*/
static void set_table_name(ShellState *p, const char *zName){
  int i, n;
  int needQuote;
  char *z;

  if( p->zDestTable ){
    free(p->zDestTable);
    p->zDestTable = 0;
  }
  if( zName==0 ) return;
  needQuote = !isalpha((unsigned char)*zName) && *zName!='_';
  for(i=n=0; zName[i]; i++, n++){
    if( !isalnum((unsigned char)zName[i]) && zName[i]!='_' ){
      needQuote = 1;
      if( zName[i]=='\'' ) n++;
    }
  }
  if( needQuote ) n += 2;
  z = p->zDestTable = malloc( n+1 );
  if( z==0 ){
    fprintf(stderr,"Error: out of memory\n");
    exit(1);
  }
  n = 0;
  if( needQuote ) z[n++] = '\'';
  for(i=0; zName[i]; i++){
    z[n++] = zName[i];
    if( zName[i]=='\'' ) z[n++] = '\'';
  }
  if( needQuote ) z[n++] = '\'';
  z[n] = 0;
}

/* zIn is either a pointer to a NULL-terminated string in memory obtained
** from malloc(), or a NULL pointer. The string pointed to by zAppend is
** added to zIn, and the result returned in memory obtained from malloc().
** zIn, if it was not NULL, is freed.
**
** If the third argument, quote, is not '\0', then it is used as a 
** quote character for zAppend.
*/
static char *appendText(char *zIn, char const *zAppend, char quote){
  int len;
  int i;
  int nAppend = strlen30(zAppend);
  int nIn = (zIn?strlen30(zIn):0);

  len = nAppend+nIn+1;
  if( quote ){
    len += 2;
    for(i=0; i<nAppend; i++){
      if( zAppend[i]==quote ) len++;
    }
  }

  zIn = (char *)realloc(zIn, len);
  if( !zIn ){
    return 0;
  }

  if( quote ){
    char *zCsr = &zIn[nIn];
    *zCsr++ = quote;
    for(i=0; i<nAppend; i++){
      *zCsr++ = zAppend[i];
      if( zAppend[i]==quote ) *zCsr++ = quote;
    }
    *zCsr++ = quote;
    *zCsr++ = '\0';
    assert( (zCsr-zIn)==len );
  }else{
    memcpy(&zIn[nIn], zAppend, nAppend);
    zIn[len-1] = '\0';
  }

  return zIn;
}


/*
** Execute a query statement that will generate SQL output.  Print
** the result columns, comma-separated, on a line and then add a
** semicolon terminator to the end of that line.
**
** If the number of columns is 1 and that column contains text "--"
** then write the semicolon on a separate line.  That way, if a 
** "--" comment occurs at the end of the statement, the comment
** won't consume the semicolon terminator.
*/
static int run_table_dump_query(
  ShellState *p,           /* Query context */
  const char *zSelect,     /* SELECT statement to extract content */
  const char *zFirstRow    /* Print before first row, if not NULL */
){
  sqlite3_stmt *pSelect;
  int rc;
  int nResult;
  int i;
  const char *z;
  rc = sqlite3_prepare_v2(p->db, zSelect, -1, &pSelect, 0);
  if( rc!=SQLITE_OK || !pSelect ){
    fprintf(p->out, "/**** ERROR: (%d) %s *****/\n", rc, sqlite3_errmsg(p->db));
    if( (rc&0xff)!=SQLITE_CORRUPT ) p->nErr++;
    return rc;
  }
  rc = sqlite3_step(pSelect);
  nResult = sqlite3_column_count(pSelect);
  while( rc==SQLITE_ROW ){
    if( zFirstRow ){
      fprintf(p->out, "%s", zFirstRow);
      zFirstRow = 0;
    }
    z = (const char*)sqlite3_column_text(pSelect, 0);
    fprintf(p->out, "%s", z);
    for(i=1; i<nResult; i++){ 
      fprintf(p->out, ",%s", sqlite3_column_text(pSelect, i));
    }
    if( z==0 ) z = "";
    while( z[0] && (z[0]!='-' || z[1]!='-') ) z++;
    if( z[0] ){
      fprintf(p->out, "\n;\n");
    }else{
      fprintf(p->out, ";\n");
    }    
    rc = sqlite3_step(pSelect);
  }
  rc = sqlite3_finalize(pSelect);
  if( rc!=SQLITE_OK ){
    fprintf(p->out, "/**** ERROR: (%d) %s *****/\n", rc, sqlite3_errmsg(p->db));
    if( (rc&0xff)!=SQLITE_CORRUPT ) p->nErr++;
  }
  return rc;
}

/*
** Allocate space and save off current error string.
*/
static char *save_err_msg(
  sqlite3 *db            /* Database to query */
){
  int nErrMsg = 1+strlen30(sqlite3_errmsg(db));
  char *zErrMsg = sqlite3_malloc(nErrMsg);
  if( zErrMsg ){
    memcpy(zErrMsg, sqlite3_errmsg(db), nErrMsg);
  }
  return zErrMsg;
}

/*
** Display memory stats.
*/
static int display_stats(
  sqlite3 *db,                /* Database to query */
  ShellState *pArg,           /* Pointer to ShellState */
  int bReset                  /* True to reset the stats */
){
  int iCur;
  int iHiwtr;

  if( pArg && pArg->out ){
    
    iHiwtr = iCur = -1;
    sqlite3_status(SQLITE_STATUS_MEMORY_USED, &iCur, &iHiwtr, bReset);
    fprintf(pArg->out,
            "Memory Used:                         %d (max %d) bytes\n",
            iCur, iHiwtr);
    iHiwtr = iCur = -1;
    sqlite3_status(SQLITE_STATUS_MALLOC_COUNT, &iCur, &iHiwtr, bReset);
    fprintf(pArg->out, "Number of Outstanding Allocations:   %d (max %d)\n",
            iCur, iHiwtr);
    if( pArg->shellFlgs & SHFLG_Pagecache ){
      iHiwtr = iCur = -1;
      sqlite3_status(SQLITE_STATUS_PAGECACHE_USED, &iCur, &iHiwtr, bReset);
      fprintf(pArg->out,
              "Number of Pcache Pages Used:         %d (max %d) pages\n",
              iCur, iHiwtr);
    }
    iHiwtr = iCur = -1;
    sqlite3_status(SQLITE_STATUS_PAGECACHE_OVERFLOW, &iCur, &iHiwtr, bReset);
    fprintf(pArg->out,
            "Number of Pcache Overflow Bytes:     %d (max %d) bytes\n",
            iCur, iHiwtr);
    if( pArg->shellFlgs & SHFLG_Scratch ){
      iHiwtr = iCur = -1;
      sqlite3_status(SQLITE_STATUS_SCRATCH_USED, &iCur, &iHiwtr, bReset);
      fprintf(pArg->out, "Number of Scratch Allocations Used:  %d (max %d)\n",
              iCur, iHiwtr);
    }
    iHiwtr = iCur = -1;
    sqlite3_status(SQLITE_STATUS_SCRATCH_OVERFLOW, &iCur, &iHiwtr, bReset);
    fprintf(pArg->out,
            "Number of Scratch Overflow Bytes:    %d (max %d) bytes\n",
            iCur, iHiwtr);
    iHiwtr = iCur = -1;
    sqlite3_status(SQLITE_STATUS_MALLOC_SIZE, &iCur, &iHiwtr, bReset);
    fprintf(pArg->out, "Largest Allocation:                  %d bytes\n",
            iHiwtr);
    iHiwtr = iCur = -1;
    sqlite3_status(SQLITE_STATUS_PAGECACHE_SIZE, &iCur, &iHiwtr, bReset);
    fprintf(pArg->out, "Largest Pcache Allocation:           %d bytes\n",
            iHiwtr);
    iHiwtr = iCur = -1;
    sqlite3_status(SQLITE_STATUS_SCRATCH_SIZE, &iCur, &iHiwtr, bReset);
    fprintf(pArg->out, "Largest Scratch Allocation:          %d bytes\n",
            iHiwtr);
#ifdef YYTRACKMAXSTACKDEPTH
    iHiwtr = iCur = -1;
    sqlite3_status(SQLITE_STATUS_PARSER_STACK, &iCur, &iHiwtr, bReset);
    fprintf(pArg->out, "Deepest Parser Stack:                %d (max %d)\n",
            iCur, iHiwtr);
#endif
  }

  if( pArg && pArg->out && db ){
    if( pArg->shellFlgs & SHFLG_Lookaside ){
      iHiwtr = iCur = -1;
      sqlite3_db_status(db, SQLITE_DBSTATUS_LOOKASIDE_USED,
                        &iCur, &iHiwtr, bReset);
      fprintf(pArg->out, "Lookaside Slots Used:                %d (max %d)\n",
              iCur, iHiwtr);
      sqlite3_db_status(db, SQLITE_DBSTATUS_LOOKASIDE_HIT,
                        &iCur, &iHiwtr, bReset);
      fprintf(pArg->out, "Successful lookaside attempts:       %d\n", iHiwtr);
      sqlite3_db_status(db, SQLITE_DBSTATUS_LOOKASIDE_MISS_SIZE,
                        &iCur, &iHiwtr, bReset);
      fprintf(pArg->out, "Lookaside failures due to size:      %d\n", iHiwtr);
      sqlite3_db_status(db, SQLITE_DBSTATUS_LOOKASIDE_MISS_FULL,
                        &iCur, &iHiwtr, bReset);
      fprintf(pArg->out, "Lookaside failures due to OOM:       %d\n", iHiwtr);
    }
    iHiwtr = iCur = -1;
    sqlite3_db_status(db, SQLITE_DBSTATUS_CACHE_USED, &iCur, &iHiwtr, bReset);
    fprintf(pArg->out, "Pager Heap Usage:                    %d bytes\n",iCur);
    iHiwtr = iCur = -1;
    sqlite3_db_status(db, SQLITE_DBSTATUS_CACHE_HIT, &iCur, &iHiwtr, 1);
    fprintf(pArg->out, "Page cache hits:                     %d\n", iCur);
    iHiwtr = iCur = -1;
    sqlite3_db_status(db, SQLITE_DBSTATUS_CACHE_MISS, &iCur, &iHiwtr, 1);
    fprintf(pArg->out, "Page cache misses:                   %d\n", iCur); 
    iHiwtr = iCur = -1;
    sqlite3_db_status(db, SQLITE_DBSTATUS_CACHE_WRITE, &iCur, &iHiwtr, 1);
    fprintf(pArg->out, "Page cache writes:                   %d\n", iCur); 
    iHiwtr = iCur = -1;
    sqlite3_db_status(db, SQLITE_DBSTATUS_SCHEMA_USED, &iCur, &iHiwtr, bReset);
    fprintf(pArg->out, "Schema Heap Usage:                   %d bytes\n",iCur); 
    iHiwtr = iCur = -1;
    sqlite3_db_status(db, SQLITE_DBSTATUS_STMT_USED, &iCur, &iHiwtr, bReset);
    fprintf(pArg->out, "Statement Heap/Lookaside Usage:      %d bytes\n",iCur); 
  }

  if( pArg && pArg->out && db && pArg->pStmt ){
    iCur = sqlite3_stmt_status(pArg->pStmt, SQLITE_STMTSTATUS_FULLSCAN_STEP,
                               bReset);
    fprintf(pArg->out, "Fullscan Steps:                      %d\n", iCur);
    iCur = sqlite3_stmt_status(pArg->pStmt, SQLITE_STMTSTATUS_SORT, bReset);
    fprintf(pArg->out, "Sort Operations:                     %d\n", iCur);
    iCur = sqlite3_stmt_status(pArg->pStmt, SQLITE_STMTSTATUS_AUTOINDEX,bReset);
    fprintf(pArg->out, "Autoindex Inserts:                   %d\n", iCur);
    iCur = sqlite3_stmt_status(pArg->pStmt, SQLITE_STMTSTATUS_VM_STEP, bReset);
    fprintf(pArg->out, "Virtual Machine Steps:               %d\n", iCur);
  }

  return 0;
}

/*
** Display scan stats.
*/
static void display_scanstats(
  sqlite3 *db,                    /* Database to query */
  ShellState *pArg                /* Pointer to ShellState */
){
#ifdef SQLITE_ENABLE_STMT_SCANSTATUS
  int i, k, n, mx;
  fprintf(pArg->out, "-------- scanstats --------\n");
  mx = 0;
  for(k=0; k<=mx; k++){
    double rEstLoop = 1.0;
    for(i=n=0; 1; i++){
      sqlite3_stmt *p = pArg->pStmt;
      sqlite3_int64 nLoop, nVisit;
      double rEst;
      int iSid;
      const char *zExplain;
      if( sqlite3_stmt_scanstatus(p, i, SQLITE_SCANSTAT_NLOOP, (void*)&nLoop) ){
        break;
      }
      sqlite3_stmt_scanstatus(p, i, SQLITE_SCANSTAT_SELECTID, (void*)&iSid);
      if( iSid>mx ) mx = iSid;
      if( iSid!=k ) continue;
      if( n==0 ){
        rEstLoop = (double)nLoop;
        if( k>0 ) fprintf(pArg->out, "-------- subquery %d -------\n", k);
      }
      n++;
      sqlite3_stmt_scanstatus(p, i, SQLITE_SCANSTAT_NVISIT, (void*)&nVisit);
      sqlite3_stmt_scanstatus(p, i, SQLITE_SCANSTAT_EST, (void*)&rEst);
      sqlite3_stmt_scanstatus(p, i, SQLITE_SCANSTAT_EXPLAIN, (void*)&zExplain);
      fprintf(pArg->out, "Loop %2d: %s\n", n, zExplain);
      rEstLoop *= rEst;
      fprintf(pArg->out, 
          "         nLoop=%-8lld nRow=%-8lld estRow=%-8lld estRow/Loop=%-8g\n",
          nLoop, nVisit, (sqlite3_int64)(rEstLoop+0.5), rEst
      );
    }
  }
  fprintf(pArg->out, "---------------------------\n");
#endif
}

/*
** Parameter azArray points to a zero-terminated array of strings. zStr
** points to a single nul-terminated string. Return non-zero if zStr
** is equal, according to strcmp(), to any of the strings in the array.
** Otherwise, return zero.
*/
static int str_in_array(const char *zStr, const char **azArray){
  int i;
  for(i=0; azArray[i]; i++){
    if( 0==strcmp(zStr, azArray[i]) ) return 1;
  }
  return 0;
}

/*
** If compiled statement pSql appears to be an EXPLAIN statement, allocate
** and populate the ShellState.aiIndent[] array with the number of
** spaces each opcode should be indented before it is output. 
**
** The indenting rules are:
**
**     * For each "Next", "Prev", "VNext" or "VPrev" instruction, indent
**       all opcodes that occur between the p2 jump destination and the opcode
**       itself by 2 spaces.
**
**     * For each "Goto", if the jump destination is earlier in the program
**       and ends on one of:
**          Yield  SeekGt  SeekLt  RowSetRead  Rewind
**       or if the P1 parameter is one instead of zero,
**       then indent all opcodes between the earlier instruction
**       and "Goto" by 2 spaces.
*/
static void explain_data_prepare(ShellState *p, sqlite3_stmt *pSql){
  const char *zSql;               /* The text of the SQL statement */
  const char *z;                  /* Used to check if this is an EXPLAIN */
  int *abYield = 0;               /* True if op is an OP_Yield */
  int nAlloc = 0;                 /* Allocated size of p->aiIndent[], abYield */
  int iOp;                        /* Index of operation in p->aiIndent[] */

  const char *azNext[] = { "Next", "Prev", "VPrev", "VNext", "SorterNext",
                           "NextIfOpen", "PrevIfOpen", 0 };
  const char *azYield[] = { "Yield", "SeekLT", "SeekGT", "RowSetRead",
                            "Rewind", 0 };
  const char *azGoto[] = { "Goto", 0 };

  /* Try to figure out if this is really an EXPLAIN statement. If this
  ** cannot be verified, return early.  */
  zSql = sqlite3_sql(pSql);
  if( zSql==0 ) return;
  for(z=zSql; *z==' ' || *z=='\t' || *z=='\n' || *z=='\f' || *z=='\r'; z++);
  if( sqlite3_strnicmp(z, "explain", 7) ) return;

  for(iOp=0; SQLITE_ROW==sqlite3_step(pSql); iOp++){
    int i;
    int iAddr = sqlite3_column_int(pSql, 0);
    const char *zOp = (const char*)sqlite3_column_text(pSql, 1);

    /* Set p2 to the P2 field of the current opcode. Then, assuming that
    ** p2 is an instruction address, set variable p2op to the index of that
    ** instruction in the aiIndent[] array. p2 and p2op may be different if
    ** the current instruction is part of a sub-program generated by an
    ** SQL trigger or foreign key.  */
    int p2 = sqlite3_column_int(pSql, 3);
    int p2op = (p2 + (iOp-iAddr));

    /* Grow the p->aiIndent array as required */
    if( iOp>=nAlloc ){
      nAlloc += 100;
      p->aiIndent = (int*)sqlite3_realloc(p->aiIndent, nAlloc*sizeof(int));
      abYield = (int*)sqlite3_realloc(abYield, nAlloc*sizeof(int));
    }
    abYield[iOp] = str_in_array(zOp, azYield);
    p->aiIndent[iOp] = 0;
    p->nIndent = iOp+1;

    if( str_in_array(zOp, azNext) ){
      for(i=p2op; i<iOp; i++) p->aiIndent[i] += 2;
    }
    if( str_in_array(zOp, azGoto) && p2op<p->nIndent
     && (abYield[p2op] || sqlite3_column_int(pSql, 2))
    ){
      for(i=p2op+1; i<iOp; i++) p->aiIndent[i] += 2;
    }
  }

  p->iIndent = 0;
  sqlite3_free(abYield);
  sqlite3_reset(pSql);
}

/*
** Free the array allocated by explain_data_prepare().
*/
static void explain_data_delete(ShellState *p){
  sqlite3_free(p->aiIndent);
  p->aiIndent = 0;
  p->nIndent = 0;
  p->iIndent = 0;
}

/*
** Execute a statement or set of statements.  Print 
** any result rows/columns depending on the current mode 
** set via the supplied callback.
**
** This is very similar to SQLite's built-in sqlite3_exec() 
** function except it takes a slightly different callback 
** and callback data argument.
*/
static int shell_exec(
  sqlite3 *db,                              /* An open database */
  const char *zSql,                         /* SQL to be evaluated */
  int (*xCallback)(void*,int,char**,char**,int*),   /* Callback function */
                                            /* (not the same as sqlite3_exec) */
  ShellState *pArg,                         /* Pointer to ShellState */
  char **pzErrMsg                           /* Error msg written here */
){
  sqlite3_stmt *pStmt = NULL;     /* Statement to execute. */
  int rc = SQLITE_OK;             /* Return Code */
  int rc2;
  const char *zLeftover;          /* Tail of unprocessed SQL */

  if( pzErrMsg ){
    *pzErrMsg = NULL;
  }

  while( zSql[0] && (SQLITE_OK == rc) ){
    rc = sqlite3_prepare_v2(db, zSql, -1, &pStmt, &zLeftover);
    if( SQLITE_OK != rc ){
      if( pzErrMsg ){
        *pzErrMsg = save_err_msg(db);
      }
    }else{
      if( !pStmt ){
        /* this happens for a comment or white-space */
        zSql = zLeftover;
        while( IsSpace(zSql[0]) ) zSql++;
        continue;
      }

      /* save off the prepared statment handle and reset row count */
      if( pArg ){
        pArg->pStmt = pStmt;
        pArg->cnt = 0;
      }

      /* echo the sql statement if echo on */
      if( pArg && pArg->echoOn ){
        const char *zStmtSql = sqlite3_sql(pStmt);
        fprintf(pArg->out, "%s\n", zStmtSql ? zStmtSql : zSql);
      }

      /* Show the EXPLAIN QUERY PLAN if .eqp is on */
      if( pArg && pArg->autoEQP ){
        sqlite3_stmt *pExplain;
        char *zEQP = sqlite3_mprintf("EXPLAIN QUERY PLAN %s",
                                     sqlite3_sql(pStmt));
        rc = sqlite3_prepare_v2(db, zEQP, -1, &pExplain, 0);
        if( rc==SQLITE_OK ){
          while( sqlite3_step(pExplain)==SQLITE_ROW ){
            fprintf(pArg->out,"--EQP-- %d,", sqlite3_column_int(pExplain, 0));
            fprintf(pArg->out,"%d,", sqlite3_column_int(pExplain, 1));
            fprintf(pArg->out,"%d,", sqlite3_column_int(pExplain, 2));
            fprintf(pArg->out,"%s\n", sqlite3_column_text(pExplain, 3));
          }
        }
        sqlite3_finalize(pExplain);
        sqlite3_free(zEQP);
      }

      /* If the shell is currently in ".explain" mode, gather the extra
      ** data required to add indents to the output.*/
      if( pArg && pArg->mode==MODE_Explain ){
        explain_data_prepare(pArg, pStmt);
      }

      /* perform the first step.  this will tell us if we
      ** have a result set or not and how wide it is.
      */
      rc = sqlite3_step(pStmt);
      /* if we have a result set... */
      if( SQLITE_ROW == rc ){
        /* if we have a callback... */
        if( xCallback ){
          /* allocate space for col name ptr, value ptr, and type */
          int nCol = sqlite3_column_count(pStmt);
          void *pData = sqlite3_malloc(3*nCol*sizeof(const char*) + 1);
          if( !pData ){
            rc = SQLITE_NOMEM;
          }else{
            char **azCols = (char **)pData;      /* Names of result columns */
            char **azVals = &azCols[nCol];       /* Results */
            int *aiTypes = (int *)&azVals[nCol]; /* Result types */
            int i, x;
            assert(sizeof(int) <= sizeof(char *)); 
            /* save off ptrs to column names */
            for(i=0; i<nCol; i++){
              azCols[i] = (char *)sqlite3_column_name(pStmt, i);
            }
            do{
              /* extract the data and data types */
              for(i=0; i<nCol; i++){
                aiTypes[i] = x = sqlite3_column_type(pStmt, i);
                if( x==SQLITE_BLOB && pArg && pArg->mode==MODE_Insert ){
                  azVals[i] = "";
                }else{
                  azVals[i] = (char*)sqlite3_column_text(pStmt, i);
                }
                if( !azVals[i] && (aiTypes[i]!=SQLITE_NULL) ){
                  rc = SQLITE_NOMEM;
                  break; /* from for */
                }
              } /* end for */

              /* if data and types extracted successfully... */
              if( SQLITE_ROW == rc ){ 
                /* call the supplied callback with the result row data */
                if( xCallback(pArg, nCol, azVals, azCols, aiTypes) ){
                  rc = SQLITE_ABORT;
                }else{
                  rc = sqlite3_step(pStmt);
                }
              }
            } while( SQLITE_ROW == rc );
            sqlite3_free(pData);
          }
        }else{
          do{
            rc = sqlite3_step(pStmt);
          } while( rc == SQLITE_ROW );
        }
      }

      explain_data_delete(pArg);

      /* print usage stats if stats on */
      if( pArg && pArg->statsOn ){
        display_stats(db, pArg, 0);
      }

      /* print loop-counters if required */
      if( pArg && pArg->scanstatsOn ){
        display_scanstats(db, pArg);
      }

      /* Finalize the statement just executed. If this fails, save a 
      ** copy of the error message. Otherwise, set zSql to point to the
      ** next statement to execute. */
      rc2 = sqlite3_finalize(pStmt);
      if( rc!=SQLITE_NOMEM ) rc = rc2;
      if( rc==SQLITE_OK ){
        zSql = zLeftover;
        while( IsSpace(zSql[0]) ) zSql++;
      }else if( pzErrMsg ){
        *pzErrMsg = save_err_msg(db);
      }

      /* clear saved stmt handle */
      if( pArg ){
        pArg->pStmt = NULL;
      }
    }
  } /* end while */

  return rc;
}


/*
** This is a different callback routine used for dumping the database.
** Each row received by this callback consists of a table name,
** the table type ("index" or "table") and SQL to create the table.
** This routine should print text sufficient to recreate the table.
*/
static int dump_callback(void *pArg, int nArg, char **azArg, char **azCol){
  int rc;
  const char *zTable;
  const char *zType;
  const char *zSql;
  const char *zPrepStmt = 0;
  ShellState *p = (ShellState *)pArg;

  UNUSED_PARAMETER(azCol);
  if( nArg!=3 ) return 1;
  zTable = azArg[0];
  zType = azArg[1];
  zSql = azArg[2];
  
  if( strcmp(zTable, "sqlite_sequence")==0 ){
    zPrepStmt = "DELETE FROM sqlite_sequence;\n";
  }else if( sqlite3_strglob("sqlite_stat?", zTable)==0 ){
    fprintf(p->out, "ANALYZE sqlite_master;\n");
  }else if( strncmp(zTable, "sqlite_", 7)==0 ){
    return 0;
  }else if( strncmp(zSql, "CREATE VIRTUAL TABLE", 20)==0 ){
    char *zIns;
    if( !p->writableSchema ){
      fprintf(p->out, "PRAGMA writable_schema=ON;\n");
      p->writableSchema = 1;
    }
    zIns = sqlite3_mprintf(
       "INSERT INTO sqlite_master(type,name,tbl_name,rootpage,sql)"
       "VALUES('table','%q','%q',0,'%q');",
       zTable, zTable, zSql);
    fprintf(p->out, "%s\n", zIns);
    sqlite3_free(zIns);
    return 0;
  }else{
    fprintf(p->out, "%s;\n", zSql);
  }

  if( strcmp(zType, "table")==0 ){
    sqlite3_stmt *pTableInfo = 0;
    char *zSelect = 0;
    char *zTableInfo = 0;
    char *zTmp = 0;
    int nRow = 0;
   
    zTableInfo = appendText(zTableInfo, "PRAGMA table_info(", 0);
    zTableInfo = appendText(zTableInfo, zTable, '"');
    zTableInfo = appendText(zTableInfo, ");", 0);

    rc = sqlite3_prepare_v2(p->db, zTableInfo, -1, &pTableInfo, 0);
    free(zTableInfo);
    if( rc!=SQLITE_OK || !pTableInfo ){
      return 1;
    }

    zSelect = appendText(zSelect, "SELECT 'INSERT INTO ' || ", 0);
    /* Always quote the table name, even if it appears to be pure ascii,
    ** in case it is a keyword. Ex:  INSERT INTO "table" ... */
    zTmp = appendText(zTmp, zTable, '"');
    if( zTmp ){
      zSelect = appendText(zSelect, zTmp, '\'');
      free(zTmp);
    }
    zSelect = appendText(zSelect, " || ' VALUES(' || ", 0);
    rc = sqlite3_step(pTableInfo);
    while( rc==SQLITE_ROW ){
      const char *zText = (const char *)sqlite3_column_text(pTableInfo, 1);
      zSelect = appendText(zSelect, "quote(", 0);
      zSelect = appendText(zSelect, zText, '"');
      rc = sqlite3_step(pTableInfo);
      if( rc==SQLITE_ROW ){
        zSelect = appendText(zSelect, "), ", 0);
      }else{
        zSelect = appendText(zSelect, ") ", 0);
      }
      nRow++;
    }
    rc = sqlite3_finalize(pTableInfo);
    if( rc!=SQLITE_OK || nRow==0 ){
      free(zSelect);
      return 1;
    }
    zSelect = appendText(zSelect, "|| ')' FROM  ", 0);
    zSelect = appendText(zSelect, zTable, '"');

    rc = run_table_dump_query(p, zSelect, zPrepStmt);
    if( rc==SQLITE_CORRUPT ){
      zSelect = appendText(zSelect, " ORDER BY rowid DESC", 0);
      run_table_dump_query(p, zSelect, 0);
    }
    free(zSelect);
  }
  return 0;
}

/*
** Run zQuery.  Use dump_callback() as the callback routine so that
** the contents of the query are output as SQL statements.
**
** If we get a SQLITE_CORRUPT error, rerun the query after appending
** "ORDER BY rowid DESC" to the end.
*/
static int run_schema_dump_query(
  ShellState *p, 
  const char *zQuery
){
  int rc;
  char *zErr = 0;
  rc = sqlite3_exec(p->db, zQuery, dump_callback, p, &zErr);
  if( rc==SQLITE_CORRUPT ){
    char *zQ2;
    int len = strlen30(zQuery);
    fprintf(p->out, "/****** CORRUPTION ERROR *******/\n");
    if( zErr ){
      fprintf(p->out, "/****** %s ******/\n", zErr);
      sqlite3_free(zErr);
      zErr = 0;
    }
    zQ2 = malloc( len+100 );
    if( zQ2==0 ) return rc;
    sqlite3_snprintf(len+100, zQ2, "%s ORDER BY rowid DESC", zQuery);
    rc = sqlite3_exec(p->db, zQ2, dump_callback, p, &zErr);
    if( rc ){
      fprintf(p->out, "/****** ERROR: %s ******/\n", zErr);
    }else{
      rc = SQLITE_CORRUPT;
    }
    sqlite3_free(zErr);
    free(zQ2);
  }
  return rc;
}

/*
** Text of a help message
*/
static char zHelp[] =
  ".backup ?DB? FILE      Backup DB (default \"main\") to FILE\n"
  ".bail on|off           Stop after hitting an error.  Default OFF\n"
  ".clone NEWDB           Clone data into NEWDB from the existing database\n"
  ".databases             List names and files of attached databases\n"
  ".dump ?TABLE? ...      Dump the database in an SQL text format\n"
  "                         If TABLE specified, only dump tables matching\n"
  "                         LIKE pattern TABLE.\n"
  ".echo on|off           Turn command echo on or off\n"
  ".eqp on|off            Enable or disable automatic EXPLAIN QUERY PLAN\n"
  ".exit                  Exit this program\n"
  ".explain ?on|off?      Turn output mode suitable for EXPLAIN on or off.\n"
  "                         With no args, it turns EXPLAIN on.\n"
  ".fullschema            Show schema and the content of sqlite_stat tables\n"
  ".headers on|off        Turn display of headers on or off\n"
  ".help                  Show this message\n"
  ".import FILE TABLE     Import data from FILE into TABLE\n"
  ".indices ?TABLE?       Show names of all indices\n"
  "                         If TABLE specified, only show indices for tables\n"
  "                         matching LIKE pattern TABLE.\n"
#ifdef SQLITE_ENABLE_IOTRACE
  ".iotrace FILE          Enable I/O diagnostic logging to FILE\n"
#endif
#ifndef SQLITE_OMIT_LOAD_EXTENSION
  ".load FILE ?ENTRY?     Load an extension library\n"
#endif
  ".log FILE|off          Turn logging on or off.  FILE can be stderr/stdout\n"
  ".mode MODE ?TABLE?     Set output mode where MODE is one of:\n"
  "                         ascii    Columns/rows delimited by 0x1F and 0x1E\n"
  "                         csv      Comma-separated values\n"
  "                         column   Left-aligned columns.  (See .width)\n"
  "                         html     HTML <table> code\n"
  "                         insert   SQL insert statements for TABLE\n"
  "                         line     One value per line\n"
  "                         list     Values delimited by .separator strings\n"
  "                         tabs     Tab-separated values\n"
  "                         tcl      TCL list elements\n"
  ".nullvalue STRING      Use STRING in place of NULL values\n"
  ".once FILENAME         Output for the next SQL command only to FILENAME\n"
  ".open ?FILENAME?       Close existing database and reopen FILENAME\n"
  ".output ?FILENAME?     Send output to FILENAME or stdout\n"
  ".print STRING...       Print literal STRING\n"
  ".prompt MAIN CONTINUE  Replace the standard prompts\n"
  ".quit                  Exit this program\n"
  ".read FILENAME         Execute SQL in FILENAME\n"
  ".restore ?DB? FILE     Restore content of DB (default \"main\") from FILE\n"
  ".save FILE             Write in-memory database into FILE\n"
  ".scanstats on|off      Turn sqlite3_stmt_scanstatus() metrics on or off\n"
  ".schema ?TABLE?        Show the CREATE statements\n"
  "                         If TABLE specified, only show tables matching\n"
  "                         LIKE pattern TABLE.\n"
<<<<<<< HEAD
  ".separator STRING ?NL? Change separator used by output mode and .import\n"
  "                         NL is the end-of-line mark for CSV\n"
#if defined(SQLITE_ENABLE_SESSION)
  ".session CMD ...       Create or control sessions\n"
#endif
=======
  ".separator COL ?ROW?   Change the column separator and optionally the row\n"
  "                         separator for both the output mode and .import\n"
>>>>>>> 068a251d
  ".shell CMD ARGS...     Run CMD ARGS... in a system shell\n"
  ".show                  Show the current values for various settings\n"
  ".stats on|off          Turn stats on or off\n"
  ".system CMD ARGS...    Run CMD ARGS... in a system shell\n"
  ".tables ?TABLE?        List names of tables\n"
  "                         If TABLE specified, only list tables matching\n"
  "                         LIKE pattern TABLE.\n"
  ".timeout MS            Try opening locked tables for MS milliseconds\n"
  ".timer on|off          Turn SQL timer on or off\n"
  ".trace FILE|off        Output each SQL statement as it is run\n"
  ".vfsname ?AUX?         Print the name of the VFS stack\n"
  ".width NUM1 NUM2 ...   Set column widths for \"column\" mode\n"
  "                         Negative values right-justify\n"
;

#if defined(SQLITE_ENABLE_SESSION)
/*
** Print help information for the ".sessions" command
*/
void session_help(ShellState *p){
  fprintf(p->out,
    ".session ?NAME? SUBCOMMAND ?ARGS...?\n"
    "If ?NAME? is omitted, the first defined session is used.\n"
    "Subcommands:\n"
    "   attach TABLE             Attach TABLE\n"
    "   changeset FILE           Write a changeset into FILE\n"
    "   close                    Close one session\n"
    "   enable ?BOOLEAN?         Set or query the enable bit\n"
    "   filter GLOB...           Reject tables matching GLOBs\n" 
    "   indirect ?BOOLEAN?       Mark or query the indirect status\n"
    "   isempty                  Query whether the session is empty\n"
    "   list                     List currently open session names\n"
    "   open DB NAME             Open a new session on DB\n"
    "   patchset FILE            Write a patchset into FILE\n"
  );
}
#endif


/* Forward reference */
static int process_input(ShellState *p, FILE *in);
/*
** Implementation of the "readfile(X)" SQL function.  The entire content
** of the file named X is read and returned as a BLOB.  NULL is returned
** if the file does not exist or is unreadable.
*/
static void readfileFunc(
  sqlite3_context *context,
  int argc,
  sqlite3_value **argv
){
  const char *zName;
  FILE *in;
  long nIn;
  void *pBuf;

  zName = (const char*)sqlite3_value_text(argv[0]);
  if( zName==0 ) return;
  in = fopen(zName, "rb");
  if( in==0 ) return;
  fseek(in, 0, SEEK_END);
  nIn = ftell(in);
  rewind(in);
  pBuf = sqlite3_malloc( nIn );
  if( pBuf && 1==fread(pBuf, nIn, 1, in) ){
    sqlite3_result_blob(context, pBuf, nIn, sqlite3_free);
  }else{
    sqlite3_free(pBuf);
  }
  fclose(in);
}

/*
** Implementation of the "writefile(X,Y)" SQL function.  The argument Y
** is written into file X.  The number of bytes written is returned.  Or
** NULL is returned if something goes wrong, such as being unable to open
** file X for writing.
*/
static void writefileFunc(
  sqlite3_context *context,
  int argc,
  sqlite3_value **argv
){
  FILE *out;
  const char *z;
  sqlite3_int64 rc;
  const char *zFile;

  zFile = (const char*)sqlite3_value_text(argv[0]);
  if( zFile==0 ) return;
  out = fopen(zFile, "wb");
  if( out==0 ) return;
  z = (const char*)sqlite3_value_blob(argv[1]);
  if( z==0 ){
    rc = 0;
  }else{
    rc = fwrite(z, 1, sqlite3_value_bytes(argv[1]), out);
  }
  fclose(out);
  sqlite3_result_int64(context, rc);
}

#if defined(SQLITE_ENABLE_SESSION)
/*
** Close a single OpenSession object and release all of its associated
** resources.
*/
static void session_close(OpenSession *pSession){
  int i;
  sqlite3session_delete(pSession->p);
  sqlite3_free(pSession->zName);
  for(i=0; i<pSession->nFilter; i++){
    sqlite3_free(pSession->azFilter[i]);
  }
  sqlite3_free(pSession->azFilter);
  memset(pSession, 0, sizeof(OpenSession));
}
#endif

/*
** Close all OpenSession objects and release all assocaited resources.
*/
static void session_close_all(ShellState *p){
#if defined(SQLITE_ENABLE_SESSION)
  int i;
  for(i=0; i<p->nSession; i++){
    session_close(&p->aSession[i]);
  }
  p->nSession = 0;
#endif
}

/*
** Implementation of the xFilter function for an open session.  Omit
** any tables named by ".session filter" but let all other table through.
*/
#if defined(SQLITE_ENABLE_SESSION)
static int session_filter(void *pCtx, const char *zTab){
  OpenSession *pSession = (OpenSession*)pCtx;
  int i;
  for(i=0; i<pSession->nFilter; i++){
    if( sqlite3_strglob(pSession->azFilter[i], zTab)==0 ) return 0;
  }
  return 1;
}
#endif

/*
** Make sure the database is open.  If it is not, then open it.  If
** the database fails to open, print an error message and exit.
*/
static void open_db(ShellState *p, int keepAlive){
  if( p->db==0 ){
    sqlite3_initialize();
    sqlite3_open(p->zDbFilename, &p->db);
    db = p->db;
    if( db && sqlite3_errcode(db)==SQLITE_OK ){
      sqlite3_create_function(db, "shellstatic", 0, SQLITE_UTF8, 0,
          shellstaticFunc, 0, 0);
    }
    if( db==0 || SQLITE_OK!=sqlite3_errcode(db) ){
      fprintf(stderr,"Error: unable to open database \"%s\": %s\n", 
          p->zDbFilename, sqlite3_errmsg(db));
      if( keepAlive ) return;
      exit(1);
    }
#ifndef SQLITE_OMIT_LOAD_EXTENSION
    sqlite3_enable_load_extension(p->db, 1);
#endif
    sqlite3_create_function(db, "readfile", 1, SQLITE_UTF8, 0,
                            readfileFunc, 0, 0);
    sqlite3_create_function(db, "writefile", 2, SQLITE_UTF8, 0,
                            writefileFunc, 0, 0);
  }
}

/*
** Do C-language style dequoting.
**
**    \t    -> tab
**    \n    -> newline
**    \r    -> carriage return
**    \"    -> "
**    \NNN  -> ascii character NNN in octal
**    \\    -> backslash
*/
static void resolve_backslashes(char *z){
  int i, j;
  char c;
  while( *z && *z!='\\' ) z++;
  for(i=j=0; (c = z[i])!=0; i++, j++){
    if( c=='\\' ){
      c = z[++i];
      if( c=='n' ){
        c = '\n';
      }else if( c=='t' ){
        c = '\t';
      }else if( c=='r' ){
        c = '\r';
      }else if( c=='\\' ){
        c = '\\';
      }else if( c>='0' && c<='7' ){
        c -= '0';
        if( z[i+1]>='0' && z[i+1]<='7' ){
          i++;
          c = (c<<3) + z[i] - '0';
          if( z[i+1]>='0' && z[i+1]<='7' ){
            i++;
            c = (c<<3) + z[i] - '0';
          }
        }
      }
    }
    z[j] = c;
  }
  if( j<i ) z[j] = 0;
}

/*
** Return the value of a hexadecimal digit.  Return -1 if the input
** is not a hex digit.
*/
static int hexDigitValue(char c){
  if( c>='0' && c<='9' ) return c - '0';
  if( c>='a' && c<='f' ) return c - 'a' + 10;
  if( c>='A' && c<='F' ) return c - 'A' + 10;
  return -1;
}

/*
** Interpret zArg as an integer value, possibly with suffixes.
*/
static sqlite3_int64 integerValue(const char *zArg){
  sqlite3_int64 v = 0;
  static const struct { char *zSuffix; int iMult; } aMult[] = {
    { "KiB", 1024 },
    { "MiB", 1024*1024 },
    { "GiB", 1024*1024*1024 },
    { "KB",  1000 },
    { "MB",  1000000 },
    { "GB",  1000000000 },
    { "K",   1000 },
    { "M",   1000000 },
    { "G",   1000000000 },
  };
  int i;
  int isNeg = 0;
  if( zArg[0]=='-' ){
    isNeg = 1;
    zArg++;
  }else if( zArg[0]=='+' ){
    zArg++;
  }
  if( zArg[0]=='0' && zArg[1]=='x' ){
    int x;
    zArg += 2;
    while( (x = hexDigitValue(zArg[0]))>=0 ){
      v = (v<<4) + x;
      zArg++;
    }
  }else{
    while( IsDigit(zArg[0]) ){
      v = v*10 + zArg[0] - '0';
      zArg++;
    }
  }
  for(i=0; i<ArraySize(aMult); i++){
    if( sqlite3_stricmp(aMult[i].zSuffix, zArg)==0 ){
      v *= aMult[i].iMult;
      break;
    }
  }
  return isNeg? -v : v;
}

/*
** Interpret zArg as either an integer or a boolean value.  Return 1 or 0
** for TRUE and FALSE.  Return the integer value if appropriate.
*/
static int booleanValue(char *zArg){
  int i;
  if( zArg[0]=='0' && zArg[1]=='x' ){
    for(i=2; hexDigitValue(zArg[i])>=0; i++){}
  }else{
    for(i=0; zArg[i]>='0' && zArg[i]<='9'; i++){}
  }
  if( i>0 && zArg[i]==0 ) return (int)(integerValue(zArg) & 0xffffffff);
  if( sqlite3_stricmp(zArg, "on")==0 || sqlite3_stricmp(zArg,"yes")==0 ){
    return 1;
  }
  if( sqlite3_stricmp(zArg, "off")==0 || sqlite3_stricmp(zArg,"no")==0 ){
    return 0;
  }
  fprintf(stderr, "ERROR: Not a boolean value: \"%s\". Assuming \"no\".\n",
          zArg);
  return 0;
}

/*
** Close an output file, assuming it is not stderr or stdout
*/
static void output_file_close(FILE *f){
  if( f && f!=stdout && f!=stderr ) fclose(f);
}

/*
** Try to open an output file.   The names "stdout" and "stderr" are
** recognized and do the right thing.  NULL is returned if the output 
** filename is "off".
*/
static FILE *output_file_open(const char *zFile){
  FILE *f;
  if( strcmp(zFile,"stdout")==0 ){
    f = stdout;
  }else if( strcmp(zFile, "stderr")==0 ){
    f = stderr;
  }else if( strcmp(zFile, "off")==0 ){
    f = 0;
  }else{
    f = fopen(zFile, "wb");
    if( f==0 ){
      fprintf(stderr, "Error: cannot open \"%s\"\n", zFile);
    }
  }
  return f;
}

/*
** A routine for handling output from sqlite3_trace().
*/
static void sql_trace_callback(void *pArg, const char *z){
  FILE *f = (FILE*)pArg;
  if( f ){
    int i = (int)strlen(z);
    while( i>0 && z[i-1]==';' ){ i--; }
    fprintf(f, "%.*s;\n", i, z);
  }
}

/*
** A no-op routine that runs with the ".breakpoint" doc-command.  This is
** a useful spot to set a debugger breakpoint.
*/
static void test_breakpoint(void){
  static int nCall = 0;
  nCall++;
}

/*
** An object used to read a CSV and other files for import.
*/
typedef struct ImportCtx ImportCtx;
struct ImportCtx {
  const char *zFile;  /* Name of the input file */
  FILE *in;           /* Read the CSV text from this input stream */
  char *z;            /* Accumulated text for a field */
  int n;              /* Number of bytes in z */
  int nAlloc;         /* Space allocated for z[] */
  int nLine;          /* Current line number */
  int cTerm;          /* Character that terminated the most recent field */
  int cColSep;        /* The column separator character.  (Usually ",") */
  int cRowSep;        /* The row separator character.  (Usually "\n") */
};

/* Append a single byte to z[] */
static void import_append_char(ImportCtx *p, int c){
  if( p->n+1>=p->nAlloc ){
    p->nAlloc += p->nAlloc + 100;
    p->z = sqlite3_realloc(p->z, p->nAlloc);
    if( p->z==0 ){
      fprintf(stderr, "out of memory\n");
      exit(1);
    }
  }
  p->z[p->n++] = (char)c;
}

/* Read a single field of CSV text.  Compatible with rfc4180 and extended
** with the option of having a separator other than ",".
**
**   +  Input comes from p->in.
**   +  Store results in p->z of length p->n.  Space to hold p->z comes
**      from sqlite3_malloc().
**   +  Use p->cSep as the column separator.  The default is ",".
**   +  Use p->rSep as the row separator.  The default is "\n".
**   +  Keep track of the line number in p->nLine.
**   +  Store the character that terminates the field in p->cTerm.  Store
**      EOF on end-of-file.
**   +  Report syntax errors on stderr
*/
static char *csv_read_one_field(ImportCtx *p){
  int c;
  int cSep = p->cColSep;
  int rSep = p->cRowSep;
  p->n = 0;
  c = fgetc(p->in);
  if( c==EOF || seenInterrupt ){
    p->cTerm = EOF;
    return 0;
  }
  if( c=='"' ){
    int pc, ppc;
    int startLine = p->nLine;
    int cQuote = c;
    pc = ppc = 0;
    while( 1 ){
      c = fgetc(p->in);
      if( c==rSep ) p->nLine++;
      if( c==cQuote ){
        if( pc==cQuote ){
          pc = 0;
          continue;
        }
      }
      if( (c==cSep && pc==cQuote)
       || (c==rSep && pc==cQuote)
       || (c==rSep && pc=='\r' && ppc==cQuote)
       || (c==EOF && pc==cQuote)
      ){
        do{ p->n--; }while( p->z[p->n]!=cQuote );
        p->cTerm = c;
        break;
      }
      if( pc==cQuote && c!='\r' ){
        fprintf(stderr, "%s:%d: unescaped %c character\n",
                p->zFile, p->nLine, cQuote);
      }
      if( c==EOF ){
        fprintf(stderr, "%s:%d: unterminated %c-quoted field\n",
                p->zFile, startLine, cQuote);
        p->cTerm = c;
        break;
      }
      import_append_char(p, c);
      ppc = pc;
      pc = c;
    }
  }else{
    while( c!=EOF && c!=cSep && c!=rSep ){
      import_append_char(p, c);
      c = fgetc(p->in);
    }
    if( c==rSep ){
      p->nLine++;
      if( p->n>0 && p->z[p->n-1]=='\r' ) p->n--;
    }
    p->cTerm = c;
  }
  if( p->z ) p->z[p->n] = 0;
  return p->z;
}

/* Read a single field of ASCII delimited text.
**
**   +  Input comes from p->in.
**   +  Store results in p->z of length p->n.  Space to hold p->z comes
**      from sqlite3_malloc().
**   +  Use p->cSep as the column separator.  The default is "\x1F".
**   +  Use p->rSep as the row separator.  The default is "\x1E".
**   +  Keep track of the row number in p->nLine.
**   +  Store the character that terminates the field in p->cTerm.  Store
**      EOF on end-of-file.
**   +  Report syntax errors on stderr
*/
static char *ascii_read_one_field(ImportCtx *p){
  int c;
  int cSep = p->cColSep;
  int rSep = p->cRowSep;
  p->n = 0;
  c = fgetc(p->in);
  if( c==EOF || seenInterrupt ){
    p->cTerm = EOF;
    return 0;
  }
  while( c!=EOF && c!=cSep && c!=rSep ){
    import_append_char(p, c);
    c = fgetc(p->in);
  }
  if( c==rSep ){
    p->nLine++;
  }
  p->cTerm = c;
  if( p->z ) p->z[p->n] = 0;
  return p->z;
}

/*
** Try to transfer data for table zTable.  If an error is seen while
** moving forward, try to go backwards.  The backwards movement won't
** work for WITHOUT ROWID tables.
*/
static void tryToCloneData(
  ShellState *p,
  sqlite3 *newDb,
  const char *zTable
){
  sqlite3_stmt *pQuery = 0; 
  sqlite3_stmt *pInsert = 0;
  char *zQuery = 0;
  char *zInsert = 0;
  int rc;
  int i, j, n;
  int nTable = (int)strlen(zTable);
  int k = 0;
  int cnt = 0;
  const int spinRate = 10000;

  zQuery = sqlite3_mprintf("SELECT * FROM \"%w\"", zTable);
  rc = sqlite3_prepare_v2(p->db, zQuery, -1, &pQuery, 0);
  if( rc ){
    fprintf(stderr, "Error %d: %s on [%s]\n",
            sqlite3_extended_errcode(p->db), sqlite3_errmsg(p->db),
            zQuery);
    goto end_data_xfer;
  }
  n = sqlite3_column_count(pQuery);
  zInsert = sqlite3_malloc(200 + nTable + n*3);
  if( zInsert==0 ){
    fprintf(stderr, "out of memory\n");
    goto end_data_xfer;
  }
  sqlite3_snprintf(200+nTable,zInsert,
                   "INSERT OR IGNORE INTO \"%s\" VALUES(?", zTable);
  i = (int)strlen(zInsert);
  for(j=1; j<n; j++){
    memcpy(zInsert+i, ",?", 2);
    i += 2;
  }
  memcpy(zInsert+i, ");", 3);
  rc = sqlite3_prepare_v2(newDb, zInsert, -1, &pInsert, 0);
  if( rc ){
    fprintf(stderr, "Error %d: %s on [%s]\n",
            sqlite3_extended_errcode(newDb), sqlite3_errmsg(newDb),
            zQuery);
    goto end_data_xfer;
  }
  for(k=0; k<2; k++){
    while( (rc = sqlite3_step(pQuery))==SQLITE_ROW ){
      for(i=0; i<n; i++){
        switch( sqlite3_column_type(pQuery, i) ){
          case SQLITE_NULL: {
            sqlite3_bind_null(pInsert, i+1);
            break;
          }
          case SQLITE_INTEGER: {
            sqlite3_bind_int64(pInsert, i+1, sqlite3_column_int64(pQuery,i));
            break;
          }
          case SQLITE_FLOAT: {
            sqlite3_bind_double(pInsert, i+1, sqlite3_column_double(pQuery,i));
            break;
          }
          case SQLITE_TEXT: {
            sqlite3_bind_text(pInsert, i+1,
                             (const char*)sqlite3_column_text(pQuery,i),
                             -1, SQLITE_STATIC);
            break;
          }
          case SQLITE_BLOB: {
            sqlite3_bind_blob(pInsert, i+1, sqlite3_column_blob(pQuery,i),
                                            sqlite3_column_bytes(pQuery,i),
                                            SQLITE_STATIC);
            break;
          }
        }
      } /* End for */
      rc = sqlite3_step(pInsert);
      if( rc!=SQLITE_OK && rc!=SQLITE_ROW && rc!=SQLITE_DONE ){
        fprintf(stderr, "Error %d: %s\n", sqlite3_extended_errcode(newDb),
                        sqlite3_errmsg(newDb));
      }
      sqlite3_reset(pInsert);
      cnt++;
      if( (cnt%spinRate)==0 ){
        printf("%c\b", "|/-\\"[(cnt/spinRate)%4]);
        fflush(stdout);
      }
    } /* End while */
    if( rc==SQLITE_DONE ) break;
    sqlite3_finalize(pQuery);
    sqlite3_free(zQuery);
    zQuery = sqlite3_mprintf("SELECT * FROM \"%w\" ORDER BY rowid DESC;",
                             zTable);
    rc = sqlite3_prepare_v2(p->db, zQuery, -1, &pQuery, 0);
    if( rc ){
      fprintf(stderr, "Warning: cannot step \"%s\" backwards", zTable);
      break;
    }
  } /* End for(k=0...) */

end_data_xfer:
  sqlite3_finalize(pQuery);
  sqlite3_finalize(pInsert);
  sqlite3_free(zQuery);
  sqlite3_free(zInsert);
}


/*
** Try to transfer all rows of the schema that match zWhere.  For
** each row, invoke xForEach() on the object defined by that row.
** If an error is encountered while moving forward through the
** sqlite_master table, try again moving backwards.
*/
static void tryToCloneSchema(
  ShellState *p,
  sqlite3 *newDb,
  const char *zWhere,
  void (*xForEach)(ShellState*,sqlite3*,const char*)
){
  sqlite3_stmt *pQuery = 0;
  char *zQuery = 0;
  int rc;
  const unsigned char *zName;
  const unsigned char *zSql;
  char *zErrMsg = 0;

  zQuery = sqlite3_mprintf("SELECT name, sql FROM sqlite_master"
                           " WHERE %s", zWhere);
  rc = sqlite3_prepare_v2(p->db, zQuery, -1, &pQuery, 0);
  if( rc ){
    fprintf(stderr, "Error: (%d) %s on [%s]\n",
                    sqlite3_extended_errcode(p->db), sqlite3_errmsg(p->db),
                    zQuery);
    goto end_schema_xfer;
  }
  while( (rc = sqlite3_step(pQuery))==SQLITE_ROW ){
    zName = sqlite3_column_text(pQuery, 0);
    zSql = sqlite3_column_text(pQuery, 1);
    printf("%s... ", zName); fflush(stdout);
    sqlite3_exec(newDb, (const char*)zSql, 0, 0, &zErrMsg);
    if( zErrMsg ){
      fprintf(stderr, "Error: %s\nSQL: [%s]\n", zErrMsg, zSql);
      sqlite3_free(zErrMsg);
      zErrMsg = 0;
    }
    if( xForEach ){
      xForEach(p, newDb, (const char*)zName);
    }
    printf("done\n");
  }
  if( rc!=SQLITE_DONE ){
    sqlite3_finalize(pQuery);
    sqlite3_free(zQuery);
    zQuery = sqlite3_mprintf("SELECT name, sql FROM sqlite_master"
                             " WHERE %s ORDER BY rowid DESC", zWhere);
    rc = sqlite3_prepare_v2(p->db, zQuery, -1, &pQuery, 0);
    if( rc ){
      fprintf(stderr, "Error: (%d) %s on [%s]\n",
                      sqlite3_extended_errcode(p->db), sqlite3_errmsg(p->db),
                      zQuery);
      goto end_schema_xfer;
    }
    while( (rc = sqlite3_step(pQuery))==SQLITE_ROW ){
      zName = sqlite3_column_text(pQuery, 0);
      zSql = sqlite3_column_text(pQuery, 1);
      printf("%s... ", zName); fflush(stdout);
      sqlite3_exec(newDb, (const char*)zSql, 0, 0, &zErrMsg);
      if( zErrMsg ){
        fprintf(stderr, "Error: %s\nSQL: [%s]\n", zErrMsg, zSql);
        sqlite3_free(zErrMsg);
        zErrMsg = 0;
      }
      if( xForEach ){
        xForEach(p, newDb, (const char*)zName);
      }
      printf("done\n");
    }
  }
end_schema_xfer:
  sqlite3_finalize(pQuery);
  sqlite3_free(zQuery);
}

/*
** Open a new database file named "zNewDb".  Try to recover as much information
** as possible out of the main database (which might be corrupt) and write it
** into zNewDb.
*/
static void tryToClone(ShellState *p, const char *zNewDb){
  int rc;
  sqlite3 *newDb = 0;
  if( access(zNewDb,0)==0 ){
    fprintf(stderr, "File \"%s\" already exists.\n", zNewDb);
    return;
  }
  rc = sqlite3_open(zNewDb, &newDb);
  if( rc ){
    fprintf(stderr, "Cannot create output database: %s\n",
            sqlite3_errmsg(newDb));
  }else{
    sqlite3_exec(p->db, "PRAGMA writable_schema=ON;", 0, 0, 0);
    sqlite3_exec(newDb, "BEGIN EXCLUSIVE;", 0, 0, 0);
    tryToCloneSchema(p, newDb, "type='table'", tryToCloneData);
    tryToCloneSchema(p, newDb, "type!='table'", 0);
    sqlite3_exec(newDb, "COMMIT;", 0, 0, 0);
    sqlite3_exec(p->db, "PRAGMA writable_schema=OFF;", 0, 0, 0);
  }
  sqlite3_close(newDb);
}

/*
** Change the output file back to stdout
*/
static void output_reset(ShellState *p){
  if( p->outfile[0]=='|' ){
    pclose(p->out);
  }else{
    output_file_close(p->out);
  }
  p->outfile[0] = 0;
  p->out = stdout;
}

/*
** If an input line begins with "." then invoke this routine to
** process that line.
**
** Return 1 on error, 2 to exit, and 0 otherwise.
*/
static int do_meta_command(char *zLine, ShellState *p){
  int i = 1;
  int nArg = 0;
  int n, c;
  int rc = 0;
  char *azArg[50];

  /* Parse the input line into tokens.
  */
  while( zLine[i] && nArg<ArraySize(azArg) ){
    while( IsSpace(zLine[i]) ){ i++; }
    if( zLine[i]==0 ) break;
    if( zLine[i]=='\'' || zLine[i]=='"' ){
      int delim = zLine[i++];
      azArg[nArg++] = &zLine[i];
      while( zLine[i] && zLine[i]!=delim ){ 
        if( zLine[i]=='\\' && delim=='"' && zLine[i+1]!=0 ) i++;
        i++; 
      }
      if( zLine[i]==delim ){
        zLine[i++] = 0;
      }
      if( delim=='"' ) resolve_backslashes(azArg[nArg-1]);
    }else{
      azArg[nArg++] = &zLine[i];
      while( zLine[i] && !IsSpace(zLine[i]) ){ i++; }
      if( zLine[i] ) zLine[i++] = 0;
      resolve_backslashes(azArg[nArg-1]);
    }
  }

  /* Process the input line.
  */
  if( nArg==0 ) return 0; /* no tokens, no error */
  n = strlen30(azArg[0]);
  c = azArg[0][0];
  if( (c=='b' && n>=3 && strncmp(azArg[0], "backup", n)==0)
   || (c=='s' && n>=3 && strncmp(azArg[0], "save", n)==0)
  ){
    const char *zDestFile = 0;
    const char *zDb = 0;
    sqlite3 *pDest;
    sqlite3_backup *pBackup;
    int j;
    for(j=1; j<nArg; j++){
      const char *z = azArg[j];
      if( z[0]=='-' ){
        while( z[0]=='-' ) z++;
        /* No options to process at this time */
        {
          fprintf(stderr, "unknown option: %s\n", azArg[j]);
          return 1;
        }
      }else if( zDestFile==0 ){
        zDestFile = azArg[j];
      }else if( zDb==0 ){
        zDb = zDestFile;
        zDestFile = azArg[j];
      }else{
        fprintf(stderr, "too many arguments to .backup\n");
        return 1;
      }
    }
    if( zDestFile==0 ){
      fprintf(stderr, "missing FILENAME argument on .backup\n");
      return 1;
    }
    if( zDb==0 ) zDb = "main";
    rc = sqlite3_open(zDestFile, &pDest);
    if( rc!=SQLITE_OK ){
      fprintf(stderr, "Error: cannot open \"%s\"\n", zDestFile);
      sqlite3_close(pDest);
      return 1;
    }
    open_db(p, 0);
    pBackup = sqlite3_backup_init(pDest, "main", p->db, zDb);
    if( pBackup==0 ){
      fprintf(stderr, "Error: %s\n", sqlite3_errmsg(pDest));
      sqlite3_close(pDest);
      return 1;
    }
    while(  (rc = sqlite3_backup_step(pBackup,100))==SQLITE_OK ){}
    sqlite3_backup_finish(pBackup);
    if( rc==SQLITE_DONE ){
      rc = 0;
    }else{
      fprintf(stderr, "Error: %s\n", sqlite3_errmsg(pDest));
      rc = 1;
    }
    sqlite3_close(pDest);
  }else

  if( c=='b' && n>=3 && strncmp(azArg[0], "bail", n)==0 ){
    if( nArg==2 ){
      bail_on_error = booleanValue(azArg[1]);
    }else{
      fprintf(stderr, "Usage: .bail on|off\n");
      rc = 1;
    }
  }else

  /* The undocumented ".breakpoint" command causes a call to the no-op
  ** routine named test_breakpoint().
  */
  if( c=='b' && n>=3 && strncmp(azArg[0], "breakpoint", n)==0 ){
    test_breakpoint();
  }else

  if( c=='c' && strncmp(azArg[0], "clone", n)==0 ){
    if( nArg==2 ){
      tryToClone(p, azArg[1]);
    }else{
      fprintf(stderr, "Usage: .clone FILENAME\n");
      rc = 1;
    }
  }else

  if( c=='d' && n>1 && strncmp(azArg[0], "databases", n)==0 ){
    ShellState data;
    char *zErrMsg = 0;
    open_db(p, 0);
    memcpy(&data, p, sizeof(data));
    data.showHeader = 1;
    data.mode = MODE_Column;
    data.colWidth[0] = 3;
    data.colWidth[1] = 15;
    data.colWidth[2] = 58;
    data.cnt = 0;
    sqlite3_exec(p->db, "PRAGMA database_list; ", callback, &data, &zErrMsg);
    if( zErrMsg ){
      fprintf(stderr,"Error: %s\n", zErrMsg);
      sqlite3_free(zErrMsg);
      rc = 1;
    }
  }else

  if( c=='d' && strncmp(azArg[0], "dump", n)==0 ){
    open_db(p, 0);
    /* When playing back a "dump", the content might appear in an order
    ** which causes immediate foreign key constraints to be violated.
    ** So disable foreign-key constraint enforcement to prevent problems. */
    if( nArg!=1 && nArg!=2 ){
      fprintf(stderr, "Usage: .dump ?LIKE-PATTERN?\n");
      rc = 1;
      goto meta_command_exit;
    }
    fprintf(p->out, "PRAGMA foreign_keys=OFF;\n");
    fprintf(p->out, "BEGIN TRANSACTION;\n");
    p->writableSchema = 0;
    sqlite3_exec(p->db, "SAVEPOINT dump; PRAGMA writable_schema=ON", 0, 0, 0);
    p->nErr = 0;
    if( nArg==1 ){
      run_schema_dump_query(p, 
        "SELECT name, type, sql FROM sqlite_master "
        "WHERE sql NOT NULL AND type=='table' AND name!='sqlite_sequence'"
      );
      run_schema_dump_query(p, 
        "SELECT name, type, sql FROM sqlite_master "
        "WHERE name=='sqlite_sequence'"
      );
      run_table_dump_query(p,
        "SELECT sql FROM sqlite_master "
        "WHERE sql NOT NULL AND type IN ('index','trigger','view')", 0
      );
    }else{
      int i;
      for(i=1; i<nArg; i++){
        zShellStatic = azArg[i];
        run_schema_dump_query(p,
          "SELECT name, type, sql FROM sqlite_master "
          "WHERE tbl_name LIKE shellstatic() AND type=='table'"
          "  AND sql NOT NULL");
        run_table_dump_query(p,
          "SELECT sql FROM sqlite_master "
          "WHERE sql NOT NULL"
          "  AND type IN ('index','trigger','view')"
          "  AND tbl_name LIKE shellstatic()", 0
        );
        zShellStatic = 0;
      }
    }
    if( p->writableSchema ){
      fprintf(p->out, "PRAGMA writable_schema=OFF;\n");
      p->writableSchema = 0;
    }
    sqlite3_exec(p->db, "PRAGMA writable_schema=OFF;", 0, 0, 0);
    sqlite3_exec(p->db, "RELEASE dump;", 0, 0, 0);
    fprintf(p->out, p->nErr ? "ROLLBACK; -- due to errors\n" : "COMMIT;\n");
  }else

  if( c=='e' && strncmp(azArg[0], "echo", n)==0 ){
    if( nArg==2 ){
      p->echoOn = booleanValue(azArg[1]);
    }else{
      fprintf(stderr, "Usage: .echo on|off\n");
      rc = 1;
    }
  }else

  if( c=='e' && strncmp(azArg[0], "eqp", n)==0 ){
    if( nArg==2 ){
      p->autoEQP = booleanValue(azArg[1]);
    }else{
      fprintf(stderr, "Usage: .eqp on|off\n");
      rc = 1;
    }   
  }else

  if( c=='e' && strncmp(azArg[0], "exit", n)==0 ){
    if( nArg>1 && (rc = (int)integerValue(azArg[1]))!=0 ) exit(rc);
    rc = 2;
  }else

  if( c=='e' && strncmp(azArg[0], "explain", n)==0 ){
    int val = nArg>=2 ? booleanValue(azArg[1]) : 1;
    if(val == 1) {
      if(!p->normalMode.valid) {
        p->normalMode.valid = 1;
        p->normalMode.mode = p->mode;
        p->normalMode.showHeader = p->showHeader;
        memcpy(p->normalMode.colWidth,p->colWidth,sizeof(p->colWidth));
      }
      /* We could put this code under the !p->explainValid
      ** condition so that it does not execute if we are already in
      ** explain mode. However, always executing it allows us an easy
      ** was to reset to explain mode in case the user previously
      ** did an .explain followed by a .width, .mode or .header
      ** command.
      */
      p->mode = MODE_Explain;
      p->showHeader = 1;
      memset(p->colWidth,0,sizeof(p->colWidth));
      p->colWidth[0] = 4;                  /* addr */
      p->colWidth[1] = 13;                 /* opcode */
      p->colWidth[2] = 4;                  /* P1 */
      p->colWidth[3] = 4;                  /* P2 */
      p->colWidth[4] = 4;                  /* P3 */
      p->colWidth[5] = 13;                 /* P4 */
      p->colWidth[6] = 2;                  /* P5 */
      p->colWidth[7] = 13;                  /* Comment */
    }else if (p->normalMode.valid) {
      p->normalMode.valid = 0;
      p->mode = p->normalMode.mode;
      p->showHeader = p->normalMode.showHeader;
      memcpy(p->colWidth,p->normalMode.colWidth,sizeof(p->colWidth));
    }
  }else

  if( c=='f' && strncmp(azArg[0], "fullschema", n)==0 ){
    ShellState data;
    char *zErrMsg = 0;
    int doStats = 0;
    if( nArg!=1 ){
      fprintf(stderr, "Usage: .fullschema\n");
      rc = 1;
      goto meta_command_exit;
    }
    open_db(p, 0);
    memcpy(&data, p, sizeof(data));
    data.showHeader = 0;
    data.mode = MODE_Semi;
    rc = sqlite3_exec(p->db,
       "SELECT sql FROM"
       "  (SELECT sql sql, type type, tbl_name tbl_name, name name, rowid x"
       "     FROM sqlite_master UNION ALL"
       "   SELECT sql, type, tbl_name, name, rowid FROM sqlite_temp_master) "
       "WHERE type!='meta' AND sql NOTNULL AND name NOT LIKE 'sqlite_%' "
       "ORDER BY rowid",
       callback, &data, &zErrMsg
    );
    if( rc==SQLITE_OK ){
      sqlite3_stmt *pStmt;
      rc = sqlite3_prepare_v2(p->db,
               "SELECT rowid FROM sqlite_master"
               " WHERE name GLOB 'sqlite_stat[134]'",
               -1, &pStmt, 0);
      doStats = sqlite3_step(pStmt)==SQLITE_ROW;
      sqlite3_finalize(pStmt);
    }
    if( doStats==0 ){
      fprintf(p->out, "/* No STAT tables available */\n");
    }else{
      fprintf(p->out, "ANALYZE sqlite_master;\n");
      sqlite3_exec(p->db, "SELECT 'ANALYZE sqlite_master'",
                   callback, &data, &zErrMsg);
      data.mode = MODE_Insert;
      data.zDestTable = "sqlite_stat1";
      shell_exec(p->db, "SELECT * FROM sqlite_stat1",
                 shell_callback, &data,&zErrMsg);
      data.zDestTable = "sqlite_stat3";
      shell_exec(p->db, "SELECT * FROM sqlite_stat3",
                 shell_callback, &data,&zErrMsg);
      data.zDestTable = "sqlite_stat4";
      shell_exec(p->db, "SELECT * FROM sqlite_stat4",
                 shell_callback, &data, &zErrMsg);
      fprintf(p->out, "ANALYZE sqlite_master;\n");
    }
  }else

  if( c=='h' && strncmp(azArg[0], "headers", n)==0 ){
    if( nArg==2 ){
      p->showHeader = booleanValue(azArg[1]);
    }else{
      fprintf(stderr, "Usage: .headers on|off\n");
      rc = 1;
    }
  }else

  if( c=='h' && strncmp(azArg[0], "help", n)==0 ){
    fprintf(p->out, "%s", zHelp);
  }else

  if( c=='i' && strncmp(azArg[0], "import", n)==0 ){
    char *zTable;               /* Insert data into this table */
    char *zFile;                /* Name of file to extra content from */
    sqlite3_stmt *pStmt = NULL; /* A statement */
    int nCol;                   /* Number of columns in the table */
    int nByte;                  /* Number of bytes in an SQL string */
    int i, j;                   /* Loop counters */
    int needCommit;             /* True to COMMIT or ROLLBACK at end */
    int nSep;                   /* Number of bytes in p->colSeparator[] */
    char *zSql;                 /* An SQL statement */
    ImportCtx sCtx;             /* Reader context */
    char *(*xRead)(ImportCtx*); /* Procedure to read one value */
    int (*xCloser)(FILE*);      /* Procedure to close th3 connection */

    if( nArg!=3 ){
      fprintf(stderr, "Usage: .import FILE TABLE\n");
      goto meta_command_exit;
    }
    zFile = azArg[1];
    zTable = azArg[2];
    seenInterrupt = 0;
    memset(&sCtx, 0, sizeof(sCtx));
    open_db(p, 0);
    nSep = strlen30(p->colSeparator);
    if( nSep==0 ){
      fprintf(stderr, "Error: non-null column separator required for import\n");
      return 1;
    }
    if( nSep>1 ){
      fprintf(stderr, "Error: multi-character column separators not allowed"
                      " for import\n");
      return 1;
    }
    nSep = strlen30(p->rowSeparator);
    if( nSep==0 ){
      fprintf(stderr, "Error: non-null row separator required for import\n");
      return 1;
    }
    if( nSep==2 && p->mode==MODE_Csv && strcmp(p->rowSeparator, SEP_CrLf)==0 ){
      /* When importing CSV (only), if the row separator is set to the
      ** default output row separator, change it to the default input
      ** row separator.  This avoids having to maintain different input
      ** and output row separators. */
      sqlite3_snprintf(sizeof(p->rowSeparator), p->rowSeparator, SEP_Row);
      nSep = strlen30(p->rowSeparator);
    }
    if( nSep>1 ){
      fprintf(stderr, "Error: multi-character row separators not allowed"
                      " for import\n");
      return 1;
    }
    sCtx.zFile = zFile;
    sCtx.nLine = 1;
    if( sCtx.zFile[0]=='|' ){
      sCtx.in = popen(sCtx.zFile+1, "r");
      sCtx.zFile = "<pipe>";
      xCloser = pclose;
    }else{
      sCtx.in = fopen(sCtx.zFile, "rb");
      xCloser = fclose;
    }
    if( p->mode==MODE_Ascii ){
      xRead = ascii_read_one_field;
    }else{
      xRead = csv_read_one_field;
    }
    if( sCtx.in==0 ){
      fprintf(stderr, "Error: cannot open \"%s\"\n", zFile);
      return 1;
    }
    sCtx.cColSep = p->colSeparator[0];
    sCtx.cRowSep = p->rowSeparator[0];
    zSql = sqlite3_mprintf("SELECT * FROM %s", zTable);
    if( zSql==0 ){
      fprintf(stderr, "Error: out of memory\n");
      xCloser(sCtx.in);
      return 1;
    }
    nByte = strlen30(zSql);
    rc = sqlite3_prepare_v2(p->db, zSql, -1, &pStmt, 0);
    import_append_char(&sCtx, 0);    /* To ensure sCtx.z is allocated */
    if( rc && sqlite3_strglob("no such table: *", sqlite3_errmsg(db))==0 ){
      char *zCreate = sqlite3_mprintf("CREATE TABLE %s", zTable);
      char cSep = '(';
      while( xRead(&sCtx) ){
        zCreate = sqlite3_mprintf("%z%c\n  \"%s\" TEXT", zCreate, cSep, sCtx.z);
        cSep = ',';
        if( sCtx.cTerm!=sCtx.cColSep ) break;
      }
      if( cSep=='(' ){
        sqlite3_free(zCreate);
        sqlite3_free(sCtx.z);
        xCloser(sCtx.in);
        fprintf(stderr,"%s: empty file\n", sCtx.zFile);
        return 1;
      }
      zCreate = sqlite3_mprintf("%z\n)", zCreate);
      rc = sqlite3_exec(p->db, zCreate, 0, 0, 0);
      sqlite3_free(zCreate);
      if( rc ){
        fprintf(stderr, "CREATE TABLE %s(...) failed: %s\n", zTable,
                sqlite3_errmsg(db));
        sqlite3_free(sCtx.z);
        xCloser(sCtx.in);
        return 1;
      }
      rc = sqlite3_prepare_v2(p->db, zSql, -1, &pStmt, 0);
    }
    sqlite3_free(zSql);
    if( rc ){
      if (pStmt) sqlite3_finalize(pStmt);
      fprintf(stderr,"Error: %s\n", sqlite3_errmsg(db));
      xCloser(sCtx.in);
      return 1;
    }
    nCol = sqlite3_column_count(pStmt);
    sqlite3_finalize(pStmt);
    pStmt = 0;
    if( nCol==0 ) return 0; /* no columns, no error */
    zSql = sqlite3_malloc( nByte*2 + 20 + nCol*2 );
    if( zSql==0 ){
      fprintf(stderr, "Error: out of memory\n");
      xCloser(sCtx.in);
      return 1;
    }
    sqlite3_snprintf(nByte+20, zSql, "INSERT INTO \"%w\" VALUES(?", zTable);
    j = strlen30(zSql);
    for(i=1; i<nCol; i++){
      zSql[j++] = ',';
      zSql[j++] = '?';
    }
    zSql[j++] = ')';
    zSql[j] = 0;
    rc = sqlite3_prepare_v2(p->db, zSql, -1, &pStmt, 0);
    sqlite3_free(zSql);
    if( rc ){
      fprintf(stderr, "Error: %s\n", sqlite3_errmsg(db));
      if (pStmt) sqlite3_finalize(pStmt);
      xCloser(sCtx.in);
      return 1;
    }
    needCommit = sqlite3_get_autocommit(db);
    if( needCommit ) sqlite3_exec(db, "BEGIN", 0, 0, 0);
    do{
      int startLine = sCtx.nLine;
      for(i=0; i<nCol; i++){
        char *z = xRead(&sCtx);
        /*
        ** Did we reach end-of-file before finding any columns?
        ** If so, stop instead of NULL filling the remaining columns.
        */
        if( z==0 && i==0 ) break;
        /*
        ** Did we reach end-of-file OR end-of-line before finding any
        ** columns in ASCII mode?  If so, stop instead of NULL filling
        ** the remaining columns.
        */
        if( p->mode==MODE_Ascii && (z==0 || z[0]==0) && i==0 ) break;
        sqlite3_bind_text(pStmt, i+1, z, -1, SQLITE_TRANSIENT);
        if( i<nCol-1 && sCtx.cTerm!=sCtx.cColSep ){
          fprintf(stderr, "%s:%d: expected %d columns but found %d - "
                          "filling the rest with NULL\n",
                          sCtx.zFile, startLine, nCol, i+1);
          i++;
          while( i<=nCol ){ sqlite3_bind_null(pStmt, i); i++; }
        }
      }
      if( sCtx.cTerm==sCtx.cColSep ){
        do{
          xRead(&sCtx);
          i++;
        }while( sCtx.cTerm==sCtx.cColSep );
        fprintf(stderr, "%s:%d: expected %d columns but found %d - "
                        "extras ignored\n",
                        sCtx.zFile, startLine, nCol, i);
      }
      if( i>=nCol ){
        sqlite3_step(pStmt);
        rc = sqlite3_reset(pStmt);
        if( rc!=SQLITE_OK ){
          fprintf(stderr, "%s:%d: INSERT failed: %s\n", sCtx.zFile, startLine,
                  sqlite3_errmsg(db));
        }
      }
    }while( sCtx.cTerm!=EOF );

    xCloser(sCtx.in);
    sqlite3_free(sCtx.z);
    sqlite3_finalize(pStmt);
    if( needCommit ) sqlite3_exec(db, "COMMIT", 0, 0, 0);
  }else

  if( c=='i' && strncmp(azArg[0], "indices", n)==0 ){
    ShellState data;
    char *zErrMsg = 0;
    open_db(p, 0);
    memcpy(&data, p, sizeof(data));
    data.showHeader = 0;
    data.mode = MODE_List;
    if( nArg==1 ){
      rc = sqlite3_exec(p->db,
        "SELECT name FROM sqlite_master "
        "WHERE type='index' AND name NOT LIKE 'sqlite_%' "
        "UNION ALL "
        "SELECT name FROM sqlite_temp_master "
        "WHERE type='index' "
        "ORDER BY 1",
        callback, &data, &zErrMsg
      );
    }else if( nArg==2 ){
      zShellStatic = azArg[1];
      rc = sqlite3_exec(p->db,
        "SELECT name FROM sqlite_master "
        "WHERE type='index' AND tbl_name LIKE shellstatic() "
        "UNION ALL "
        "SELECT name FROM sqlite_temp_master "
        "WHERE type='index' AND tbl_name LIKE shellstatic() "
        "ORDER BY 1",
        callback, &data, &zErrMsg
      );
      zShellStatic = 0;
    }else{
      fprintf(stderr, "Usage: .indices ?LIKE-PATTERN?\n");
      rc = 1;
      goto meta_command_exit;
    }
    if( zErrMsg ){
      fprintf(stderr,"Error: %s\n", zErrMsg);
      sqlite3_free(zErrMsg);
      rc = 1;
    }else if( rc != SQLITE_OK ){
      fprintf(stderr,"Error: querying sqlite_master and sqlite_temp_master\n");
      rc = 1;
    }
  }else

#ifdef SQLITE_ENABLE_IOTRACE
  if( c=='i' && strncmp(azArg[0], "iotrace", n)==0 ){
    extern void (*sqlite3IoTrace)(const char*, ...);
    if( iotrace && iotrace!=stdout ) fclose(iotrace);
    iotrace = 0;
    if( nArg<2 ){
      sqlite3IoTrace = 0;
    }else if( strcmp(azArg[1], "-")==0 ){
      sqlite3IoTrace = iotracePrintf;
      iotrace = stdout;
    }else{
      iotrace = fopen(azArg[1], "w");
      if( iotrace==0 ){
        fprintf(stderr, "Error: cannot open \"%s\"\n", azArg[1]);
        sqlite3IoTrace = 0;
        rc = 1;
      }else{
        sqlite3IoTrace = iotracePrintf;
      }
    }
  }else
#endif

#ifndef SQLITE_OMIT_LOAD_EXTENSION
  if( c=='l' && strncmp(azArg[0], "load", n)==0 ){
    const char *zFile, *zProc;
    char *zErrMsg = 0;
    if( nArg<2 ){
      fprintf(stderr, "Usage: .load FILE ?ENTRYPOINT?\n");
      rc = 1;
      goto meta_command_exit;
    }
    zFile = azArg[1];
    zProc = nArg>=3 ? azArg[2] : 0;
    open_db(p, 0);
    rc = sqlite3_load_extension(p->db, zFile, zProc, &zErrMsg);
    if( rc!=SQLITE_OK ){
      fprintf(stderr, "Error: %s\n", zErrMsg);
      sqlite3_free(zErrMsg);
      rc = 1;
    }
  }else
#endif

  if( c=='l' && strncmp(azArg[0], "log", n)==0 ){
    if( nArg!=2 ){
      fprintf(stderr, "Usage: .log FILENAME\n");
      rc = 1;
    }else{
      const char *zFile = azArg[1];
      output_file_close(p->pLog);
      p->pLog = output_file_open(zFile);
    }
  }else

  if( c=='m' && strncmp(azArg[0], "mode", n)==0 ){
    const char *zMode = nArg>=2 ? azArg[1] : "";
    int n2 = (int)strlen(zMode);
    int c2 = zMode[0];
    if( c2=='l' && n2>2 && strncmp(azArg[1],"lines",n2)==0 ){
      p->mode = MODE_Line;
    }else if( c2=='c' && strncmp(azArg[1],"columns",n2)==0 ){
      p->mode = MODE_Column;
    }else if( c2=='l' && n2>2 && strncmp(azArg[1],"list",n2)==0 ){
      p->mode = MODE_List;
    }else if( c2=='h' && strncmp(azArg[1],"html",n2)==0 ){
      p->mode = MODE_Html;
    }else if( c2=='t' && strncmp(azArg[1],"tcl",n2)==0 ){
      p->mode = MODE_Tcl;
      sqlite3_snprintf(sizeof(p->colSeparator), p->colSeparator, SEP_Space);
    }else if( c2=='c' && strncmp(azArg[1],"csv",n2)==0 ){
      p->mode = MODE_Csv;
      sqlite3_snprintf(sizeof(p->colSeparator), p->colSeparator, SEP_Comma);
      sqlite3_snprintf(sizeof(p->rowSeparator), p->rowSeparator, SEP_CrLf);
    }else if( c2=='t' && strncmp(azArg[1],"tabs",n2)==0 ){
      p->mode = MODE_List;
      sqlite3_snprintf(sizeof(p->colSeparator), p->colSeparator, SEP_Tab);
    }else if( c2=='i' && strncmp(azArg[1],"insert",n2)==0 ){
      p->mode = MODE_Insert;
      set_table_name(p, nArg>=3 ? azArg[2] : "table");
    }else if( c2=='a' && strncmp(azArg[1],"ascii",n2)==0 ){
      p->mode = MODE_Ascii;
      sqlite3_snprintf(sizeof(p->colSeparator), p->colSeparator, SEP_Unit);
      sqlite3_snprintf(sizeof(p->rowSeparator), p->rowSeparator, SEP_Record);
    }else {
      fprintf(stderr,"Error: mode should be one of: "
         "ascii column csv html insert line list tabs tcl\n");
      rc = 1;
    }
  }else

  if( c=='n' && strncmp(azArg[0], "nullvalue", n)==0 ){
    if( nArg==2 ){
      sqlite3_snprintf(sizeof(p->nullValue), p->nullValue,
                       "%.*s", (int)ArraySize(p->nullValue)-1, azArg[1]);
    }else{
      fprintf(stderr, "Usage: .nullvalue STRING\n");
      rc = 1;
    }
  }else

  if( c=='o' && strncmp(azArg[0], "open", n)==0 && n>=2 ){
    sqlite3 *savedDb = p->db;
    const char *zSavedFilename = p->zDbFilename;
    char *zNewFilename = 0;
    p->db = 0;
    if( nArg>=2 ){
      p->zDbFilename = zNewFilename = sqlite3_mprintf("%s", azArg[1]);
    }
    open_db(p, 1);
    if( p->db!=0 ){
      session_close_all(p);
      sqlite3_close(savedDb);
      sqlite3_free(p->zFreeOnClose);
      p->zFreeOnClose = zNewFilename;
    }else{
      sqlite3_free(zNewFilename);
      p->db = savedDb;
      p->zDbFilename = zSavedFilename;
    }
  }else

  if( c=='o'
   && (strncmp(azArg[0], "output", n)==0 || strncmp(azArg[0], "once", n)==0)
  ){
    const char *zFile = nArg>=2 ? azArg[1] : "stdout";
    if( nArg>2 ){
      fprintf(stderr, "Usage: .%s FILE\n", azArg[0]);
      rc = 1;
      goto meta_command_exit;
    }
    if( n>1 && strncmp(azArg[0], "once", n)==0 ){
      if( nArg<2 ){
        fprintf(stderr, "Usage: .once FILE\n");
        rc = 1;
        goto meta_command_exit;
      }
      p->outCount = 2;
    }else{
      p->outCount = 0;
    }
    output_reset(p);
    if( zFile[0]=='|' ){
      p->out = popen(zFile + 1, "w");
      if( p->out==0 ){
        fprintf(stderr,"Error: cannot open pipe \"%s\"\n", zFile + 1);
        p->out = stdout;
        rc = 1;
      }else{
        sqlite3_snprintf(sizeof(p->outfile), p->outfile, "%s", zFile);
      }
    }else{
      p->out = output_file_open(zFile);
      if( p->out==0 ){
        if( strcmp(zFile,"off")!=0 ){
          fprintf(stderr,"Error: cannot write to \"%s\"\n", zFile);
        }
        p->out = stdout;
        rc = 1;
      } else {
        sqlite3_snprintf(sizeof(p->outfile), p->outfile, "%s", zFile);
      }
    }
  }else

  if( c=='p' && n>=3 && strncmp(azArg[0], "print", n)==0 ){
    int i;
    for(i=1; i<nArg; i++){
      if( i>1 ) fprintf(p->out, " ");
      fprintf(p->out, "%s", azArg[i]);
    }
    fprintf(p->out, "\n");
  }else

  if( c=='p' && strncmp(azArg[0], "prompt", n)==0 ){
    if( nArg >= 2) {
      strncpy(mainPrompt,azArg[1],(int)ArraySize(mainPrompt)-1);
    }
    if( nArg >= 3) {
      strncpy(continuePrompt,azArg[2],(int)ArraySize(continuePrompt)-1);
    }
  }else

  if( c=='q' && strncmp(azArg[0], "quit", n)==0 ){
    rc = 2;
  }else

  if( c=='r' && n>=3 && strncmp(azArg[0], "read", n)==0 ){
    FILE *alt;
    if( nArg!=2 ){
      fprintf(stderr, "Usage: .read FILE\n");
      rc = 1;
      goto meta_command_exit;
    }
    alt = fopen(azArg[1], "rb");
    if( alt==0 ){
      fprintf(stderr,"Error: cannot open \"%s\"\n", azArg[1]);
      rc = 1;
    }else{
      rc = process_input(p, alt);
      fclose(alt);
    }
  }else

  if( c=='r' && n>=3 && strncmp(azArg[0], "restore", n)==0 ){
    const char *zSrcFile;
    const char *zDb;
    sqlite3 *pSrc;
    sqlite3_backup *pBackup;
    int nTimeout = 0;

    if( nArg==2 ){
      zSrcFile = azArg[1];
      zDb = "main";
    }else if( nArg==3 ){
      zSrcFile = azArg[2];
      zDb = azArg[1];
    }else{
      fprintf(stderr, "Usage: .restore ?DB? FILE\n");
      rc = 1;
      goto meta_command_exit;
    }
    rc = sqlite3_open(zSrcFile, &pSrc);
    if( rc!=SQLITE_OK ){
      fprintf(stderr, "Error: cannot open \"%s\"\n", zSrcFile);
      sqlite3_close(pSrc);
      return 1;
    }
    open_db(p, 0);
    pBackup = sqlite3_backup_init(p->db, zDb, pSrc, "main");
    if( pBackup==0 ){
      fprintf(stderr, "Error: %s\n", sqlite3_errmsg(p->db));
      sqlite3_close(pSrc);
      return 1;
    }
    while( (rc = sqlite3_backup_step(pBackup,100))==SQLITE_OK
          || rc==SQLITE_BUSY  ){
      if( rc==SQLITE_BUSY ){
        if( nTimeout++ >= 3 ) break;
        sqlite3_sleep(100);
      }
    }
    sqlite3_backup_finish(pBackup);
    if( rc==SQLITE_DONE ){
      rc = 0;
    }else if( rc==SQLITE_BUSY || rc==SQLITE_LOCKED ){
      fprintf(stderr, "Error: source database is busy\n");
      rc = 1;
    }else{
      fprintf(stderr, "Error: %s\n", sqlite3_errmsg(p->db));
      rc = 1;
    }
    sqlite3_close(pSrc);
  }else


  if( c=='s' && strncmp(azArg[0], "scanstats", n)==0 ){
    if( nArg==2 ){
      p->scanstatsOn = booleanValue(azArg[1]);
#ifndef SQLITE_ENABLE_STMT_SCANSTATUS
      fprintf(stderr, "Warning: .scanstats not available in this build.\n");
#endif
    }else{
      fprintf(stderr, "Usage: .scanstats on|off\n");
      rc = 1;
    }
  }else

  if( c=='s' && strncmp(azArg[0], "schema", n)==0 ){
    ShellState data;
    char *zErrMsg = 0;
    open_db(p, 0);
    memcpy(&data, p, sizeof(data));
    data.showHeader = 0;
    data.mode = MODE_Semi;
    if( nArg==2 ){
      int i;
      for(i=0; azArg[1][i]; i++) azArg[1][i] = ToLower(azArg[1][i]);
      if( strcmp(azArg[1],"sqlite_master")==0 ){
        char *new_argv[2], *new_colv[2];
        new_argv[0] = "CREATE TABLE sqlite_master (\n"
                      "  type text,\n"
                      "  name text,\n"
                      "  tbl_name text,\n"
                      "  rootpage integer,\n"
                      "  sql text\n"
                      ")";
        new_argv[1] = 0;
        new_colv[0] = "sql";
        new_colv[1] = 0;
        callback(&data, 1, new_argv, new_colv);
        rc = SQLITE_OK;
      }else if( strcmp(azArg[1],"sqlite_temp_master")==0 ){
        char *new_argv[2], *new_colv[2];
        new_argv[0] = "CREATE TEMP TABLE sqlite_temp_master (\n"
                      "  type text,\n"
                      "  name text,\n"
                      "  tbl_name text,\n"
                      "  rootpage integer,\n"
                      "  sql text\n"
                      ")";
        new_argv[1] = 0;
        new_colv[0] = "sql";
        new_colv[1] = 0;
        callback(&data, 1, new_argv, new_colv);
        rc = SQLITE_OK;
      }else{
        zShellStatic = azArg[1];
        rc = sqlite3_exec(p->db,
          "SELECT sql FROM "
          "  (SELECT sql sql, type type, tbl_name tbl_name, name name, rowid x"
          "     FROM sqlite_master UNION ALL"
          "   SELECT sql, type, tbl_name, name, rowid FROM sqlite_temp_master) "
          "WHERE lower(tbl_name) LIKE shellstatic()"
          "  AND type!='meta' AND sql NOTNULL "
          "ORDER BY rowid",
          callback, &data, &zErrMsg);
        zShellStatic = 0;
      }
    }else if( nArg==1 ){
      rc = sqlite3_exec(p->db,
         "SELECT sql FROM "
         "  (SELECT sql sql, type type, tbl_name tbl_name, name name, rowid x"
         "     FROM sqlite_master UNION ALL"
         "   SELECT sql, type, tbl_name, name, rowid FROM sqlite_temp_master) "
         "WHERE type!='meta' AND sql NOTNULL AND name NOT LIKE 'sqlite_%' "
         "ORDER BY rowid",
         callback, &data, &zErrMsg
      );
    }else{
      fprintf(stderr, "Usage: .schema ?LIKE-PATTERN?\n");
      rc = 1;
      goto meta_command_exit;
    }
    if( zErrMsg ){
      fprintf(stderr,"Error: %s\n", zErrMsg);
      sqlite3_free(zErrMsg);
      rc = 1;
    }else if( rc != SQLITE_OK ){
      fprintf(stderr,"Error: querying schema information\n");
      rc = 1;
    }else{
      rc = 0;
    }
  }else

#if defined(SQLITE_DEBUG) && defined(SQLITE_ENABLE_SELECTTRACE)
  if( c=='s' && n==11 && strncmp(azArg[0], "selecttrace", n)==0 ){
    extern int sqlite3SelectTrace;
    sqlite3SelectTrace = nArg>=2 ? booleanValue(azArg[1]) : 0xff;
  }else
#endif

#if defined(SQLITE_ENABLE_SESSION)
  if( c=='s' && strncmp(azArg[0],"session",n)==0 && n>=3 ){
    OpenSession *pSession = &p->aSession[0];
    char **azCmd = &azArg[1];
    int iSes = 0;
    int nCmd = nArg - 1;
    int i;
    if( nArg<=1 ) goto session_syntax_error;
    open_db(p, 0);
    if( nArg>=3 ){
      for(iSes=0; iSes<p->nSession; iSes++){
        if( strcmp(p->aSession[iSes].zName, azArg[1])==0 ) break;
      }
      if( iSes<p->nSession ){
        pSession = &p->aSession[iSes];
        azCmd++;
        nCmd--;
      }else{
        pSession = &p->aSession[0];
        iSes = 0;
      }
    }

    /* .session attach TABLE
    ** Invoke the sqlite3session_attach() interface to attach a particular
    ** table so that it is never filtered.
    */
    if( strcmp(azCmd[0],"attach")==0 ){
      if( nCmd!=2 ) goto session_syntax_error;
      if( pSession->p==0 ){
        session_not_open:
        fprintf(stderr, "ERROR: No sessions are open\n");
      }else{
        rc = sqlite3session_attach(pSession->p, azCmd[1]);
        if( rc ){
          fprintf(stderr, "ERROR: sqlite3session_attach() returns %d\n", rc);
          rc = 0;
        }
      }
    }else

    /* .session changeset FILE
    ** .session patchset FILE
    ** Write a changeset or patchset into a file.  The file is overwritten.
    */
    if( strcmp(azCmd[0],"changeset")==0 || strcmp(azCmd[0],"patchset")==0 ){
      FILE *out = 0;
      if( nCmd!=2 ) goto session_syntax_error;
      if( pSession->p==0 ) goto session_not_open;
      out = fopen(azCmd[1], "wb");
      if( out==0 ){
        fprintf(stderr, "ERROR: cannot open \"%s\" for writing\n", azCmd[1]);
      }else{
        int szChng;
        void *pChng;
        if( azCmd[0][0]=='c' ){
          rc = sqlite3session_changeset(pSession->p, &szChng, &pChng);
        }else{
          rc = sqlite3session_patchset(pSession->p, &szChng, &pChng);
        }
        if( rc ){
          printf("Error: error code %d\n", rc);
          rc = 0;
        }
        if( pChng 
          && fwrite(pChng, szChng, 1, out)!=1 ){
          fprintf(stderr, "ERROR: Failed to write entire %d-byte output\n",
                  szChng);
        }
        sqlite3_free(pChng);
        fclose(out);
      }
    }else

    /* .session close
    ** Close the identified session
    */
    if( strcmp(azCmd[0], "close")==0 ){
      if( nCmd!=1 ) goto session_syntax_error;
      if( p->nSession ){
        session_close(pSession);
        p->aSession[iSes] = p->aSession[--p->nSession];
      }
    }else

    /* .session enable ?BOOLEAN?
    ** Query or set the enable flag
    */
    if( strcmp(azCmd[0], "enable")==0 ){
      int ii;
      if( nCmd>2 ) goto session_syntax_error;
      ii = nCmd==1 ? -1 : booleanValue(azCmd[1]);
      if( p->nSession ){
        ii = sqlite3session_enable(pSession->p, ii);
        fprintf(p->out, "session %s enable flag = %d\n", pSession->zName, ii);
      }
    }else

    /* .session filter GLOB ....
    ** Set a list of GLOB patterns of table names to be excluded.
    */
    if( strcmp(azCmd[0], "filter")==0 ){
      int ii, nByte;
      if( nCmd<2 ) goto session_syntax_error;
      if( p->nSession ){
        for(ii=0; ii<pSession->nFilter; ii++){
          sqlite3_free(pSession->azFilter[ii]);
        }
        sqlite3_free(pSession->azFilter);
        nByte = sizeof(pSession->azFilter[0])*(nCmd-1);
        pSession->azFilter = sqlite3_malloc( nByte );
        if( pSession->azFilter==0 ){
          fprintf(stderr, "Error: out or memory\n");
          exit(1);
        }
        for(ii=1; ii<nCmd; ii++){
          pSession->azFilter[ii-1] = sqlite3_mprintf("%s", azCmd[ii]); 
        }
        pSession->nFilter = ii-1;
      }
    }else

    /* .session indirect ?BOOLEAN?
    ** Query or set the indirect flag
    */
    if( strcmp(azCmd[0], "indirect")==0 ){
      int ii;
      if( nCmd>2 ) goto session_syntax_error;
      ii = nCmd==1 ? -1 : booleanValue(azCmd[1]);
      if( p->nSession ){
        ii = sqlite3session_indirect(pSession->p, ii);
        fprintf(p->out, "session %s indirect flag = %d\n", pSession->zName,ii);
      }
    }else

    /* .session isempty
    ** Determine if the session is empty
    */
    if( strcmp(azCmd[0], "isempty")==0 ){
      int ii;
      if( nCmd!=1 ) goto session_syntax_error;
      if( p->nSession ){
        ii = sqlite3session_isempty(pSession->p);
        fprintf(p->out, "session %s isempty flag = %d\n", pSession->zName, ii);
      }
    }else

    /* .session list
    ** List all currently open sessions
    */
    if( strcmp(azCmd[0],"list")==0 ){
      for(i=0; i<p->nSession; i++){
        fprintf(p->out, "%d %s\n", i, p->aSession[i].zName);
      }
    }else

    /* .session open DB NAME
    ** Open a new session called NAME on the attached database DB.
    ** DB is normally "main".
    */
    if( strcmp(azCmd[0],"open")==0 ){
      char *zName;
      if( nCmd!=3 ) goto session_syntax_error;
      zName = azCmd[2];
      if( zName[0]==0 ) goto session_syntax_error;
      for(i=0; i<p->nSession; i++){
        if( strcmp(p->aSession[i].zName,zName)==0 ){
          fprintf(stderr, "Session \"%s\" already exists\n", zName);
          goto meta_command_exit;
        }
      }
      if( p->nSession>=ArraySize(p->aSession) ){
        fprintf(stderr, "Maximum of %d sessions\n", ArraySize(p->aSession));
        goto meta_command_exit;
      }
      pSession = &p->aSession[p->nSession];
      rc = sqlite3session_create(p->db, azCmd[1], &pSession->p);
      if( rc ){
        fprintf(stderr, "Cannot open session: error code=%d\n", rc);
        rc = 0;
        goto meta_command_exit;
      }
      pSession->nFilter = 0;
      sqlite3session_table_filter(pSession->p, session_filter, pSession);
      p->nSession++;
      pSession->zName = sqlite3_mprintf("%s", zName);
    }else
    /* If no command name matches, show a syntax error */
    session_syntax_error:
    session_help(p);
  }else
#endif

#ifdef SQLITE_DEBUG
  /* Undocumented commands for internal testing.  Subject to change
  ** without notice. */
  if( c=='s' && n>=10 && strncmp(azArg[0], "selftest-", 9)==0 ){
    if( strncmp(azArg[0]+9, "boolean", n-9)==0 ){
      int i, v;
      for(i=1; i<nArg; i++){
        v = booleanValue(azArg[i]);
        fprintf(p->out, "%s: %d 0x%x\n", azArg[i], v, v);
      }
    }
    if( strncmp(azArg[0]+9, "integer", n-9)==0 ){
      int i; sqlite3_int64 v;
      for(i=1; i<nArg; i++){
        char zBuf[200];
        v = integerValue(azArg[i]);
        sqlite3_snprintf(sizeof(zBuf),zBuf,"%s: %lld 0x%llx\n", azArg[i],v,v);
        fprintf(p->out, "%s", zBuf);
      }
    }
  }else
#endif

  if( c=='s' && strncmp(azArg[0], "separator", n)==0 ){
    if( nArg<2 || nArg>3 ){
      fprintf(stderr, "Usage: .separator COL ?ROW?\n");
      rc = 1;
    }
    if( nArg>=2 ){
      sqlite3_snprintf(sizeof(p->colSeparator), p->colSeparator,
                       "%.*s", (int)ArraySize(p->colSeparator)-1, azArg[1]);
    }
    if( nArg>=3 ){
      sqlite3_snprintf(sizeof(p->rowSeparator), p->rowSeparator,
                       "%.*s", (int)ArraySize(p->rowSeparator)-1, azArg[2]);
    }
  }else

  if( c=='s'
   && (strncmp(azArg[0], "shell", n)==0 || strncmp(azArg[0],"system",n)==0)
  ){
    char *zCmd;
    int i, x;
    if( nArg<2 ){
      fprintf(stderr, "Usage: .system COMMAND\n");
      rc = 1;
      goto meta_command_exit;
    }
    zCmd = sqlite3_mprintf(strchr(azArg[1],' ')==0?"%s":"\"%s\"", azArg[1]);
    for(i=2; i<nArg; i++){
      zCmd = sqlite3_mprintf(strchr(azArg[i],' ')==0?"%z %s":"%z \"%s\"",
                             zCmd, azArg[i]);
    }
    x = system(zCmd);
    sqlite3_free(zCmd);
    if( x ) fprintf(stderr, "System command returns %d\n", x);
  }else

  if( c=='s' && strncmp(azArg[0], "show", n)==0 ){
    int i;
    if( nArg!=1 ){
      fprintf(stderr, "Usage: .show\n");
      rc = 1;
      goto meta_command_exit;
    }
    fprintf(p->out,"%12.12s: %s\n","echo", p->echoOn ? "on" : "off");
    fprintf(p->out,"%12.12s: %s\n","eqp", p->autoEQP ? "on" : "off");
    fprintf(p->out,"%9.9s: %s\n","explain", p->normalMode.valid ? "on" :"off");
    fprintf(p->out,"%12.12s: %s\n","headers", p->showHeader ? "on" : "off");
    fprintf(p->out,"%12.12s: %s\n","mode", modeDescr[p->mode]);
    fprintf(p->out,"%12.12s: ", "nullvalue");
      output_c_string(p->out, p->nullValue);
      fprintf(p->out, "\n");
    fprintf(p->out,"%12.12s: %s\n","output",
            strlen30(p->outfile) ? p->outfile : "stdout");
    fprintf(p->out,"%12.12s: ", "colseparator");
      output_c_string(p->out, p->colSeparator);
      fprintf(p->out, "\n");
    fprintf(p->out,"%12.12s: ", "rowseparator");
      output_c_string(p->out, p->rowSeparator);
      fprintf(p->out, "\n");
    fprintf(p->out,"%12.12s: %s\n","stats", p->statsOn ? "on" : "off");
    fprintf(p->out,"%12.12s: ","width");
    for (i=0;i<(int)ArraySize(p->colWidth) && p->colWidth[i] != 0;i++) {
      fprintf(p->out,"%d ",p->colWidth[i]);
    }
    fprintf(p->out,"\n");
  }else

  if( c=='s' && strncmp(azArg[0], "stats", n)==0 ){
    if( nArg==2 ){
      p->statsOn = booleanValue(azArg[1]);
    }else{
      fprintf(stderr, "Usage: .stats on|off\n");
      rc = 1;
    }
  }else

  if( c=='t' && n>1 && strncmp(azArg[0], "tables", n)==0 ){
    sqlite3_stmt *pStmt;
    char **azResult;
    int nRow, nAlloc;
    char *zSql = 0;
    int ii;
    open_db(p, 0);
    rc = sqlite3_prepare_v2(p->db, "PRAGMA database_list", -1, &pStmt, 0);
    if( rc ) return rc;
    zSql = sqlite3_mprintf(
        "SELECT name FROM sqlite_master"
        " WHERE type IN ('table','view')"
        "   AND name NOT LIKE 'sqlite_%%'"
        "   AND name LIKE ?1");
    while( sqlite3_step(pStmt)==SQLITE_ROW ){
      const char *zDbName = (const char*)sqlite3_column_text(pStmt, 1);
      if( zDbName==0 || strcmp(zDbName,"main")==0 ) continue;
      if( strcmp(zDbName,"temp")==0 ){
        zSql = sqlite3_mprintf(
                 "%z UNION ALL "
                 "SELECT 'temp.' || name FROM sqlite_temp_master"
                 " WHERE type IN ('table','view')"
                 "   AND name NOT LIKE 'sqlite_%%'"
                 "   AND name LIKE ?1", zSql);
      }else{
        zSql = sqlite3_mprintf(
                 "%z UNION ALL "
                 "SELECT '%q.' || name FROM \"%w\".sqlite_master"
                 " WHERE type IN ('table','view')"
                 "   AND name NOT LIKE 'sqlite_%%'"
                 "   AND name LIKE ?1", zSql, zDbName, zDbName);
      }
    }
    sqlite3_finalize(pStmt);
    zSql = sqlite3_mprintf("%z ORDER BY 1", zSql);
    rc = sqlite3_prepare_v2(p->db, zSql, -1, &pStmt, 0);
    sqlite3_free(zSql);
    if( rc ) return rc;
    nRow = nAlloc = 0;
    azResult = 0;
    if( nArg>1 ){
      sqlite3_bind_text(pStmt, 1, azArg[1], -1, SQLITE_TRANSIENT);
    }else{
      sqlite3_bind_text(pStmt, 1, "%", -1, SQLITE_STATIC);
    }
    while( sqlite3_step(pStmt)==SQLITE_ROW ){
      if( nRow>=nAlloc ){
        char **azNew;
        int n = nAlloc*2 + 10;
        azNew = sqlite3_realloc(azResult, sizeof(azResult[0])*n);
        if( azNew==0 ){
          fprintf(stderr, "Error: out of memory\n");
          break;
        }
        nAlloc = n;
        azResult = azNew;
      }
      azResult[nRow] = sqlite3_mprintf("%s", sqlite3_column_text(pStmt, 0));
      if( azResult[nRow] ) nRow++;
    }
    sqlite3_finalize(pStmt);        
    if( nRow>0 ){
      int len, maxlen = 0;
      int i, j;
      int nPrintCol, nPrintRow;
      for(i=0; i<nRow; i++){
        len = strlen30(azResult[i]);
        if( len>maxlen ) maxlen = len;
      }
      nPrintCol = 80/(maxlen+2);
      if( nPrintCol<1 ) nPrintCol = 1;
      nPrintRow = (nRow + nPrintCol - 1)/nPrintCol;
      for(i=0; i<nPrintRow; i++){
        for(j=i; j<nRow; j+=nPrintRow){
          char *zSp = j<nPrintRow ? "" : "  ";
          fprintf(p->out, "%s%-*s", zSp, maxlen, azResult[j] ? azResult[j]:"");
        }
        fprintf(p->out, "\n");
      }
    }
    for(ii=0; ii<nRow; ii++) sqlite3_free(azResult[ii]);
    sqlite3_free(azResult);
  }else

  if( c=='t' && n>=8 && strncmp(azArg[0], "testctrl", n)==0 && nArg>=2 ){
    static const struct {
       const char *zCtrlName;   /* Name of a test-control option */
       int ctrlCode;            /* Integer code for that option */
    } aCtrl[] = {
      { "prng_save",             SQLITE_TESTCTRL_PRNG_SAVE              },
      { "prng_restore",          SQLITE_TESTCTRL_PRNG_RESTORE           },
      { "prng_reset",            SQLITE_TESTCTRL_PRNG_RESET             },
      { "bitvec_test",           SQLITE_TESTCTRL_BITVEC_TEST            },
      { "fault_install",         SQLITE_TESTCTRL_FAULT_INSTALL          },
      { "benign_malloc_hooks",   SQLITE_TESTCTRL_BENIGN_MALLOC_HOOKS    },
      { "pending_byte",          SQLITE_TESTCTRL_PENDING_BYTE           },
      { "assert",                SQLITE_TESTCTRL_ASSERT                 },
      { "always",                SQLITE_TESTCTRL_ALWAYS                 },
      { "reserve",               SQLITE_TESTCTRL_RESERVE                },
      { "optimizations",         SQLITE_TESTCTRL_OPTIMIZATIONS          },
      { "iskeyword",             SQLITE_TESTCTRL_ISKEYWORD              },
      { "scratchmalloc",         SQLITE_TESTCTRL_SCRATCHMALLOC          },
      { "byteorder",             SQLITE_TESTCTRL_BYTEORDER              },
    };
    int testctrl = -1;
    int rc = 0;
    int i, n;
    open_db(p, 0);

    /* convert testctrl text option to value. allow any unique prefix
    ** of the option name, or a numerical value. */
    n = strlen30(azArg[1]);
    for(i=0; i<(int)(sizeof(aCtrl)/sizeof(aCtrl[0])); i++){
      if( strncmp(azArg[1], aCtrl[i].zCtrlName, n)==0 ){
        if( testctrl<0 ){
          testctrl = aCtrl[i].ctrlCode;
        }else{
          fprintf(stderr, "ambiguous option name: \"%s\"\n", azArg[1]);
          testctrl = -1;
          break;
        }
      }
    }
    if( testctrl<0 ) testctrl = (int)integerValue(azArg[1]);
    if( (testctrl<SQLITE_TESTCTRL_FIRST) || (testctrl>SQLITE_TESTCTRL_LAST) ){
      fprintf(stderr,"Error: invalid testctrl option: %s\n", azArg[1]);
    }else{
      switch(testctrl){

        /* sqlite3_test_control(int, db, int) */
        case SQLITE_TESTCTRL_OPTIMIZATIONS:
        case SQLITE_TESTCTRL_RESERVE:             
          if( nArg==3 ){
            int opt = (int)strtol(azArg[2], 0, 0);        
            rc = sqlite3_test_control(testctrl, p->db, opt);
            fprintf(p->out, "%d (0x%08x)\n", rc, rc);
          } else {
            fprintf(stderr,"Error: testctrl %s takes a single int option\n",
                    azArg[1]);
          }
          break;

        /* sqlite3_test_control(int) */
        case SQLITE_TESTCTRL_PRNG_SAVE:
        case SQLITE_TESTCTRL_PRNG_RESTORE:
        case SQLITE_TESTCTRL_PRNG_RESET:
        case SQLITE_TESTCTRL_BYTEORDER:
          if( nArg==2 ){
            rc = sqlite3_test_control(testctrl);
            fprintf(p->out, "%d (0x%08x)\n", rc, rc);
          } else {
            fprintf(stderr,"Error: testctrl %s takes no options\n", azArg[1]);
          }
          break;

        /* sqlite3_test_control(int, uint) */
        case SQLITE_TESTCTRL_PENDING_BYTE:        
          if( nArg==3 ){
            unsigned int opt = (unsigned int)integerValue(azArg[2]);
            rc = sqlite3_test_control(testctrl, opt);
            fprintf(p->out, "%d (0x%08x)\n", rc, rc);
          } else {
            fprintf(stderr,"Error: testctrl %s takes a single unsigned"
                           " int option\n", azArg[1]);
          }
          break;
          
        /* sqlite3_test_control(int, int) */
        case SQLITE_TESTCTRL_ASSERT:              
        case SQLITE_TESTCTRL_ALWAYS:              
          if( nArg==3 ){
            int opt = booleanValue(azArg[2]);        
            rc = sqlite3_test_control(testctrl, opt);
            fprintf(p->out, "%d (0x%08x)\n", rc, rc);
          } else {
            fprintf(stderr,"Error: testctrl %s takes a single int option\n",
                            azArg[1]);
          }
          break;

        /* sqlite3_test_control(int, char *) */
#ifdef SQLITE_N_KEYWORD
        case SQLITE_TESTCTRL_ISKEYWORD:           
          if( nArg==3 ){
            const char *opt = azArg[2];        
            rc = sqlite3_test_control(testctrl, opt);
            fprintf(p->out, "%d (0x%08x)\n", rc, rc);
          } else {
            fprintf(stderr,"Error: testctrl %s takes a single char * option\n",
                            azArg[1]);
          }
          break;
#endif

        case SQLITE_TESTCTRL_BITVEC_TEST:         
        case SQLITE_TESTCTRL_FAULT_INSTALL:       
        case SQLITE_TESTCTRL_BENIGN_MALLOC_HOOKS: 
        case SQLITE_TESTCTRL_SCRATCHMALLOC:       
        default:
          fprintf(stderr,"Error: CLI support for testctrl %s not implemented\n",
                  azArg[1]);
          break;
      }
    }
  }else

  if( c=='t' && n>4 && strncmp(azArg[0], "timeout", n)==0 ){
    open_db(p, 0);
    sqlite3_busy_timeout(p->db, nArg>=2 ? (int)integerValue(azArg[1]) : 0);
  }else
    
  if( c=='t' && n>=5 && strncmp(azArg[0], "timer", n)==0 ){
    if( nArg==2 ){
      enableTimer = booleanValue(azArg[1]);
      if( enableTimer && !HAS_TIMER ){
        fprintf(stderr, "Error: timer not available on this system.\n");
        enableTimer = 0;
      }
    }else{
      fprintf(stderr, "Usage: .timer on|off\n");
      rc = 1;
    }
  }else
  
  if( c=='t' && strncmp(azArg[0], "trace", n)==0 ){
    open_db(p, 0);
    output_file_close(p->traceOut);
    if( nArg!=2 ){
      fprintf(stderr, "Usage: .trace FILE|off\n");
      rc = 1;
      goto meta_command_exit;
    }
    p->traceOut = output_file_open(azArg[1]);
#if !defined(SQLITE_OMIT_TRACE) && !defined(SQLITE_OMIT_FLOATING_POINT)
    if( p->traceOut==0 ){
      sqlite3_trace(p->db, 0, 0);
    }else{
      sqlite3_trace(p->db, sql_trace_callback, p->traceOut);
    }
#endif
  }else

#if SQLITE_USER_AUTHENTICATION
  if( c=='u' && strncmp(azArg[0], "user", n)==0 ){
    if( nArg<2 ){
      fprintf(stderr, "Usage: .user SUBCOMMAND ...\n");
      rc = 1;
      goto meta_command_exit;
    }
    open_db(p, 0);
    if( strcmp(azArg[1],"login")==0 ){
      if( nArg!=4 ){
        fprintf(stderr, "Usage: .user login USER PASSWORD\n");
        rc = 1;
        goto meta_command_exit;
      }
      rc = sqlite3_user_authenticate(p->db, azArg[2], azArg[3],
                                    (int)strlen(azArg[3]));
      if( rc ){
        fprintf(stderr, "Authentication failed for user %s\n", azArg[2]);
        rc = 1;
      }
    }else if( strcmp(azArg[1],"add")==0 ){
      if( nArg!=5 ){
        fprintf(stderr, "Usage: .user add USER PASSWORD ISADMIN\n");
        rc = 1;
        goto meta_command_exit;
      }
      rc = sqlite3_user_add(p->db, azArg[2],
                            azArg[3], (int)strlen(azArg[3]),
                            booleanValue(azArg[4]));
      if( rc ){
        fprintf(stderr, "User-Add failed: %d\n", rc);
        rc = 1;
      }
    }else if( strcmp(azArg[1],"edit")==0 ){
      if( nArg!=5 ){
        fprintf(stderr, "Usage: .user edit USER PASSWORD ISADMIN\n");
        rc = 1;
        goto meta_command_exit;
      }
      rc = sqlite3_user_change(p->db, azArg[2],
                              azArg[3], (int)strlen(azArg[3]),
                              booleanValue(azArg[4]));
      if( rc ){
        fprintf(stderr, "User-Edit failed: %d\n", rc);
        rc = 1;
      }
    }else if( strcmp(azArg[1],"delete")==0 ){
      if( nArg!=3 ){
        fprintf(stderr, "Usage: .user delete USER\n");
        rc = 1;
        goto meta_command_exit;
      }
      rc = sqlite3_user_delete(p->db, azArg[2]);
      if( rc ){
        fprintf(stderr, "User-Delete failed: %d\n", rc);
        rc = 1;
      }
    }else{
      fprintf(stderr, "Usage: .user login|add|edit|delete ...\n");
      rc = 1;
      goto meta_command_exit;
    }    
  }else
#endif /* SQLITE_USER_AUTHENTICATION */

  if( c=='v' && strncmp(azArg[0], "version", n)==0 ){
    fprintf(p->out, "SQLite %s %s\n" /*extra-version-info*/,
        sqlite3_libversion(), sqlite3_sourceid());
  }else

  if( c=='v' && strncmp(azArg[0], "vfsname", n)==0 ){
    const char *zDbName = nArg==2 ? azArg[1] : "main";
    char *zVfsName = 0;
    if( p->db ){
      sqlite3_file_control(p->db, zDbName, SQLITE_FCNTL_VFSNAME, &zVfsName);
      if( zVfsName ){
        fprintf(p->out, "%s\n", zVfsName);
        sqlite3_free(zVfsName);
      }
    }
  }else

#if defined(SQLITE_DEBUG) && defined(SQLITE_ENABLE_WHERETRACE)
  if( c=='w' && strncmp(azArg[0], "wheretrace", n)==0 ){
    extern int sqlite3WhereTrace;
    sqlite3WhereTrace = nArg>=2 ? booleanValue(azArg[1]) : 0xff;
  }else
#endif

  if( c=='w' && strncmp(azArg[0], "width", n)==0 ){
    int j;
    assert( nArg<=ArraySize(azArg) );
    for(j=1; j<nArg && j<ArraySize(p->colWidth); j++){
      p->colWidth[j-1] = (int)integerValue(azArg[j]);
    }
  }else

  {
    fprintf(stderr, "Error: unknown command or invalid arguments: "
      " \"%s\". Enter \".help\" for help\n", azArg[0]);
    rc = 1;
  }

meta_command_exit:
  if( p->outCount ){
    p->outCount--;
    if( p->outCount==0 ) output_reset(p);
  }
  return rc;
}

/*
** Return TRUE if a semicolon occurs anywhere in the first N characters
** of string z[].
*/
static int line_contains_semicolon(const char *z, int N){
  int i;
  for(i=0; i<N; i++){  if( z[i]==';' ) return 1; }
  return 0;
}

/*
** Test to see if a line consists entirely of whitespace.
*/
static int _all_whitespace(const char *z){
  for(; *z; z++){
    if( IsSpace(z[0]) ) continue;
    if( *z=='/' && z[1]=='*' ){
      z += 2;
      while( *z && (*z!='*' || z[1]!='/') ){ z++; }
      if( *z==0 ) return 0;
      z++;
      continue;
    }
    if( *z=='-' && z[1]=='-' ){
      z += 2;
      while( *z && *z!='\n' ){ z++; }
      if( *z==0 ) return 1;
      continue;
    }
    return 0;
  }
  return 1;
}

/*
** Return TRUE if the line typed in is an SQL command terminator other
** than a semi-colon.  The SQL Server style "go" command is understood
** as is the Oracle "/".
*/
static int line_is_command_terminator(const char *zLine){
  while( IsSpace(zLine[0]) ){ zLine++; };
  if( zLine[0]=='/' && _all_whitespace(&zLine[1]) ){
    return 1;  /* Oracle */
  }
  if( ToLower(zLine[0])=='g' && ToLower(zLine[1])=='o'
         && _all_whitespace(&zLine[2]) ){
    return 1;  /* SQL Server */
  }
  return 0;
}

/*
** Return true if zSql is a complete SQL statement.  Return false if it
** ends in the middle of a string literal or C-style comment.
*/
static int line_is_complete(char *zSql, int nSql){
  int rc;
  if( zSql==0 ) return 1;
  zSql[nSql] = ';';
  zSql[nSql+1] = 0;
  rc = sqlite3_complete(zSql);
  zSql[nSql] = 0;
  return rc;
}

/*
** Read input from *in and process it.  If *in==0 then input
** is interactive - the user is typing it it.  Otherwise, input
** is coming from a file or device.  A prompt is issued and history
** is saved only if input is interactive.  An interrupt signal will
** cause this routine to exit immediately, unless input is interactive.
**
** Return the number of errors.
*/
static int process_input(ShellState *p, FILE *in){
  char *zLine = 0;          /* A single input line */
  char *zSql = 0;           /* Accumulated SQL text */
  int nLine;                /* Length of current line */
  int nSql = 0;             /* Bytes of zSql[] used */
  int nAlloc = 0;           /* Allocated zSql[] space */
  int nSqlPrior = 0;        /* Bytes of zSql[] used by prior line */
  char *zErrMsg;            /* Error message returned */
  int rc;                   /* Error code */
  int errCnt = 0;           /* Number of errors seen */
  int lineno = 0;           /* Current line number */
  int startline = 0;        /* Line number for start of current input */

  while( errCnt==0 || !bail_on_error || (in==0 && stdin_is_interactive) ){
    fflush(p->out);
    zLine = one_input_line(in, zLine, nSql>0);
    if( zLine==0 ){
      /* End of input */
      if( stdin_is_interactive ) printf("\n");
      break;
    }
    if( seenInterrupt ){
      if( in!=0 ) break;
      seenInterrupt = 0;
    }
    lineno++;
    if( nSql==0 && _all_whitespace(zLine) ){
      if( p->echoOn ) printf("%s\n", zLine);
      continue;
    }
    if( zLine && zLine[0]=='.' && nSql==0 ){
      if( p->echoOn ) printf("%s\n", zLine);
      rc = do_meta_command(zLine, p);
      if( rc==2 ){ /* exit requested */
        break;
      }else if( rc ){
        errCnt++;
      }
      continue;
    }
    if( line_is_command_terminator(zLine) && line_is_complete(zSql, nSql) ){
      memcpy(zLine,";",2);
    }
    nLine = strlen30(zLine);
    if( nSql+nLine+2>=nAlloc ){
      nAlloc = nSql+nLine+100;
      zSql = realloc(zSql, nAlloc);
      if( zSql==0 ){
        fprintf(stderr, "Error: out of memory\n");
        exit(1);
      }
    }
    nSqlPrior = nSql;
    if( nSql==0 ){
      int i;
      for(i=0; zLine[i] && IsSpace(zLine[i]); i++){}
      assert( nAlloc>0 && zSql!=0 );
      memcpy(zSql, zLine+i, nLine+1-i);
      startline = lineno;
      nSql = nLine-i;
    }else{
      zSql[nSql++] = '\n';
      memcpy(zSql+nSql, zLine, nLine+1);
      nSql += nLine;
    }
    if( nSql && line_contains_semicolon(&zSql[nSqlPrior], nSql-nSqlPrior)
                && sqlite3_complete(zSql) ){
      p->cnt = 0;
      open_db(p, 0);
      BEGIN_TIMER;
      rc = shell_exec(p->db, zSql, shell_callback, p, &zErrMsg);
      END_TIMER;
      if( rc || zErrMsg ){
        char zPrefix[100];
        if( in!=0 || !stdin_is_interactive ){
          sqlite3_snprintf(sizeof(zPrefix), zPrefix, 
                           "Error: near line %d:", startline);
        }else{
          sqlite3_snprintf(sizeof(zPrefix), zPrefix, "Error:");
        }
        if( zErrMsg!=0 ){
          fprintf(stderr, "%s %s\n", zPrefix, zErrMsg);
          sqlite3_free(zErrMsg);
          zErrMsg = 0;
        }else{
          fprintf(stderr, "%s %s\n", zPrefix, sqlite3_errmsg(p->db));
        }
        errCnt++;
      }
      nSql = 0;
      if( p->outCount ){
        output_reset(p);
        p->outCount = 0;
      }
    }else if( nSql && _all_whitespace(zSql) ){
      if( p->echoOn ) printf("%s\n", zSql);
      nSql = 0;
    }
  }
  if( nSql ){
    if( !_all_whitespace(zSql) ){
      fprintf(stderr, "Error: incomplete SQL: %s\n", zSql);
      errCnt++;
    }
    free(zSql);
  }
  free(zLine);
  return errCnt>0;
}

/*
** Return a pathname which is the user's home directory.  A
** 0 return indicates an error of some kind.
*/
static char *find_home_dir(void){
  static char *home_dir = NULL;
  if( home_dir ) return home_dir;

#if !defined(_WIN32) && !defined(WIN32) && !defined(_WIN32_WCE) \
     && !defined(__RTP__) && !defined(_WRS_KERNEL)
  {
    struct passwd *pwent;
    uid_t uid = getuid();
    if( (pwent=getpwuid(uid)) != NULL) {
      home_dir = pwent->pw_dir;
    }
  }
#endif

#if defined(_WIN32_WCE)
  /* Windows CE (arm-wince-mingw32ce-gcc) does not provide getenv()
   */
  home_dir = "/";
#else

#if defined(_WIN32) || defined(WIN32)
  if (!home_dir) {
    home_dir = getenv("USERPROFILE");
  }
#endif

  if (!home_dir) {
    home_dir = getenv("HOME");
  }

#if defined(_WIN32) || defined(WIN32)
  if (!home_dir) {
    char *zDrive, *zPath;
    int n;
    zDrive = getenv("HOMEDRIVE");
    zPath = getenv("HOMEPATH");
    if( zDrive && zPath ){
      n = strlen30(zDrive) + strlen30(zPath) + 1;
      home_dir = malloc( n );
      if( home_dir==0 ) return 0;
      sqlite3_snprintf(n, home_dir, "%s%s", zDrive, zPath);
      return home_dir;
    }
    home_dir = "c:\\";
  }
#endif

#endif /* !_WIN32_WCE */

  if( home_dir ){
    int n = strlen30(home_dir) + 1;
    char *z = malloc( n );
    if( z ) memcpy(z, home_dir, n);
    home_dir = z;
  }

  return home_dir;
}

/*
** Read input from the file given by sqliterc_override.  Or if that
** parameter is NULL, take input from ~/.sqliterc
**
** Returns the number of errors.
*/
static int process_sqliterc(
  ShellState *p,                  /* Configuration data */
  const char *sqliterc_override   /* Name of config file. NULL to use default */
){
  char *home_dir = NULL;
  const char *sqliterc = sqliterc_override;
  char *zBuf = 0;
  FILE *in = NULL;
  int rc = 0;

  if (sqliterc == NULL) {
    home_dir = find_home_dir();
    if( home_dir==0 ){
#if !defined(__RTP__) && !defined(_WRS_KERNEL)
      fprintf(stderr,"%s: Error: cannot locate your home directory\n", Argv0);
#endif
      return 1;
    }
    sqlite3_initialize();
    zBuf = sqlite3_mprintf("%s/.sqliterc",home_dir);
    sqliterc = zBuf;
  }
  in = fopen(sqliterc,"rb");
  if( in ){
    if( stdin_is_interactive ){
      fprintf(stderr,"-- Loading resources from %s\n",sqliterc);
    }
    rc = process_input(p,in);
    fclose(in);
  }
  sqlite3_free(zBuf);
  return rc;
}

/*
** Show available command line options
*/
static const char zOptions[] = 
  "   -ascii               set output mode to 'ascii'\n"
  "   -bail                stop after hitting an error\n"
  "   -batch               force batch I/O\n"
  "   -column              set output mode to 'column'\n"
  "   -cmd COMMAND         run \"COMMAND\" before reading stdin\n"
  "   -csv                 set output mode to 'csv'\n"
  "   -echo                print commands before execution\n"
  "   -init FILENAME       read/process named file\n"
  "   -[no]header          turn headers on or off\n"
#if defined(SQLITE_ENABLE_MEMSYS3) || defined(SQLITE_ENABLE_MEMSYS5)
  "   -heap SIZE           Size of heap for memsys3 or memsys5\n"
#endif
  "   -help                show this message\n"
  "   -html                set output mode to HTML\n"
  "   -interactive         force interactive I/O\n"
  "   -line                set output mode to 'line'\n"
  "   -list                set output mode to 'list'\n"
  "   -lookaside SIZE N    use N entries of SZ bytes for lookaside memory\n"
  "   -mmap N              default mmap size set to N\n"
#ifdef SQLITE_ENABLE_MULTIPLEX
  "   -multiplex           enable the multiplexor VFS\n"
#endif
  "   -newline SEP         set output row separator. Default: '\\n'\n"
  "   -nullvalue TEXT      set text string for NULL values. Default ''\n"
  "   -pagecache SIZE N    use N slots of SZ bytes each for page cache memory\n"
  "   -scratch SIZE N      use N slots of SZ bytes each for scratch memory\n"
  "   -separator SEP       set output column separator. Default: '|'\n"
  "   -stats               print memory stats before each finalize\n"
  "   -version             show SQLite version\n"
  "   -vfs NAME            use NAME as the default VFS\n"
#ifdef SQLITE_ENABLE_VFSTRACE
  "   -vfstrace            enable tracing of all VFS calls\n"
#endif
;
static void usage(int showDetail){
  fprintf(stderr,
      "Usage: %s [OPTIONS] FILENAME [SQL]\n"  
      "FILENAME is the name of an SQLite database. A new database is created\n"
      "if the file does not previously exist.\n", Argv0);
  if( showDetail ){
    fprintf(stderr, "OPTIONS include:\n%s", zOptions);
  }else{
    fprintf(stderr, "Use the -help option for additional information\n");
  }
  exit(1);
}

/*
** Initialize the state information in data
*/
static void main_init(ShellState *data) {
  memset(data, 0, sizeof(*data));
  data->mode = MODE_List;
  memcpy(data->colSeparator,SEP_Column, 2);
  memcpy(data->rowSeparator,SEP_Row, 2);
  data->showHeader = 0;
  data->shellFlgs = SHFLG_Lookaside;
  sqlite3_config(SQLITE_CONFIG_URI, 1);
  sqlite3_config(SQLITE_CONFIG_LOG, shellLog, data);
  sqlite3_config(SQLITE_CONFIG_MULTITHREAD);
  sqlite3_snprintf(sizeof(mainPrompt), mainPrompt,"sqlite> ");
  sqlite3_snprintf(sizeof(continuePrompt), continuePrompt,"   ...> ");
}

/*
** Output text to the console in a font that attracts extra attention.
*/
#ifdef _WIN32
static void printBold(const char *zText){
  HANDLE out = GetStdHandle(STD_OUTPUT_HANDLE);
  CONSOLE_SCREEN_BUFFER_INFO defaultScreenInfo;
  GetConsoleScreenBufferInfo(out, &defaultScreenInfo);
  SetConsoleTextAttribute(out,
         FOREGROUND_RED|FOREGROUND_INTENSITY
  );
  printf("%s", zText);
  SetConsoleTextAttribute(out, defaultScreenInfo.wAttributes);
}
#else
static void printBold(const char *zText){
  printf("\033[1m%s\033[0m", zText);
}
#endif

/*
** Get the argument to an --option.  Throw an error and die if no argument
** is available.
*/
static char *cmdline_option_value(int argc, char **argv, int i){
  if( i==argc ){
    fprintf(stderr, "%s: Error: missing argument to %s\n",
            argv[0], argv[argc-1]);
    exit(1);
  }
  return argv[i];
}

int main(int argc, char **argv){
  char *zErrMsg = 0;
  ShellState data;
  const char *zInitFile = 0;
  int i;
  int rc = 0;
  int warnInmemoryDb = 0;
  int readStdin = 1;
  int nCmd = 0;
  char **azCmd = 0;

#if USE_SYSTEM_SQLITE+0!=1
  if( strcmp(sqlite3_sourceid(),SQLITE_SOURCE_ID)!=0 ){
    fprintf(stderr, "SQLite header and source version mismatch\n%s\n%s\n",
            sqlite3_sourceid(), SQLITE_SOURCE_ID);
    exit(1);
  }
#endif
  Argv0 = argv[0];
  main_init(&data);
  stdin_is_interactive = isatty(0);

  /* Make sure we have a valid signal handler early, before anything
  ** else is done.
  */
#ifdef SIGINT
  signal(SIGINT, interrupt_handler);
#endif

#ifdef SQLITE_SHELL_DBNAME_PROC
  {
    /* If the SQLITE_SHELL_DBNAME_PROC macro is defined, then it is the name
    ** of a C-function that will provide the name of the database file.  Use
    ** this compile-time option to embed this shell program in larger
    ** applications. */
    extern void SQLITE_SHELL_DBNAME_PROC(const char**);
    SQLITE_SHELL_DBNAME_PROC(&data.zDbFilename);
    warnInmemoryDb = 0;
  }
#endif

  /* Do an initial pass through the command-line argument to locate
  ** the name of the database file, the name of the initialization file,
  ** the size of the alternative malloc heap,
  ** and the first command to execute.
  */
  for(i=1; i<argc; i++){
    char *z;
    z = argv[i];
    if( z[0]!='-' ){
      if( data.zDbFilename==0 ){
        data.zDbFilename = z;
      }else{
        /* Excesss arguments are interpreted as SQL (or dot-commands) and
        ** mean that nothing is read from stdin */
        readStdin = 0;
        nCmd++;
        azCmd = realloc(azCmd, sizeof(azCmd[0])*nCmd);
        if( azCmd==0 ){
          fprintf(stderr, "out of memory\n");
          exit(1);
        }
        azCmd[nCmd-1] = z;
      }
    }
    if( z[1]=='-' ) z++;
    if( strcmp(z,"-separator")==0
     || strcmp(z,"-nullvalue")==0
     || strcmp(z,"-newline")==0
     || strcmp(z,"-cmd")==0
    ){
      (void)cmdline_option_value(argc, argv, ++i);
    }else if( strcmp(z,"-init")==0 ){
      zInitFile = cmdline_option_value(argc, argv, ++i);
    }else if( strcmp(z,"-batch")==0 ){
      /* Need to check for batch mode here to so we can avoid printing
      ** informational messages (like from process_sqliterc) before 
      ** we do the actual processing of arguments later in a second pass.
      */
      stdin_is_interactive = 0;
    }else if( strcmp(z,"-heap")==0 ){
#if defined(SQLITE_ENABLE_MEMSYS3) || defined(SQLITE_ENABLE_MEMSYS5)
      const char *zSize;
      sqlite3_int64 szHeap;

      zSize = cmdline_option_value(argc, argv, ++i);
      szHeap = integerValue(zSize);
      if( szHeap>0x7fff0000 ) szHeap = 0x7fff0000;
      sqlite3_config(SQLITE_CONFIG_HEAP, malloc((int)szHeap), (int)szHeap, 64);
#endif
    }else if( strcmp(z,"-scratch")==0 ){
      int n, sz;
      sz = (int)integerValue(cmdline_option_value(argc,argv,++i));
      if( sz>400000 ) sz = 400000;
      if( sz<2500 ) sz = 2500;
      n = (int)integerValue(cmdline_option_value(argc,argv,++i));
      if( n>10 ) n = 10;
      if( n<1 ) n = 1;
      sqlite3_config(SQLITE_CONFIG_SCRATCH, malloc(n*sz+1), sz, n);
      data.shellFlgs |= SHFLG_Scratch;
    }else if( strcmp(z,"-pagecache")==0 ){
      int n, sz;
      sz = (int)integerValue(cmdline_option_value(argc,argv,++i));
      if( sz>70000 ) sz = 70000;
      if( sz<800 ) sz = 800;
      n = (int)integerValue(cmdline_option_value(argc,argv,++i));
      if( n<10 ) n = 10;
      sqlite3_config(SQLITE_CONFIG_PAGECACHE, malloc(n*sz+1), sz, n);
      data.shellFlgs |= SHFLG_Pagecache;
    }else if( strcmp(z,"-lookaside")==0 ){
      int n, sz;
      sz = (int)integerValue(cmdline_option_value(argc,argv,++i));
      if( sz<0 ) sz = 0;
      n = (int)integerValue(cmdline_option_value(argc,argv,++i));
      if( n<0 ) n = 0;
      sqlite3_config(SQLITE_CONFIG_LOOKASIDE, sz, n);
      if( sz*n==0 ) data.shellFlgs &= ~SHFLG_Lookaside;
#ifdef SQLITE_ENABLE_VFSTRACE
    }else if( strcmp(z,"-vfstrace")==0 ){
      extern int vfstrace_register(
         const char *zTraceName,
         const char *zOldVfsName,
         int (*xOut)(const char*,void*),
         void *pOutArg,
         int makeDefault
      );
      vfstrace_register("trace",0,(int(*)(const char*,void*))fputs,stderr,1);
#endif
#ifdef SQLITE_ENABLE_MULTIPLEX
    }else if( strcmp(z,"-multiplex")==0 ){
      extern int sqlite3_multiple_initialize(const char*,int);
      sqlite3_multiplex_initialize(0, 1);
#endif
    }else if( strcmp(z,"-mmap")==0 ){
      sqlite3_int64 sz = integerValue(cmdline_option_value(argc,argv,++i));
      sqlite3_config(SQLITE_CONFIG_MMAP_SIZE, sz, sz);
    }else if( strcmp(z,"-vfs")==0 ){
      sqlite3_vfs *pVfs = sqlite3_vfs_find(cmdline_option_value(argc,argv,++i));
      if( pVfs ){
        sqlite3_vfs_register(pVfs, 1);
      }else{
        fprintf(stderr, "no such VFS: \"%s\"\n", argv[i]);
        exit(1);
      }
    }
  }
  if( data.zDbFilename==0 ){
#ifndef SQLITE_OMIT_MEMORYDB
    data.zDbFilename = ":memory:";
    warnInmemoryDb = argc==1;
#else
    fprintf(stderr,"%s: Error: no database filename specified\n", Argv0);
    return 1;
#endif
  }
  data.out = stdout;

  /* Go ahead and open the database file if it already exists.  If the
  ** file does not exist, delay opening it.  This prevents empty database
  ** files from being created if a user mistypes the database name argument
  ** to the sqlite command-line tool.
  */
  if( access(data.zDbFilename, 0)==0 ){
    open_db(&data, 0);
  }

  /* Process the initialization file if there is one.  If no -init option
  ** is given on the command line, look for a file named ~/.sqliterc and
  ** try to process it.
  */
  rc = process_sqliterc(&data,zInitFile);
  if( rc>0 ){
    return rc;
  }

  /* Make a second pass through the command-line argument and set
  ** options.  This second pass is delayed until after the initialization
  ** file is processed so that the command-line arguments will override
  ** settings in the initialization file.
  */
  for(i=1; i<argc; i++){
    char *z = argv[i];
    if( z[0]!='-' ) continue;
    if( z[1]=='-' ){ z++; }
    if( strcmp(z,"-init")==0 ){
      i++;
    }else if( strcmp(z,"-html")==0 ){
      data.mode = MODE_Html;
    }else if( strcmp(z,"-list")==0 ){
      data.mode = MODE_List;
    }else if( strcmp(z,"-line")==0 ){
      data.mode = MODE_Line;
    }else if( strcmp(z,"-column")==0 ){
      data.mode = MODE_Column;
    }else if( strcmp(z,"-csv")==0 ){
      data.mode = MODE_Csv;
      memcpy(data.colSeparator,",",2);
    }else if( strcmp(z,"-ascii")==0 ){
      data.mode = MODE_Ascii;
      sqlite3_snprintf(sizeof(data.colSeparator), data.colSeparator,
                       SEP_Unit);
      sqlite3_snprintf(sizeof(data.rowSeparator), data.rowSeparator,
                       SEP_Record);
    }else if( strcmp(z,"-separator")==0 ){
      sqlite3_snprintf(sizeof(data.colSeparator), data.colSeparator,
                       "%s",cmdline_option_value(argc,argv,++i));
    }else if( strcmp(z,"-newline")==0 ){
      sqlite3_snprintf(sizeof(data.rowSeparator), data.rowSeparator,
                       "%s",cmdline_option_value(argc,argv,++i));
    }else if( strcmp(z,"-nullvalue")==0 ){
      sqlite3_snprintf(sizeof(data.nullValue), data.nullValue,
                       "%s",cmdline_option_value(argc,argv,++i));
    }else if( strcmp(z,"-header")==0 ){
      data.showHeader = 1;
    }else if( strcmp(z,"-noheader")==0 ){
      data.showHeader = 0;
    }else if( strcmp(z,"-echo")==0 ){
      data.echoOn = 1;
    }else if( strcmp(z,"-eqp")==0 ){
      data.autoEQP = 1;
    }else if( strcmp(z,"-stats")==0 ){
      data.statsOn = 1;
    }else if( strcmp(z,"-scanstats")==0 ){
      data.scanstatsOn = 1;
    }else if( strcmp(z,"-bail")==0 ){
      bail_on_error = 1;
    }else if( strcmp(z,"-version")==0 ){
      printf("%s %s\n", sqlite3_libversion(), sqlite3_sourceid());
      return 0;
    }else if( strcmp(z,"-interactive")==0 ){
      stdin_is_interactive = 1;
    }else if( strcmp(z,"-batch")==0 ){
      stdin_is_interactive = 0;
    }else if( strcmp(z,"-heap")==0 ){
      i++;
    }else if( strcmp(z,"-scratch")==0 ){
      i+=2;
    }else if( strcmp(z,"-pagecache")==0 ){
      i+=2;
    }else if( strcmp(z,"-lookaside")==0 ){
      i+=2;
    }else if( strcmp(z,"-mmap")==0 ){
      i++;
    }else if( strcmp(z,"-vfs")==0 ){
      i++;
#ifdef SQLITE_ENABLE_VFSTRACE
    }else if( strcmp(z,"-vfstrace")==0 ){
      i++;
#endif
#ifdef SQLITE_ENABLE_MULTIPLEX
    }else if( strcmp(z,"-multiplex")==0 ){
      i++;
#endif
    }else if( strcmp(z,"-help")==0 ){
      usage(1);
    }else if( strcmp(z,"-cmd")==0 ){
      /* Run commands that follow -cmd first and separately from commands
      ** that simply appear on the command-line.  This seems goofy.  It would
      ** be better if all commands ran in the order that they appear.  But
      ** we retain the goofy behavior for historical compatibility. */
      if( i==argc-1 ) break;
      z = cmdline_option_value(argc,argv,++i);
      if( z[0]=='.' ){
        rc = do_meta_command(z, &data);
        if( rc && bail_on_error ) return rc==2 ? 0 : rc;
      }else{
        open_db(&data, 0);
        rc = shell_exec(data.db, z, shell_callback, &data, &zErrMsg);
        if( zErrMsg!=0 ){
          fprintf(stderr,"Error: %s\n", zErrMsg);
          if( bail_on_error ) return rc!=0 ? rc : 1;
        }else if( rc!=0 ){
          fprintf(stderr,"Error: unable to process SQL \"%s\"\n", z);
          if( bail_on_error ) return rc;
        }
      }
    }else{
      fprintf(stderr,"%s: Error: unknown option: %s\n", Argv0, z);
      fprintf(stderr,"Use -help for a list of options.\n");
      return 1;
    }
  }

  if( !readStdin ){
    /* Run all arguments that do not begin with '-' as if they were separate
    ** command-line inputs, except for the argToSkip argument which contains
    ** the database filename.
    */
    for(i=0; i<nCmd; i++){
      if( azCmd[i][0]=='.' ){
        rc = do_meta_command(azCmd[i], &data);
        if( rc ) return rc==2 ? 0 : rc;
      }else{
        open_db(&data, 0);
        rc = shell_exec(data.db, azCmd[i], shell_callback, &data, &zErrMsg);
        if( zErrMsg!=0 ){
          fprintf(stderr,"Error: %s\n", zErrMsg);
          return rc!=0 ? rc : 1;
        }else if( rc!=0 ){
          fprintf(stderr,"Error: unable to process SQL: %s\n", azCmd[i]);
          return rc;
        }
      }
    }
    free(azCmd);
  }else{
    /* Run commands received from standard input
    */
    if( stdin_is_interactive ){
      char *zHome;
      char *zHistory = 0;
      int nHistory;
      printf(
        "SQLite version %s %.19s\n" /*extra-version-info*/
        "Enter \".help\" for usage hints.\n",
        sqlite3_libversion(), sqlite3_sourceid()
      );
      if( warnInmemoryDb ){
        printf("Connected to a ");
        printBold("transient in-memory database");
        printf(".\nUse \".open FILENAME\" to reopen on a "
               "persistent database.\n");
      }
      zHome = find_home_dir();
      if( zHome ){
        nHistory = strlen30(zHome) + 20;
        if( (zHistory = malloc(nHistory))!=0 ){
          sqlite3_snprintf(nHistory, zHistory,"%s/.sqlite_history", zHome);
        }
      }
#if HAVE_READLINE
      if( zHistory ) read_history(zHistory);
#endif
      rc = process_input(&data, 0);
      if( zHistory ){
        stifle_history(100);
        write_history(zHistory);
        free(zHistory);
      }
    }else{
      rc = process_input(&data, stdin);
    }
  }
  set_table_name(&data, 0);
  if( data.db ){
    session_close_all(&data);
    sqlite3_close(data.db);
  }
  sqlite3_free(data.zFreeOnClose); 
  return rc;
}<|MERGE_RESOLUTION|>--- conflicted
+++ resolved
@@ -1780,16 +1780,11 @@
   ".schema ?TABLE?        Show the CREATE statements\n"
   "                         If TABLE specified, only show tables matching\n"
   "                         LIKE pattern TABLE.\n"
-<<<<<<< HEAD
-  ".separator STRING ?NL? Change separator used by output mode and .import\n"
-  "                         NL is the end-of-line mark for CSV\n"
+  ".separator COL ?ROW?   Change the column separator and optionally the row\n"
+  "                         separator for both the output mode and .import\n"
 #if defined(SQLITE_ENABLE_SESSION)
   ".session CMD ...       Create or control sessions\n"
 #endif
-=======
-  ".separator COL ?ROW?   Change the column separator and optionally the row\n"
-  "                         separator for both the output mode and .import\n"
->>>>>>> 068a251d
   ".shell CMD ARGS...     Run CMD ARGS... in a system shell\n"
   ".show                  Show the current values for various settings\n"
   ".stats on|off          Turn stats on or off\n"
