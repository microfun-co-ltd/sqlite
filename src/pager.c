/*
** 2001 September 15
**
** The author disclaims copyright to this source code.  In place of
** a legal notice, here is a blessing:
**
**    May you do good and not evil.
**    May you find forgiveness for yourself and forgive others.
**    May you share freely, never taking more than you give.
**
*************************************************************************
** This is the implementation of the page cache subsystem or "pager".
**
** The pager is used to access a database disk file.  It implements
** atomic commit and rollback through the use of a journal file that
** is separate from the database file.  The pager also implements file
** locking to prevent two processes from writing the same database
** file simultaneously, or one process from reading the database while
** another is writing.
*/
#ifndef SQLITE_OMIT_DISKIO
#include "sqliteInt.h"
#include "wal.h"


/******************* NOTES ON THE DESIGN OF THE PAGER ************************
**
** This comment block describes invariants that hold when using a rollback
** journal.  These invariants do not apply for journal_mode=WAL,
** journal_mode=MEMORY, or journal_mode=OFF.
**
** Within this comment block, a page is deemed to have been synced
** automatically as soon as it is written when PRAGMA synchronous=OFF.
** Otherwise, the page is not synced until the xSync method of the VFS
** is called successfully on the file containing the page.
**
** Definition:  A page of the database file is said to be "overwriteable" if
** one or more of the following are true about the page:
**
**     (a)  The original content of the page as it was at the beginning of
**          the transaction has been written into the rollback journal and
**          synced.
**
**     (b)  The page was a freelist leaf page at the start of the transaction.
**
**     (c)  The page number is greater than the largest page that existed in
**          the database file at the start of the transaction.
**
** (1) A page of the database file is never overwritten unless one of the
**     following are true:
**
**     (a) The page and all other pages on the same sector are overwriteable.
**
**     (b) The atomic page write optimization is enabled, and the entire
**         transaction other than the update of the transaction sequence
**         number consists of a single page change.
**
** (2) The content of a page written into the rollback journal exactly matches
**     both the content in the database when the rollback journal was written
**     and the content in the database at the beginning of the current
**     transaction.
**
** (3) Writes to the database file are an integer multiple of the page size
**     in length and are aligned on a page boundary.
**
** (4) Reads from the database file are either aligned on a page boundary and
**     an integer multiple of the page size in length or are taken from the
**     first 100 bytes of the database file.
**
** (5) All writes to the database file are synced prior to the rollback journal
**     being deleted, truncated, or zeroed.
**
** (6) If a super-journal file is used, then all writes to the database file
**     are synced prior to the super-journal being deleted.
**
** Definition: Two databases (or the same database at two points it time)
** are said to be "logically equivalent" if they give the same answer to
** all queries.  Note in particular the content of freelist leaf
** pages can be changed arbitrarily without affecting the logical equivalence
** of the database.
**
** (7) At any time, if any subset, including the empty set and the total set,
**     of the unsynced changes to a rollback journal are removed and the
**     journal is rolled back, the resulting database file will be logically
**     equivalent to the database file at the beginning of the transaction.
**
** (8) When a transaction is rolled back, the xTruncate method of the VFS
**     is called to restore the database file to the same size it was at
**     the beginning of the transaction.  (In some VFSes, the xTruncate
**     method is a no-op, but that does not change the fact the SQLite will
**     invoke it.)
**
** (9) Whenever the database file is modified, at least one bit in the range
**     of bytes from 24 through 39 inclusive will be changed prior to releasing
**     the EXCLUSIVE lock, thus signaling other connections on the same
**     database to flush their caches.
**
** (10) The pattern of bits in bytes 24 through 39 shall not repeat in less
**      than one billion transactions.
**
** (11) A database file is well-formed at the beginning and at the conclusion
**      of every transaction.
**
** (12) An EXCLUSIVE lock is held on the database file when writing to
**      the database file.
**
** (13) A SHARED lock is held on the database file while reading any
**      content out of the database file.
**
******************************************************************************/

/*
** Macros for troubleshooting.  Normally turned off
*/
#if 0
int sqlite3PagerTrace=1;  /* True to enable tracing */
#define sqlite3DebugPrintf printf
#define PAGERTRACE(X)     if( sqlite3PagerTrace ){ sqlite3DebugPrintf X; }
#else
#define PAGERTRACE(X)
#endif

/*
** The following two macros are used within the PAGERTRACE() macros above
** to print out file-descriptors.
**
** PAGERID() takes a pointer to a Pager struct as its argument. The
** associated file-descriptor is returned. FILEHANDLEID() takes an sqlite3_file
** struct as its argument.
*/
#define PAGERID(p) (SQLITE_PTR_TO_INT(p->fd))
#define FILEHANDLEID(fd) (SQLITE_PTR_TO_INT(fd))

/*
** The Pager.eState variable stores the current 'state' of a pager. A
** pager may be in any one of the seven states shown in the following
** state diagram.
**
**                            OPEN <------+------+
**                              |         |      |
**                              V         |      |
**               +---------> READER-------+      |
**               |              |                |
**               |              V                |
**               |<-------WRITER_LOCKED------> ERROR
**               |              |                ^ 
**               |              V                |
**               |<------WRITER_CACHEMOD-------->|
**               |              |                |
**               |              V                |
**               |<-------WRITER_DBMOD---------->|
**               |              |                |
**               |              V                |
**               +<------WRITER_FINISHED-------->+
**
**
** List of state transitions and the C [function] that performs each:
**
**   OPEN              -> READER              [sqlite3PagerSharedLock]
**   READER            -> OPEN                [pager_unlock]
**
**   READER            -> WRITER_LOCKED       [sqlite3PagerBegin]
**   WRITER_LOCKED     -> WRITER_CACHEMOD     [pager_open_journal]
**   WRITER_CACHEMOD   -> WRITER_DBMOD        [syncJournal]
**   WRITER_DBMOD      -> WRITER_FINISHED     [sqlite3PagerCommitPhaseOne]
**   WRITER_***        -> READER              [pager_end_transaction]
**
**   WRITER_***        -> ERROR               [pager_error]
**   ERROR             -> OPEN                [pager_unlock]
**
**
**  OPEN:
**
**    The pager starts up in this state. Nothing is guaranteed in this
**    state - the file may or may not be locked and the database size is
**    unknown. The database may not be read or written.
**
**    * No read or write transaction is active.
**    * Any lock, or no lock at all, may be held on the database file.
**    * The dbSize, dbOrigSize and dbFileSize variables may not be trusted.
**
**  READER:
**
**    In this state all the requirements for reading the database in
**    rollback (non-WAL) mode are met. Unless the pager is (or recently
**    was) in exclusive-locking mode, a user-level read transaction is
**    open. The database size is known in this state.
**
**    A connection running with locking_mode=normal enters this state when
**    it opens a read-transaction on the database and returns to state
**    OPEN after the read-transaction is completed. However a connection
**    running in locking_mode=exclusive (including temp databases) remains in
**    this state even after the read-transaction is closed. The only way
**    a locking_mode=exclusive connection can transition from READER to OPEN
**    is via the ERROR state (see below).
**
**    * A read transaction may be active (but a write-transaction cannot).
**    * A SHARED or greater lock is held on the database file.
**    * The dbSize variable may be trusted (even if a user-level read
**      transaction is not active). The dbOrigSize and dbFileSize variables
**      may not be trusted at this point.
**    * If the database is a WAL database, then the WAL connection is open.
**    * Even if a read-transaction is not open, it is guaranteed that
**      there is no hot-journal in the file-system.
**
**  WRITER_LOCKED:
**
**    The pager moves to this state from READER when a write-transaction
**    is first opened on the database. In WRITER_LOCKED state, all locks
**    required to start a write-transaction are held, but no actual
**    modifications to the cache or database have taken place.
**
**    In rollback mode, a RESERVED or (if the transaction was opened with
**    BEGIN EXCLUSIVE) EXCLUSIVE lock is obtained on the database file when
**    moving to this state, but the journal file is not written to or opened
**    to in this state. If the transaction is committed or rolled back while
**    in WRITER_LOCKED state, all that is required is to unlock the database
**    file.
**
**    IN WAL mode, WalBeginWriteTransaction() is called to lock the log file.
**    If the connection is running with locking_mode=exclusive, an attempt
**    is made to obtain an EXCLUSIVE lock on the database file.
**
**    * A write transaction is active.
**    * If the connection is open in rollback-mode, a RESERVED or greater
**      lock is held on the database file.
**    * If the connection is open in WAL-mode, a WAL write transaction
**      is open (i.e. sqlite3WalBeginWriteTransaction() has been successfully
**      called).
**    * The dbSize, dbOrigSize and dbFileSize variables are all valid.
**    * The contents of the pager cache have not been modified.
**    * The journal file may or may not be open.
**    * Nothing (not even the first header) has been written to the journal.
**
**  WRITER_CACHEMOD:
**
**    A pager moves from WRITER_LOCKED state to this state when a page is
**    first modified by the upper layer. In rollback mode the journal file
**    is opened (if it is not already open) and a header written to the
**    start of it. The database file on disk has not been modified.
**
**    * A write transaction is active.
**    * A RESERVED or greater lock is held on the database file.
**    * The journal file is open and the first header has been written
**      to it, but the header has not been synced to disk.
**    * The contents of the page cache have been modified.
**
**  WRITER_DBMOD:
**
**    The pager transitions from WRITER_CACHEMOD into WRITER_DBMOD state
**    when it modifies the contents of the database file. WAL connections
**    never enter this state (since they do not modify the database file,
**    just the log file).
**
**    * A write transaction is active.
**    * An EXCLUSIVE or greater lock is held on the database file.
**    * The journal file is open and the first header has been written
**      and synced to disk.
**    * The contents of the page cache have been modified (and possibly
**      written to disk).
**
**  WRITER_FINISHED:
**
**    It is not possible for a WAL connection to enter this state.
**
**    A rollback-mode pager changes to WRITER_FINISHED state from WRITER_DBMOD
**    state after the entire transaction has been successfully written into the
**    database file. In this state the transaction may be committed simply
**    by finalizing the journal file. Once in WRITER_FINISHED state, it is
**    not possible to modify the database further. At this point, the upper
**    layer must either commit or rollback the transaction.
**
**    * A write transaction is active.
**    * An EXCLUSIVE or greater lock is held on the database file.
**    * All writing and syncing of journal and database data has finished.
**      If no error occurred, all that remains is to finalize the journal to
**      commit the transaction. If an error did occur, the caller will need
**      to rollback the transaction.
**
**  ERROR:
**
**    The ERROR state is entered when an IO or disk-full error (including
**    SQLITE_IOERR_NOMEM) occurs at a point in the code that makes it
**    difficult to be sure that the in-memory pager state (cache contents,
**    db size etc.) are consistent with the contents of the file-system.
**
**    Temporary pager files may enter the ERROR state, but in-memory pagers
**    cannot.
**
**    For example, if an IO error occurs while performing a rollback,
**    the contents of the page-cache may be left in an inconsistent state.
**    At this point it would be dangerous to change back to READER state
**    (as usually happens after a rollback). Any subsequent readers might
**    report database corruption (due to the inconsistent cache), and if
**    they upgrade to writers, they may inadvertently corrupt the database
**    file. To avoid this hazard, the pager switches into the ERROR state
**    instead of READER following such an error.
**
**    Once it has entered the ERROR state, any attempt to use the pager
**    to read or write data returns an error. Eventually, once all
**    outstanding transactions have been abandoned, the pager is able to
**    transition back to OPEN state, discarding the contents of the
**    page-cache and any other in-memory state at the same time. Everything
**    is reloaded from disk (and, if necessary, hot-journal rollback performed)
**    when a read-transaction is next opened on the pager (transitioning
**    the pager into READER state). At that point the system has recovered
**    from the error.
**
**    Specifically, the pager jumps into the ERROR state if:
**
**      1. An error occurs while attempting a rollback. This happens in
**         function sqlite3PagerRollback().
**
**      2. An error occurs while attempting to finalize a journal file
**         following a commit in function sqlite3PagerCommitPhaseTwo().
**
**      3. An error occurs while attempting to write to the journal or
**         database file in function pagerStress() in order to free up
**         memory.
**
**    In other cases, the error is returned to the b-tree layer. The b-tree
**    layer then attempts a rollback operation. If the error condition
**    persists, the pager enters the ERROR state via condition (1) above.
**
**    Condition (3) is necessary because it can be triggered by a read-only
**    statement executed within a transaction. In this case, if the error
**    code were simply returned to the user, the b-tree layer would not
**    automatically attempt a rollback, as it assumes that an error in a
**    read-only statement cannot leave the pager in an internally inconsistent
**    state.
**
**    * The Pager.errCode variable is set to something other than SQLITE_OK.
**    * There are one or more outstanding references to pages (after the
**      last reference is dropped the pager should move back to OPEN state).
**    * The pager is not an in-memory pager.
**   
**
** Notes:
**
**   * A pager is never in WRITER_DBMOD or WRITER_FINISHED state if the
**     connection is open in WAL mode. A WAL connection is always in one
**     of the first four states.
**
**   * Normally, a connection open in exclusive mode is never in PAGER_OPEN
**     state. There are two exceptions: immediately after exclusive-mode has
**     been turned on (and before any read or write transactions are
**     executed), and when the pager is leaving the "error state".
**
**   * See also: assert_pager_state().
*/
#define PAGER_OPEN                  0
#define PAGER_READER                1
#define PAGER_WRITER_LOCKED         2
#define PAGER_WRITER_CACHEMOD       3
#define PAGER_WRITER_DBMOD          4
#define PAGER_WRITER_FINISHED       5
#define PAGER_ERROR                 6

/*
** The Pager.eLock variable is almost always set to one of the
** following locking-states, according to the lock currently held on
** the database file: NO_LOCK, SHARED_LOCK, RESERVED_LOCK or EXCLUSIVE_LOCK.
** This variable is kept up to date as locks are taken and released by
** the pagerLockDb() and pagerUnlockDb() wrappers.
**
** If the VFS xLock() or xUnlock() returns an error other than SQLITE_BUSY
** (i.e. one of the SQLITE_IOERR subtypes), it is not clear whether or not
** the operation was successful. In these circumstances pagerLockDb() and
** pagerUnlockDb() take a conservative approach - eLock is always updated
** when unlocking the file, and only updated when locking the file if the
** VFS call is successful. This way, the Pager.eLock variable may be set
** to a less exclusive (lower) value than the lock that is actually held
** at the system level, but it is never set to a more exclusive value.
**
** This is usually safe. If an xUnlock fails or appears to fail, there may
** be a few redundant xLock() calls or a lock may be held for longer than
** required, but nothing really goes wrong.
**
** The exception is when the database file is unlocked as the pager moves
** from ERROR to OPEN state. At this point there may be a hot-journal file
** in the file-system that needs to be rolled back (as part of an OPEN->SHARED
** transition, by the same pager or any other). If the call to xUnlock()
** fails at this point and the pager is left holding an EXCLUSIVE lock, this
** can confuse the call to xCheckReservedLock() call made later as part
** of hot-journal detection.
**
** xCheckReservedLock() is defined as returning true "if there is a RESERVED
** lock held by this process or any others". So xCheckReservedLock may
** return true because the caller itself is holding an EXCLUSIVE lock (but
** doesn't know it because of a previous error in xUnlock). If this happens
** a hot-journal may be mistaken for a journal being created by an active
** transaction in another process, causing SQLite to read from the database
** without rolling it back.
**
** To work around this, if a call to xUnlock() fails when unlocking the
** database in the ERROR state, Pager.eLock is set to UNKNOWN_LOCK. It
** is only changed back to a real locking state after a successful call
** to xLock(EXCLUSIVE). Also, the code to do the OPEN->SHARED state transition
** omits the check for a hot-journal if Pager.eLock is set to UNKNOWN_LOCK
** lock. Instead, it assumes a hot-journal exists and obtains an EXCLUSIVE
** lock on the database file before attempting to roll it back. See function
** PagerSharedLock() for more detail.
**
** Pager.eLock may only be set to UNKNOWN_LOCK when the pager is in
** PAGER_OPEN state.
*/
#define UNKNOWN_LOCK                (EXCLUSIVE_LOCK+1)

/*
** The maximum allowed sector size. 64KiB. If the xSectorsize() method
** returns a value larger than this, then MAX_SECTOR_SIZE is used instead.
** This could conceivably cause corruption following a power failure on
** such a system. This is currently an undocumented limit.
*/
#define MAX_SECTOR_SIZE 0x10000


/*
** An instance of the following structure is allocated for each active
** savepoint and statement transaction in the system. All such structures
** are stored in the Pager.aSavepoint[] array, which is allocated and
** resized using sqlite3Realloc().
**
** When a savepoint is created, the PagerSavepoint.iHdrOffset field is
** set to 0. If a journal-header is written into the main journal while
** the savepoint is active, then iHdrOffset is set to the byte offset
** immediately following the last journal record written into the main
** journal before the journal-header. This is required during savepoint
** rollback (see pagerPlaybackSavepoint()).
*/
typedef struct PagerSavepoint PagerSavepoint;
struct PagerSavepoint {
  i64 iOffset;                 /* Starting offset in main journal */
  i64 iHdrOffset;              /* See above */
  Bitvec *pInSavepoint;        /* Set of pages in this savepoint */
  Pgno nOrig;                  /* Original number of pages in file */
  Pgno iSubRec;                /* Index of first record in sub-journal */
  int bTruncateOnRelease;      /* If stmt journal may be truncated on RELEASE */
#ifndef SQLITE_OMIT_WAL
  u32 aWalData[WAL_SAVEPOINT_NDATA];        /* WAL savepoint context */
#endif
};

/*
** Bits of the Pager.doNotSpill flag.  See further description below.
*/
#define SPILLFLAG_OFF         0x01 /* Never spill cache.  Set via pragma */
#define SPILLFLAG_ROLLBACK    0x02 /* Current rolling back, so do not spill */
#define SPILLFLAG_NOSYNC      0x04 /* Spill is ok, but do not sync */

/*
** An open page cache is an instance of struct Pager. A description of
** some of the more important member variables follows:
**
** eState
**
**   The current 'state' of the pager object. See the comment and state
**   diagram above for a description of the pager state.
**
** eLock
**
**   For a real on-disk database, the current lock held on the database file -
**   NO_LOCK, SHARED_LOCK, RESERVED_LOCK or EXCLUSIVE_LOCK.
**
**   For a temporary or in-memory database (neither of which require any
**   locks), this variable is always set to EXCLUSIVE_LOCK. Since such
**   databases always have Pager.exclusiveMode==1, this tricks the pager
**   logic into thinking that it already has all the locks it will ever
**   need (and no reason to release them).
**
**   In some (obscure) circumstances, this variable may also be set to
**   UNKNOWN_LOCK. See the comment above the #define of UNKNOWN_LOCK for
**   details.
**
** changeCountDone
**
**   This boolean variable is used to make sure that the change-counter
**   (the 4-byte header field at byte offset 24 of the database file) is
**   not updated more often than necessary.
**
**   It is set to true when the change-counter field is updated, which
**   can only happen if an exclusive lock is held on the database file.
**   It is cleared (set to false) whenever an exclusive lock is
**   relinquished on the database file. Each time a transaction is committed,
**   The changeCountDone flag is inspected. If it is true, the work of
**   updating the change-counter is omitted for the current transaction.
**
**   This mechanism means that when running in exclusive mode, a connection
**   need only update the change-counter once, for the first transaction
**   committed.
**
** setSuper
**
**   When PagerCommitPhaseOne() is called to commit a transaction, it may
**   (or may not) specify a super-journal name to be written into the
**   journal file before it is synced to disk.
**
**   Whether or not a journal file contains a super-journal pointer affects
**   the way in which the journal file is finalized after the transaction is
**   committed or rolled back when running in "journal_mode=PERSIST" mode.
**   If a journal file does not contain a super-journal pointer, it is
**   finalized by overwriting the first journal header with zeroes. If
**   it does contain a super-journal pointer the journal file is finalized
**   by truncating it to zero bytes, just as if the connection were
**   running in "journal_mode=truncate" mode.
**
**   Journal files that contain super-journal pointers cannot be finalized
**   simply by overwriting the first journal-header with zeroes, as the
**   super-journal pointer could interfere with hot-journal rollback of any
**   subsequently interrupted transaction that reuses the journal file.
**
**   The flag is cleared as soon as the journal file is finalized (either
**   by PagerCommitPhaseTwo or PagerRollback). If an IO error prevents the
**   journal file from being successfully finalized, the setSuper flag
**   is cleared anyway (and the pager will move to ERROR state).
**
** doNotSpill
**
**   This variables control the behavior of cache-spills  (calls made by
**   the pcache module to the pagerStress() routine to write cached data
**   to the file-system in order to free up memory).
**
**   When bits SPILLFLAG_OFF or SPILLFLAG_ROLLBACK of doNotSpill are set,
**   writing to the database from pagerStress() is disabled altogether.
**   The SPILLFLAG_ROLLBACK case is done in a very obscure case that
**   comes up during savepoint rollback that requires the pcache module
**   to allocate a new page to prevent the journal file from being written
**   while it is being traversed by code in pager_playback().  The SPILLFLAG_OFF
**   case is a user preference.
**
**   If the SPILLFLAG_NOSYNC bit is set, writing to the database from
**   pagerStress() is permitted, but syncing the journal file is not.
**   This flag is set by sqlite3PagerWrite() when the file-system sector-size
**   is larger than the database page-size in order to prevent a journal sync
**   from happening in between the journalling of two pages on the same sector.
**
** subjInMemory
**
**   This is a boolean variable. If true, then any required sub-journal
**   is opened as an in-memory journal file. If false, then in-memory
**   sub-journals are only used for in-memory pager files.
**
**   This variable is updated by the upper layer each time a new
**   write-transaction is opened.
**
** dbSize, dbOrigSize, dbFileSize
**
**   Variable dbSize is set to the number of pages in the database file.
**   It is valid in PAGER_READER and higher states (all states except for
**   OPEN and ERROR).
**
**   dbSize is set based on the size of the database file, which may be
**   larger than the size of the database (the value stored at offset
**   28 of the database header by the btree). If the size of the file
**   is not an integer multiple of the page-size, the value stored in
**   dbSize is rounded down (i.e. a 5KB file with 2K page-size has dbSize==2).
**   Except, any file that is greater than 0 bytes in size is considered
**   to have at least one page. (i.e. a 1KB file with 2K page-size leads
**   to dbSize==1).
**
**   During a write-transaction, if pages with page-numbers greater than
**   dbSize are modified in the cache, dbSize is updated accordingly.
**   Similarly, if the database is truncated using PagerTruncateImage(),
**   dbSize is updated.
**
**   Variables dbOrigSize and dbFileSize are valid in states
**   PAGER_WRITER_LOCKED and higher. dbOrigSize is a copy of the dbSize
**   variable at the start of the transaction. It is used during rollback,
**   and to determine whether or not pages need to be journalled before
**   being modified.
**
**   Throughout a write-transaction, dbFileSize contains the size of
**   the file on disk in pages. It is set to a copy of dbSize when the
**   write-transaction is first opened, and updated when VFS calls are made
**   to write or truncate the database file on disk.
**
**   The only reason the dbFileSize variable is required is to suppress
**   unnecessary calls to xTruncate() after committing a transaction. If,
**   when a transaction is committed, the dbFileSize variable indicates
**   that the database file is larger than the database image (Pager.dbSize),
**   pager_truncate() is called. The pager_truncate() call uses xFilesize()
**   to measure the database file on disk, and then truncates it if required.
**   dbFileSize is not used when rolling back a transaction. In this case
**   pager_truncate() is called unconditionally (which means there may be
**   a call to xFilesize() that is not strictly required). In either case,
**   pager_truncate() may cause the file to become smaller or larger.
**
** dbHintSize
**
**   The dbHintSize variable is used to limit the number of calls made to
**   the VFS xFileControl(FCNTL_SIZE_HINT) method.
**
**   dbHintSize is set to a copy of the dbSize variable when a
**   write-transaction is opened (at the same time as dbFileSize and
**   dbOrigSize). If the xFileControl(FCNTL_SIZE_HINT) method is called,
**   dbHintSize is increased to the number of pages that correspond to the
**   size-hint passed to the method call. See pager_write_pagelist() for
**   details.
**
** errCode
**
**   The Pager.errCode variable is only ever used in PAGER_ERROR state. It
**   is set to zero in all other states. In PAGER_ERROR state, Pager.errCode
**   is always set to SQLITE_FULL, SQLITE_IOERR or one of the SQLITE_IOERR_XXX
**   sub-codes.
**
** syncFlags, walSyncFlags
**
**   syncFlags is either SQLITE_SYNC_NORMAL (0x02) or SQLITE_SYNC_FULL (0x03).
**   syncFlags is used for rollback mode.  walSyncFlags is used for WAL mode
**   and contains the flags used to sync the checkpoint operations in the
**   lower two bits, and sync flags used for transaction commits in the WAL
**   file in bits 0x04 and 0x08.  In other words, to get the correct sync flags
**   for checkpoint operations, use (walSyncFlags&0x03) and to get the correct
**   sync flags for transaction commit, use ((walSyncFlags>>2)&0x03).  Note
**   that with synchronous=NORMAL in WAL mode, transaction commit is not synced
**   meaning that the 0x04 and 0x08 bits are both zero.
*/
struct Pager {
  sqlite3_vfs *pVfs;          /* OS functions to use for IO */
  u8 exclusiveMode;           /* Boolean. True if locking_mode==EXCLUSIVE */
  u8 journalMode;             /* One of the PAGER_JOURNALMODE_* values */
  u8 useJournal;              /* Use a rollback journal on this file */
  u8 noSync;                  /* Do not sync the journal if true */
  u8 fullSync;                /* Do extra syncs of the journal for robustness */
  u8 extraSync;               /* sync directory after journal delete */
  u8 syncFlags;               /* SYNC_NORMAL or SYNC_FULL otherwise */
  u8 walSyncFlags;            /* See description above */
  u8 tempFile;                /* zFilename is a temporary or immutable file */
  u8 noLock;                  /* Do not lock (except in WAL mode) */
  u8 readOnly;                /* True for a read-only database */
  u8 memDb;                   /* True to inhibit all file I/O */
  u8 memVfs;                  /* VFS-implemented memory database */

  /**************************************************************************
  ** The following block contains those class members that change during
  ** routine operation.  Class members not in this block are either fixed
  ** when the pager is first created or else only change when there is a
  ** significant mode change (such as changing the page_size, locking_mode,
  ** or the journal_mode).  From another view, these class members describe
  ** the "state" of the pager, while other class members describe the
  ** "configuration" of the pager.
  */
  u8 eState;                  /* Pager state (OPEN, READER, WRITER_LOCKED..) */
  u8 eLock;                   /* Current lock held on database file */
  u8 changeCountDone;         /* Set after incrementing the change-counter */
  u8 setSuper;                /* Super-jrnl name is written into jrnl */
  u8 doNotSpill;              /* Do not spill the cache when non-zero */
  u8 subjInMemory;            /* True to use in-memory sub-journals */
  u8 bUseFetch;               /* True to use xFetch() */
  u8 hasHeldSharedLock;       /* True if a shared lock has ever been held */
  Pgno dbSize;                /* Number of pages in the database */
  Pgno dbOrigSize;            /* dbSize before the current transaction */
  Pgno dbFileSize;            /* Number of pages in the database file */
  Pgno dbHintSize;            /* Value passed to FCNTL_SIZE_HINT call */
  int errCode;                /* One of several kinds of errors */
  int nRec;                   /* Pages journalled since last j-header written */
  u32 cksumInit;              /* Quasi-random value added to every checksum */
  u32 nSubRec;                /* Number of records written to sub-journal */
  Bitvec *pInJournal;         /* One bit for each page in the database file */
  sqlite3_file *fd;           /* File descriptor for database */
  sqlite3_file *jfd;          /* File descriptor for main journal */
  sqlite3_file *sjfd;         /* File descriptor for sub-journal */
  i64 journalOff;             /* Current write offset in the journal file */
  i64 journalHdr;             /* Byte offset to previous journal header */
  sqlite3_backup *pBackup;    /* Pointer to list of ongoing backup processes */
  PagerSavepoint *aSavepoint; /* Array of active savepoints */
  int nSavepoint;             /* Number of elements in aSavepoint[] */
  u32 iDataVersion;           /* Changes whenever database content changes */
  char dbFileVers[16];        /* Changes whenever database file changes */

  int nMmapOut;               /* Number of mmap pages currently outstanding */
  sqlite3_int64 szMmap;       /* Desired maximum mmap size */
  PgHdr *pMmapFreelist;       /* List of free mmap page headers (pDirty) */
  /*
  ** End of the routinely-changing class members
  ***************************************************************************/

  u16 nExtra;                 /* Add this many bytes to each in-memory page */
  i16 nReserve;               /* Number of unused bytes at end of each page */
  u32 vfsFlags;               /* Flags for sqlite3_vfs.xOpen() */
  u32 sectorSize;             /* Assumed sector size during rollback */
  Pgno mxPgno;                /* Maximum allowed size of the database */
  Pgno lckPgno;               /* Page number for the locking page */
  i64 pageSize;               /* Number of bytes in a page */
  i64 journalSizeLimit;       /* Size limit for persistent journal files */
  char *zFilename;            /* Name of the database file */
  char *zJournal;             /* Name of the journal file */
  int (*xBusyHandler)(void*); /* Function to call when busy */
  void *pBusyHandlerArg;      /* Context argument for xBusyHandler */
  int aStat[4];               /* Total cache hits, misses, writes, spills */
#ifdef SQLITE_TEST
  int nRead;                  /* Database pages read */
#endif
  void (*xReiniter)(DbPage*); /* Call this routine when reloading pages */
  int (*xGet)(Pager*,Pgno,DbPage**,int); /* Routine to fetch a patch */
  char *pTmpSpace;            /* Pager.pageSize bytes of space for tmp use */
  PCache *pPCache;            /* Pointer to page cache object */
#ifndef SQLITE_OMIT_WAL
  Wal *pWal;                  /* Write-ahead log used by "journal_mode=wal" */
  char *zWal;                 /* File name for write-ahead log */
#endif
};

/*
** Indexes for use with Pager.aStat[]. The Pager.aStat[] array contains
** the values accessed by passing SQLITE_DBSTATUS_CACHE_HIT, CACHE_MISS
** or CACHE_WRITE to sqlite3_db_status().
*/
#define PAGER_STAT_HIT   0
#define PAGER_STAT_MISS  1
#define PAGER_STAT_WRITE 2
#define PAGER_STAT_SPILL 3

/*
** The following global variables hold counters used for
** testing purposes only.  These variables do not exist in
** a non-testing build.  These variables are not thread-safe.
*/
#ifdef SQLITE_TEST
int sqlite3_pager_readdb_count = 0;    /* Number of full pages read from DB */
int sqlite3_pager_writedb_count = 0;   /* Number of full pages written to DB */
int sqlite3_pager_writej_count = 0;    /* Number of pages written to journal */
# define PAGER_INCR(v)  v++
#else
# define PAGER_INCR(v)
#endif



/*
** Journal files begin with the following magic string.  The data
** was obtained from /dev/random.  It is used only as a sanity check.
**
** Since version 2.8.0, the journal format contains additional sanity
** checking information.  If the power fails while the journal is being
** written, semi-random garbage data might appear in the journal
** file after power is restored.  If an attempt is then made
** to roll the journal back, the database could be corrupted.  The additional
** sanity checking data is an attempt to discover the garbage in the
** journal and ignore it.
**
** The sanity checking information for the new journal format consists
** of a 32-bit checksum on each page of data.  The checksum covers both
** the page number and the pPager->pageSize bytes of data for the page.
** This cksum is initialized to a 32-bit random value that appears in the
** journal file right after the header.  The random initializer is important,
** because garbage data that appears at the end of a journal is likely
** data that was once in other files that have now been deleted.  If the
** garbage data came from an obsolete journal file, the checksums might
** be correct.  But by initializing the checksum to random value which
** is different for every journal, we minimize that risk.
*/
static const unsigned char aJournalMagic[] = {
  0xd9, 0xd5, 0x05, 0xf9, 0x20, 0xa1, 0x63, 0xd7,
};

/*
** The size of the of each page record in the journal is given by
** the following macro.
*/
#define JOURNAL_PG_SZ(pPager)  ((pPager->pageSize) + 8)

/*
** The journal header size for this pager. This is usually the same
** size as a single disk sector. See also setSectorSize().
*/
#define JOURNAL_HDR_SZ(pPager) (pPager->sectorSize)

/*
** The macro MEMDB is true if we are dealing with an in-memory database.
** We do this as a macro so that if the SQLITE_OMIT_MEMORYDB macro is set,
** the value of MEMDB will be a constant and the compiler will optimize
** out code that would never execute.
*/
#ifdef SQLITE_OMIT_MEMORYDB
# define MEMDB 0
#else
# define MEMDB pPager->memDb
#endif

/*
** The macro USEFETCH is true if we are allowed to use the xFetch and xUnfetch
** interfaces to access the database using memory-mapped I/O.
*/
#if SQLITE_MAX_MMAP_SIZE>0
# define USEFETCH(x) ((x)->bUseFetch)
#else
# define USEFETCH(x) 0
#endif

#ifdef SQLITE_DIRECT_OVERFLOW_READ
/*
** Return true if page pgno can be read directly from the database file
** by the b-tree layer. This is the case if:
**
**   * the database file is open,
**   * there are no dirty pages in the cache, and
**   * the desired page is not currently in the wal file.
*/
int sqlite3PagerDirectReadOk(Pager *pPager, Pgno pgno){
  if( pPager->fd->pMethods==0 ) return 0;
  if( sqlite3PCacheIsDirty(pPager->pPCache) ) return 0;
#ifndef SQLITE_OMIT_WAL
  if( pPager->pWal ){
    u32 iRead = 0;
    int rc;
    rc = sqlite3WalFindFrame(pPager->pWal, pgno, &iRead);
    return (rc==SQLITE_OK && iRead==0);
  }
#endif
  return 1;
}
#endif

#ifndef SQLITE_OMIT_WAL
# define pagerUseWal(x) ((x)->pWal!=0)
#else
# define pagerUseWal(x) 0
# define pagerRollbackWal(x) 0
# define pagerWalFrames(v,w,x,y) 0
# define pagerOpenWalIfPresent(z) SQLITE_OK
# define pagerBeginReadTransaction(z) SQLITE_OK
#endif

#ifndef NDEBUG
/*
** Usage:
**
**   assert( assert_pager_state(pPager) );
**
** This function runs many asserts to try to find inconsistencies in
** the internal state of the Pager object.
*/
static int assert_pager_state(Pager *p){
  Pager *pPager = p;

  /* State must be valid. */
  assert( p->eState==PAGER_OPEN
       || p->eState==PAGER_READER
       || p->eState==PAGER_WRITER_LOCKED
       || p->eState==PAGER_WRITER_CACHEMOD
       || p->eState==PAGER_WRITER_DBMOD
       || p->eState==PAGER_WRITER_FINISHED
       || p->eState==PAGER_ERROR
  );

  /* Regardless of the current state, a temp-file connection always behaves
  ** as if it has an exclusive lock on the database file. It never updates
  ** the change-counter field, so the changeCountDone flag is always set.
  */
  assert( p->tempFile==0 || p->eLock==EXCLUSIVE_LOCK );
  assert( p->tempFile==0 || pPager->changeCountDone );

  /* If the useJournal flag is clear, the journal-mode must be "OFF".
  ** And if the journal-mode is "OFF", the journal file must not be open.
  */
  assert( p->journalMode==PAGER_JOURNALMODE_OFF || p->useJournal );
  assert( p->journalMode!=PAGER_JOURNALMODE_OFF || !isOpen(p->jfd) );

  /* Check that MEMDB implies noSync. And an in-memory journal. Since
  ** this means an in-memory pager performs no IO at all, it cannot encounter
  ** either SQLITE_IOERR or SQLITE_FULL during rollback or while finalizing
  ** a journal file. (although the in-memory journal implementation may
  ** return SQLITE_IOERR_NOMEM while the journal file is being written). It
  ** is therefore not possible for an in-memory pager to enter the ERROR
  ** state.
  */
  if( MEMDB ){
    assert( !isOpen(p->fd) );
    assert( p->noSync );
    assert( p->journalMode==PAGER_JOURNALMODE_OFF
         || p->journalMode==PAGER_JOURNALMODE_MEMORY
    );
    assert( p->eState!=PAGER_ERROR && p->eState!=PAGER_OPEN );
    assert( pagerUseWal(p)==0 );
  }

  /* If changeCountDone is set, a RESERVED lock or greater must be held
  ** on the file.
  */
  assert( pPager->changeCountDone==0 || pPager->eLock>=RESERVED_LOCK );
  assert( p->eLock!=PENDING_LOCK );

  switch( p->eState ){
    case PAGER_OPEN:
      assert( !MEMDB );
      assert( pPager->errCode==SQLITE_OK );
      assert( sqlite3PcacheRefCount(pPager->pPCache)==0 || pPager->tempFile );
      break;

    case PAGER_READER:
      assert( pPager->errCode==SQLITE_OK );
      assert( p->eLock!=UNKNOWN_LOCK );
      assert( p->eLock>=SHARED_LOCK );
      break;

    case PAGER_WRITER_LOCKED:
      assert( p->eLock!=UNKNOWN_LOCK );
      assert( pPager->errCode==SQLITE_OK );
      if( !pagerUseWal(pPager) ){
        assert( p->eLock>=RESERVED_LOCK );
      }
      assert( pPager->dbSize==pPager->dbOrigSize );
      assert( pPager->dbOrigSize==pPager->dbFileSize );
      assert( pPager->dbOrigSize==pPager->dbHintSize );
      assert( pPager->setSuper==0 );
      break;

    case PAGER_WRITER_CACHEMOD:
      assert( p->eLock!=UNKNOWN_LOCK );
      assert( pPager->errCode==SQLITE_OK );
      if( !pagerUseWal(pPager) ){
        /* It is possible that if journal_mode=wal here that neither the
        ** journal file nor the WAL file are open. This happens during
        ** a rollback transaction that switches from journal_mode=off
        ** to journal_mode=wal.
        */
        assert( p->eLock>=RESERVED_LOCK );
<<<<<<< HEAD
        assert( isOpen(p->jfd) 
             || p->journalMode==PAGER_JOURNALMODE_OFF 
             || p->journalMode==PAGER_JOURNALMODE_WAL 
             || p->journalMode==PAGER_JOURNALMODE_WAL2
=======
        assert( isOpen(p->jfd)
             || p->journalMode==PAGER_JOURNALMODE_OFF
             || p->journalMode==PAGER_JOURNALMODE_WAL
>>>>>>> d4170ac0
        );
      }
      assert( pPager->dbOrigSize==pPager->dbFileSize );
      assert( pPager->dbOrigSize==pPager->dbHintSize );
      break;

    case PAGER_WRITER_DBMOD:
      assert( p->eLock==EXCLUSIVE_LOCK );
      assert( pPager->errCode==SQLITE_OK );
      assert( !pagerUseWal(pPager) );
      assert( p->eLock>=EXCLUSIVE_LOCK );
<<<<<<< HEAD
      assert( isOpen(p->jfd) 
           || p->journalMode==PAGER_JOURNALMODE_OFF 
           || p->journalMode==PAGER_JOURNALMODE_WAL 
           || p->journalMode==PAGER_JOURNALMODE_WAL2
=======
      assert( isOpen(p->jfd)
           || p->journalMode==PAGER_JOURNALMODE_OFF
           || p->journalMode==PAGER_JOURNALMODE_WAL
>>>>>>> d4170ac0
           || (sqlite3OsDeviceCharacteristics(p->fd)&SQLITE_IOCAP_BATCH_ATOMIC)
      );
      assert( pPager->dbOrigSize<=pPager->dbHintSize );
      break;

    case PAGER_WRITER_FINISHED:
      assert( p->eLock==EXCLUSIVE_LOCK );
      assert( pPager->errCode==SQLITE_OK );
      assert( !pagerUseWal(pPager) );
<<<<<<< HEAD
      assert( isOpen(p->jfd) 
           || p->journalMode==PAGER_JOURNALMODE_OFF 
           || p->journalMode==PAGER_JOURNALMODE_WAL 
           || p->journalMode==PAGER_JOURNALMODE_WAL2
=======
      assert( isOpen(p->jfd)
           || p->journalMode==PAGER_JOURNALMODE_OFF
           || p->journalMode==PAGER_JOURNALMODE_WAL
>>>>>>> d4170ac0
           || (sqlite3OsDeviceCharacteristics(p->fd)&SQLITE_IOCAP_BATCH_ATOMIC)
      );
      break;

    case PAGER_ERROR:
      /* There must be at least one outstanding reference to the pager if
      ** in ERROR state. Otherwise the pager should have already dropped
      ** back to OPEN state.
      */
      assert( pPager->errCode!=SQLITE_OK );
      assert( sqlite3PcacheRefCount(pPager->pPCache)>0 || pPager->tempFile );
      break;
  }

  return 1;
}
#endif /* ifndef NDEBUG */

#ifdef SQLITE_DEBUG
/*
** Return a pointer to a human readable string in a static buffer
** containing the state of the Pager object passed as an argument. This
** is intended to be used within debuggers. For example, as an alternative
** to "print *pPager" in gdb:
**
** (gdb) printf "%s", print_pager_state(pPager)
**
** This routine has external linkage in order to suppress compiler warnings
** about an unused function.  It is enclosed within SQLITE_DEBUG and so does
** not appear in normal builds.
*/
char *print_pager_state(Pager *p){
  static char zRet[1024];

  sqlite3_snprintf(1024, zRet,
      "Filename:      %s\n"
      "State:         %s errCode=%d\n"
      "Lock:          %s\n"
      "Locking mode:  locking_mode=%s\n"
      "Journal mode:  journal_mode=%s\n"
      "Backing store: tempFile=%d memDb=%d useJournal=%d\n"
      "Journal:       journalOff=%lld journalHdr=%lld\n"
      "Size:          dbsize=%d dbOrigSize=%d dbFileSize=%d\n"
      , p->zFilename
      , p->eState==PAGER_OPEN            ? "OPEN" :
        p->eState==PAGER_READER          ? "READER" :
        p->eState==PAGER_WRITER_LOCKED   ? "WRITER_LOCKED" :
        p->eState==PAGER_WRITER_CACHEMOD ? "WRITER_CACHEMOD" :
        p->eState==PAGER_WRITER_DBMOD    ? "WRITER_DBMOD" :
        p->eState==PAGER_WRITER_FINISHED ? "WRITER_FINISHED" :
        p->eState==PAGER_ERROR           ? "ERROR" : "?error?"
      , (int)p->errCode
      , p->eLock==NO_LOCK         ? "NO_LOCK" :
        p->eLock==RESERVED_LOCK   ? "RESERVED" :
        p->eLock==EXCLUSIVE_LOCK  ? "EXCLUSIVE" :
        p->eLock==SHARED_LOCK     ? "SHARED" :
        p->eLock==UNKNOWN_LOCK    ? "UNKNOWN" : "?error?"
      , p->exclusiveMode ? "exclusive" : "normal"
      , p->journalMode==PAGER_JOURNALMODE_MEMORY   ? "memory" :
        p->journalMode==PAGER_JOURNALMODE_OFF      ? "off" :
        p->journalMode==PAGER_JOURNALMODE_DELETE   ? "delete" :
        p->journalMode==PAGER_JOURNALMODE_PERSIST  ? "persist" :
        p->journalMode==PAGER_JOURNALMODE_TRUNCATE ? "truncate" :
        p->journalMode==PAGER_JOURNALMODE_WAL      ? "wal" : "?error?"
      , (int)p->tempFile, (int)p->memDb, (int)p->useJournal
      , p->journalOff, p->journalHdr
      , (int)p->dbSize, (int)p->dbOrigSize, (int)p->dbFileSize
  );

  return zRet;
}
#endif

/* Forward references to the various page getters */
static int getPageNormal(Pager*,Pgno,DbPage**,int);
static int getPageError(Pager*,Pgno,DbPage**,int);
#if SQLITE_MAX_MMAP_SIZE>0
static int getPageMMap(Pager*,Pgno,DbPage**,int);
#endif

/*
** Set the Pager.xGet method for the appropriate routine used to fetch
** content from the pager.
*/
static void setGetterMethod(Pager *pPager){
  if( pPager->errCode ){
    pPager->xGet = getPageError;
#if SQLITE_MAX_MMAP_SIZE>0
  }else if( USEFETCH(pPager) ){
    pPager->xGet = getPageMMap;
#endif /* SQLITE_MAX_MMAP_SIZE>0 */
  }else{
    pPager->xGet = getPageNormal;
  }
}

/*
** Return true if it is necessary to write page *pPg into the sub-journal.
** A page needs to be written into the sub-journal if there exists one
** or more open savepoints for which:
**
**   * The page-number is less than or equal to PagerSavepoint.nOrig, and
**   * The bit corresponding to the page-number is not set in
**     PagerSavepoint.pInSavepoint.
*/
static int subjRequiresPage(PgHdr *pPg){
  Pager *pPager = pPg->pPager;
  PagerSavepoint *p;
  Pgno pgno = pPg->pgno;
  int i;
  for(i=0; i<pPager->nSavepoint; i++){
    p = &pPager->aSavepoint[i];
    if( p->nOrig>=pgno && 0==sqlite3BitvecTestNotNull(p->pInSavepoint, pgno) ){
      for(i=i+1; i<pPager->nSavepoint; i++){
        pPager->aSavepoint[i].bTruncateOnRelease = 0;
      }
      return 1;
    }
  }
  return 0;
}

#ifdef SQLITE_DEBUG
/*
** Return true if the page is already in the journal file.
*/
static int pageInJournal(Pager *pPager, PgHdr *pPg){
  return sqlite3BitvecTest(pPager->pInJournal, pPg->pgno);
}
#endif

/*
** Read a 32-bit integer from the given file descriptor.  Store the integer
** that is read in *pRes.  Return SQLITE_OK if everything worked, or an
** error code is something goes wrong.
**
** All values are stored on disk as big-endian.
*/
static int read32bits(sqlite3_file *fd, i64 offset, u32 *pRes){
  unsigned char ac[4];
  int rc = sqlite3OsRead(fd, ac, sizeof(ac), offset);
  if( rc==SQLITE_OK ){
    *pRes = sqlite3Get4byte(ac);
  }
  return rc;
}

/*
** Write a 32-bit integer into a string buffer in big-endian byte order.
*/
#define put32bits(A,B)  sqlite3Put4byte((u8*)A,B)


/*
** Write a 32-bit integer into the given file descriptor.  Return SQLITE_OK
** on success or an error code is something goes wrong.
*/
static int write32bits(sqlite3_file *fd, i64 offset, u32 val){
  char ac[4];
  put32bits(ac, val);
  return sqlite3OsWrite(fd, ac, 4, offset);
}

/*
** Unlock the database file to level eLock, which must be either NO_LOCK
** or SHARED_LOCK. Regardless of whether or not the call to xUnlock()
** succeeds, set the Pager.eLock variable to match the (attempted) new lock.
**
** Except, if Pager.eLock is set to UNKNOWN_LOCK when this function is
** called, do not modify it. See the comment above the #define of
** UNKNOWN_LOCK for an explanation of this.
*/
static int pagerUnlockDb(Pager *pPager, int eLock){
  int rc = SQLITE_OK;

  assert( !pPager->exclusiveMode || pPager->eLock==eLock );
  assert( eLock==NO_LOCK || eLock==SHARED_LOCK );
  assert( eLock!=NO_LOCK || pagerUseWal(pPager)==0 );
  if( isOpen(pPager->fd) ){
    assert( pPager->eLock>=eLock );
    rc = pPager->noLock ? SQLITE_OK : sqlite3OsUnlock(pPager->fd, eLock);
    if( pPager->eLock!=UNKNOWN_LOCK ){
      pPager->eLock = (u8)eLock;
    }
    IOTRACE(("UNLOCK %p %d\n", pPager, eLock))
  }
  pPager->changeCountDone = pPager->tempFile; /* ticket fb3b3024ea238d5c */
  return rc;
}

/*
** Lock the database file to level eLock, which must be either SHARED_LOCK,
** RESERVED_LOCK or EXCLUSIVE_LOCK. If the caller is successful, set the
** Pager.eLock variable to the new locking state.
**
** Except, if Pager.eLock is set to UNKNOWN_LOCK when this function is
** called, do not modify it unless the new locking state is EXCLUSIVE_LOCK.
** See the comment above the #define of UNKNOWN_LOCK for an explanation
** of this.
*/
static int pagerLockDb(Pager *pPager, int eLock){
  int rc = SQLITE_OK;

  assert( eLock==SHARED_LOCK || eLock==RESERVED_LOCK || eLock==EXCLUSIVE_LOCK );
  if( pPager->eLock<eLock || pPager->eLock==UNKNOWN_LOCK ){
    rc = pPager->noLock ? SQLITE_OK : sqlite3OsLock(pPager->fd, eLock);
    if( rc==SQLITE_OK && (pPager->eLock!=UNKNOWN_LOCK||eLock==EXCLUSIVE_LOCK) ){
      pPager->eLock = (u8)eLock;
      IOTRACE(("LOCK %p %d\n", pPager, eLock))
    }
  }
  return rc;
}

/*
** This function determines whether or not the atomic-write or
** atomic-batch-write optimizations can be used with this pager. The
** atomic-write optimization can be used if:
**
**  (a) the value returned by OsDeviceCharacteristics() indicates that
**      a database page may be written atomically, and
**  (b) the value returned by OsSectorSize() is less than or equal
**      to the page size.
**
** If it can be used, then the value returned is the size of the journal
** file when it contains rollback data for exactly one page.
**
** The atomic-batch-write optimization can be used if OsDeviceCharacteristics()
** returns a value with the SQLITE_IOCAP_BATCH_ATOMIC bit set. -1 is
** returned in this case.
**
** If neither optimization can be used, 0 is returned.
*/
static int jrnlBufferSize(Pager *pPager){
  assert( !MEMDB );

#if defined(SQLITE_ENABLE_ATOMIC_WRITE) \
 || defined(SQLITE_ENABLE_BATCH_ATOMIC_WRITE)
  int dc;                           /* Device characteristics */

  assert( isOpen(pPager->fd) );
  dc = sqlite3OsDeviceCharacteristics(pPager->fd);
#else
  UNUSED_PARAMETER(pPager);
#endif

#ifdef SQLITE_ENABLE_BATCH_ATOMIC_WRITE
  if( pPager->dbSize>0 && (dc&SQLITE_IOCAP_BATCH_ATOMIC) ){
    return -1;
  }
#endif

#ifdef SQLITE_ENABLE_ATOMIC_WRITE
  {
    int nSector = pPager->sectorSize;
    int szPage = pPager->pageSize;

    assert(SQLITE_IOCAP_ATOMIC512==(512>>8));
    assert(SQLITE_IOCAP_ATOMIC64K==(65536>>8));
    if( 0==(dc&(SQLITE_IOCAP_ATOMIC|(szPage>>8)) || nSector>szPage) ){
      return 0;
    }
  }

  return JOURNAL_HDR_SZ(pPager) + JOURNAL_PG_SZ(pPager);
#endif

  return 0;
}

/*
** If SQLITE_CHECK_PAGES is defined then we do some sanity checking
** on the cache using a hash function.  This is used for testing
** and debugging only.
*/
#ifdef SQLITE_CHECK_PAGES
/*
** Return a 32-bit hash of the page data for pPage.
*/
static u32 pager_datahash(int nByte, unsigned char *pData){
  u32 hash = 0;
  int i;
  for(i=0; i<nByte; i++){
    hash = (hash*1039) + pData[i];
  }
  return hash;
}
static u32 pager_pagehash(PgHdr *pPage){
  return pager_datahash(pPage->pPager->pageSize, (unsigned char *)pPage->pData);
}
static void pager_set_pagehash(PgHdr *pPage){
  pPage->pageHash = pager_pagehash(pPage);
}

/*
** The CHECK_PAGE macro takes a PgHdr* as an argument. If SQLITE_CHECK_PAGES
** is defined, and NDEBUG is not defined, an assert() statement checks
** that the page is either dirty or still matches the calculated page-hash.
*/
#define CHECK_PAGE(x) checkPage(x)
static void checkPage(PgHdr *pPg){
  Pager *pPager = pPg->pPager;
  assert( pPager->eState!=PAGER_ERROR );
  assert( (pPg->flags&PGHDR_DIRTY) || pPg->pageHash==pager_pagehash(pPg) );
}

#else
#define pager_datahash(X,Y)  0
#define pager_pagehash(X)  0
#define pager_set_pagehash(X)
#define CHECK_PAGE(x)
#endif  /* SQLITE_CHECK_PAGES */

/*
** When this is called the journal file for pager pPager must be open.
** This function attempts to read a super-journal file name from the
** end of the file and, if successful, copies it into memory supplied
** by the caller. See comments above writeSuperJournal() for the format
** used to store a super-journal file name at the end of a journal file.
**
** zSuper must point to a buffer of at least nSuper bytes allocated by
** the caller. This should be sqlite3_vfs.mxPathname+1 (to ensure there is
** enough space to write the super-journal name). If the super-journal
** name in the journal is longer than nSuper bytes (including a
** nul-terminator), then this is handled as if no super-journal name
** were present in the journal.
**
** If a super-journal file name is present at the end of the journal
** file, then it is copied into the buffer pointed to by zSuper. A
** nul-terminator byte is appended to the buffer following the
** super-journal file name.
**
** If it is determined that no super-journal file name is present
** zSuper[0] is set to 0 and SQLITE_OK returned.
**
** If an error occurs while reading from the journal file, an SQLite
** error code is returned.
*/
static int readSuperJournal(sqlite3_file *pJrnl, char *zSuper, u32 nSuper){
  int rc;                    /* Return code */
  u32 len;                   /* Length in bytes of super-journal name */
  i64 szJ;                   /* Total size in bytes of journal file pJrnl */
  u32 cksum;                 /* MJ checksum value read from journal */
  u32 u;                     /* Unsigned loop counter */
  unsigned char aMagic[8];   /* A buffer to hold the magic header */
  zSuper[0] = '\0';

  if( SQLITE_OK!=(rc = sqlite3OsFileSize(pJrnl, &szJ))
   || szJ<16
   || SQLITE_OK!=(rc = read32bits(pJrnl, szJ-16, &len))
   || len>=nSuper
   || len>szJ-16
   || len==0
   || SQLITE_OK!=(rc = read32bits(pJrnl, szJ-12, &cksum))
   || SQLITE_OK!=(rc = sqlite3OsRead(pJrnl, aMagic, 8, szJ-8))
   || memcmp(aMagic, aJournalMagic, 8)
   || SQLITE_OK!=(rc = sqlite3OsRead(pJrnl, zSuper, len, szJ-16-len))
  ){
    return rc;
  }

  /* See if the checksum matches the super-journal name */
  for(u=0; u<len; u++){
    cksum -= zSuper[u];
  }
  if( cksum ){
    /* If the checksum doesn't add up, then one or more of the disk sectors
    ** containing the super-journal filename is corrupted. This means
    ** definitely roll back, so just return SQLITE_OK and report a (nul)
    ** super-journal filename.
    */
    len = 0;
  }
  zSuper[len] = '\0';
  zSuper[len+1] = '\0';
  
  return SQLITE_OK;
}

/*
** Return the offset of the sector boundary at or immediately
** following the value in pPager->journalOff, assuming a sector
** size of pPager->sectorSize bytes.
**
** i.e for a sector size of 512:
**
**   Pager.journalOff          Return value
**   ---------------------------------------
**   0                         0
**   512                       512
**   100                       512
**   2000                      2048
**
*/
static i64 journalHdrOffset(Pager *pPager){
  i64 offset = 0;
  i64 c = pPager->journalOff;
  if( c ){
    offset = ((c-1)/JOURNAL_HDR_SZ(pPager) + 1) * JOURNAL_HDR_SZ(pPager);
  }
  assert( offset%JOURNAL_HDR_SZ(pPager)==0 );
  assert( offset>=c );
  assert( (offset-c)<JOURNAL_HDR_SZ(pPager) );
  return offset;
}

/*
** The journal file must be open when this function is called.
**
** This function is a no-op if the journal file has not been written to
** within the current transaction (i.e. if Pager.journalOff==0).
**
** If doTruncate is non-zero or the Pager.journalSizeLimit variable is
** set to 0, then truncate the journal file to zero bytes in size. Otherwise,
** zero the 28-byte header at the start of the journal file. In either case,
** if the pager is not in no-sync mode, sync the journal file immediately
** after writing or truncating it.
**
** If Pager.journalSizeLimit is set to a positive, non-zero value, and
** following the truncation or zeroing described above the size of the
** journal file in bytes is larger than this value, then truncate the
** journal file to Pager.journalSizeLimit bytes. The journal file does
** not need to be synced following this operation.
**
** If an IO error occurs, abandon processing and return the IO error code.
** Otherwise, return SQLITE_OK.
*/
static int zeroJournalHdr(Pager *pPager, int doTruncate){
  int rc = SQLITE_OK;                               /* Return code */
  assert( isOpen(pPager->jfd) );
  assert( !sqlite3JournalIsInMemory(pPager->jfd) );
  if( pPager->journalOff ){
    const i64 iLimit = pPager->journalSizeLimit;    /* Local cache of jsl */

    IOTRACE(("JZEROHDR %p\n", pPager))
    if( doTruncate || iLimit==0 ){
      rc = sqlite3OsTruncate(pPager->jfd, 0);
    }else{
      static const char zeroHdr[28] = {0};
      rc = sqlite3OsWrite(pPager->jfd, zeroHdr, sizeof(zeroHdr), 0);
    }
    if( rc==SQLITE_OK && !pPager->noSync ){
      rc = sqlite3OsSync(pPager->jfd, SQLITE_SYNC_DATAONLY|pPager->syncFlags);
    }

    /* At this point the transaction is committed but the write lock
    ** is still held on the file. If there is a size limit configured for
    ** the persistent journal and the journal file currently consumes more
    ** space than that limit allows for, truncate it now. There is no need
    ** to sync the file following this operation.
    */
    if( rc==SQLITE_OK && iLimit>0 ){
      i64 sz;
      rc = sqlite3OsFileSize(pPager->jfd, &sz);
      if( rc==SQLITE_OK && sz>iLimit ){
        rc = sqlite3OsTruncate(pPager->jfd, iLimit);
      }
    }
  }
  return rc;
}

/*
** The journal file must be open when this routine is called. A journal
** header (JOURNAL_HDR_SZ bytes) is written into the journal file at the
** current location.
**
** The format for the journal header is as follows:
** - 8 bytes: Magic identifying journal format.
** - 4 bytes: Number of records in journal, or -1 no-sync mode is on.
** - 4 bytes: Random number used for page hash.
** - 4 bytes: Initial database page count.
** - 4 bytes: Sector size used by the process that wrote this journal.
** - 4 bytes: Database page size.
**
** Followed by (JOURNAL_HDR_SZ - 28) bytes of unused space.
*/
static int writeJournalHdr(Pager *pPager){
  int rc = SQLITE_OK;                 /* Return code */
  char *zHeader = pPager->pTmpSpace;  /* Temporary space used to build header */
  u32 nHeader = (u32)pPager->pageSize;/* Size of buffer pointed to by zHeader */
  u32 nWrite;                         /* Bytes of header sector written */
  int ii;                             /* Loop counter */

  assert( isOpen(pPager->jfd) );      /* Journal file must be open. */

  if( nHeader>JOURNAL_HDR_SZ(pPager) ){
    nHeader = JOURNAL_HDR_SZ(pPager);
  }

  /* If there are active savepoints and any of them were created
  ** since the most recent journal header was written, update the
  ** PagerSavepoint.iHdrOffset fields now.
  */
  for(ii=0; ii<pPager->nSavepoint; ii++){
    if( pPager->aSavepoint[ii].iHdrOffset==0 ){
      pPager->aSavepoint[ii].iHdrOffset = pPager->journalOff;
    }
  }

  pPager->journalHdr = pPager->journalOff = journalHdrOffset(pPager);

  /*
  ** Write the nRec Field - the number of page records that follow this
  ** journal header. Normally, zero is written to this value at this time.
  ** After the records are added to the journal (and the journal synced,
  ** if in full-sync mode), the zero is overwritten with the true number
  ** of records (see syncJournal()).
  **
  ** A faster alternative is to write 0xFFFFFFFF to the nRec field. When
  ** reading the journal this value tells SQLite to assume that the
  ** rest of the journal file contains valid page records. This assumption
  ** is dangerous, as if a failure occurred whilst writing to the journal
  ** file it may contain some garbage data. There are two scenarios
  ** where this risk can be ignored:
  **
  **   * When the pager is in no-sync mode. Corruption can follow a
  **     power failure in this case anyway.
  **
  **   * When the SQLITE_IOCAP_SAFE_APPEND flag is set. This guarantees
  **     that garbage data is never appended to the journal file.
  */
  assert( isOpen(pPager->fd) || pPager->noSync );
  if( pPager->noSync || (pPager->journalMode==PAGER_JOURNALMODE_MEMORY)
   || (sqlite3OsDeviceCharacteristics(pPager->fd)&SQLITE_IOCAP_SAFE_APPEND)
  ){
    memcpy(zHeader, aJournalMagic, sizeof(aJournalMagic));
    put32bits(&zHeader[sizeof(aJournalMagic)], 0xffffffff);
  }else{
    memset(zHeader, 0, sizeof(aJournalMagic)+4);
  }

  /* The random check-hash initializer */
  sqlite3_randomness(sizeof(pPager->cksumInit), &pPager->cksumInit);
  put32bits(&zHeader[sizeof(aJournalMagic)+4], pPager->cksumInit);
  /* The initial database size */
  put32bits(&zHeader[sizeof(aJournalMagic)+8], pPager->dbOrigSize);
  /* The assumed sector size for this process */
  put32bits(&zHeader[sizeof(aJournalMagic)+12], pPager->sectorSize);

  /* The page size */
  put32bits(&zHeader[sizeof(aJournalMagic)+16], pPager->pageSize);

  /* Initializing the tail of the buffer is not necessary.  Everything
  ** works find if the following memset() is omitted.  But initializing
  ** the memory prevents valgrind from complaining, so we are willing to
  ** take the performance hit.
  */
  memset(&zHeader[sizeof(aJournalMagic)+20], 0,
         nHeader-(sizeof(aJournalMagic)+20));

  /* In theory, it is only necessary to write the 28 bytes that the
  ** journal header consumes to the journal file here. Then increment the
  ** Pager.journalOff variable by JOURNAL_HDR_SZ so that the next
  ** record is written to the following sector (leaving a gap in the file
  ** that will be implicitly filled in by the OS).
  **
  ** However it has been discovered that on some systems this pattern can
  ** be significantly slower than contiguously writing data to the file,
  ** even if that means explicitly writing data to the block of
  ** (JOURNAL_HDR_SZ - 28) bytes that will not be used. So that is what
  ** is done.
  **
  ** The loop is required here in case the sector-size is larger than the
  ** database page size. Since the zHeader buffer is only Pager.pageSize
  ** bytes in size, more than one call to sqlite3OsWrite() may be required
  ** to populate the entire journal header sector.
  */
  for(nWrite=0; rc==SQLITE_OK&&nWrite<JOURNAL_HDR_SZ(pPager); nWrite+=nHeader){
    IOTRACE(("JHDR %p %lld %d\n", pPager, pPager->journalHdr, nHeader))
    rc = sqlite3OsWrite(pPager->jfd, zHeader, nHeader, pPager->journalOff);
    assert( pPager->journalHdr <= pPager->journalOff );
    pPager->journalOff += nHeader;
  }

  return rc;
}

/*
** The journal file must be open when this is called. A journal header file
** (JOURNAL_HDR_SZ bytes) is read from the current location in the journal
** file. The current location in the journal file is given by
** pPager->journalOff. See comments above function writeJournalHdr() for
** a description of the journal header format.
**
** If the header is read successfully, *pNRec is set to the number of
** page records following this header and *pDbSize is set to the size of the
** database before the transaction began, in pages. Also, pPager->cksumInit
** is set to the value read from the journal header. SQLITE_OK is returned
** in this case.
**
** If the journal header file appears to be corrupted, SQLITE_DONE is
** returned and *pNRec and *PDbSize are undefined.  If JOURNAL_HDR_SZ bytes
** cannot be read from the journal file an error code is returned.
*/
static int readJournalHdr(
  Pager *pPager,               /* Pager object */
  int isHot,
  i64 journalSize,             /* Size of the open journal file in bytes */
  u32 *pNRec,                  /* OUT: Value read from the nRec field */
  u32 *pDbSize                 /* OUT: Value of original database size field */
){
  int rc;                      /* Return code */
  unsigned char aMagic[8];     /* A buffer to hold the magic header */
  i64 iHdrOff;                 /* Offset of journal header being read */

  assert( isOpen(pPager->jfd) );      /* Journal file must be open. */

  /* Advance Pager.journalOff to the start of the next sector. If the
  ** journal file is too small for there to be a header stored at this
  ** point, return SQLITE_DONE.
  */
  pPager->journalOff = journalHdrOffset(pPager);
  if( pPager->journalOff+JOURNAL_HDR_SZ(pPager) > journalSize ){
    return SQLITE_DONE;
  }
  iHdrOff = pPager->journalOff;

  /* Read in the first 8 bytes of the journal header. If they do not match
  ** the  magic string found at the start of each journal header, return
  ** SQLITE_DONE. If an IO error occurs, return an error code. Otherwise,
  ** proceed.
  */
  if( isHot || iHdrOff!=pPager->journalHdr ){
    rc = sqlite3OsRead(pPager->jfd, aMagic, sizeof(aMagic), iHdrOff);
    if( rc ){
      return rc;
    }
    if( memcmp(aMagic, aJournalMagic, sizeof(aMagic))!=0 ){
      return SQLITE_DONE;
    }
  }

  /* Read the first three 32-bit fields of the journal header: The nRec
  ** field, the checksum-initializer and the database size at the start
  ** of the transaction. Return an error code if anything goes wrong.
  */
  if( SQLITE_OK!=(rc = read32bits(pPager->jfd, iHdrOff+8, pNRec))
   || SQLITE_OK!=(rc = read32bits(pPager->jfd, iHdrOff+12, &pPager->cksumInit))
   || SQLITE_OK!=(rc = read32bits(pPager->jfd, iHdrOff+16, pDbSize))
  ){
    return rc;
  }

  if( pPager->journalOff==0 ){
    u32 iPageSize;               /* Page-size field of journal header */
    u32 iSectorSize;             /* Sector-size field of journal header */

    /* Read the page-size and sector-size journal header fields. */
    if( SQLITE_OK!=(rc = read32bits(pPager->jfd, iHdrOff+20, &iSectorSize))
     || SQLITE_OK!=(rc = read32bits(pPager->jfd, iHdrOff+24, &iPageSize))
    ){
      return rc;
    }

    /* Versions of SQLite prior to 3.5.8 set the page-size field of the
    ** journal header to zero. In this case, assume that the Pager.pageSize
    ** variable is already set to the correct page size.
    */
    if( iPageSize==0 ){
      iPageSize = pPager->pageSize;
    }

    /* Check that the values read from the page-size and sector-size fields
    ** are within range. To be 'in range', both values need to be a power
    ** of two greater than or equal to 512 or 32, and not greater than their
    ** respective compile time maximum limits.
    */
    if( iPageSize<512                  || iSectorSize<32
     || iPageSize>SQLITE_MAX_PAGE_SIZE || iSectorSize>MAX_SECTOR_SIZE
     || ((iPageSize-1)&iPageSize)!=0   || ((iSectorSize-1)&iSectorSize)!=0
    ){
      /* If the either the page-size or sector-size in the journal-header is
      ** invalid, then the process that wrote the journal-header must have
      ** crashed before the header was synced. In this case stop reading
      ** the journal file here.
      */
      return SQLITE_DONE;
    }

    /* Update the page-size to match the value read from the journal.
    ** Use a testcase() macro to make sure that malloc failure within
    ** PagerSetPagesize() is tested.
    */
    rc = sqlite3PagerSetPagesize(pPager, &iPageSize, -1);
    testcase( rc!=SQLITE_OK );

    /* Update the assumed sector-size to match the value used by
    ** the process that created this journal. If this journal was
    ** created by a process other than this one, then this routine
    ** is being called from within pager_playback(). The local value
    ** of Pager.sectorSize is restored at the end of that routine.
    */
    pPager->sectorSize = iSectorSize;
  }

  pPager->journalOff += JOURNAL_HDR_SZ(pPager);
  return rc;
}


/*
** Write the supplied super-journal name into the journal file for pager
** pPager at the current location. The super-journal name must be the last
** thing written to a journal file. If the pager is in full-sync mode, the
** journal file descriptor is advanced to the next sector boundary before
** anything is written. The format is:
**
**   + 4 bytes: PAGER_SJ_PGNO.
**   + N bytes: super-journal filename in utf-8.
**   + 4 bytes: N (length of super-journal name in bytes, no nul-terminator).
**   + 4 bytes: super-journal name checksum.
**   + 8 bytes: aJournalMagic[].
**
** The super-journal page checksum is the sum of the bytes in the super-journal
** name, where each byte is interpreted as a signed 8-bit integer.
**
** If zSuper is a NULL pointer (occurs for a single database transaction),
** this call is a no-op.
*/
static int writeSuperJournal(Pager *pPager, const char *zSuper){
  int rc;                          /* Return code */
  int nSuper;                      /* Length of string zSuper */
  i64 iHdrOff;                     /* Offset of header in journal file */
  i64 jrnlSize;                    /* Size of journal file on disk */
  u32 cksum = 0;                   /* Checksum of string zSuper */

  assert( pPager->setSuper==0 );
  assert( !pagerUseWal(pPager) );

  if( !zSuper
   || pPager->journalMode==PAGER_JOURNALMODE_MEMORY
   || !isOpen(pPager->jfd)
  ){
    return SQLITE_OK;
  }
  pPager->setSuper = 1;
  assert( pPager->journalHdr <= pPager->journalOff );

  /* Calculate the length in bytes and the checksum of zSuper */
  for(nSuper=0; zSuper[nSuper]; nSuper++){
    cksum += zSuper[nSuper];
  }

  /* If in full-sync mode, advance to the next disk sector before writing
  ** the super-journal name. This is in case the previous page written to
  ** the journal has already been synced.
  */
  if( pPager->fullSync ){
    pPager->journalOff = journalHdrOffset(pPager);
  }
  iHdrOff = pPager->journalOff;

  /* Write the super-journal data to the end of the journal file. If
  ** an error occurs, return the error code to the caller.
  */
  if( (0 != (rc = write32bits(pPager->jfd, iHdrOff, PAGER_SJ_PGNO(pPager))))
   || (0 != (rc = sqlite3OsWrite(pPager->jfd, zSuper, nSuper, iHdrOff+4)))
   || (0 != (rc = write32bits(pPager->jfd, iHdrOff+4+nSuper, nSuper)))
   || (0 != (rc = write32bits(pPager->jfd, iHdrOff+4+nSuper+4, cksum)))
   || (0 != (rc = sqlite3OsWrite(pPager->jfd, aJournalMagic, 8,
                                 iHdrOff+4+nSuper+8)))
  ){
    return rc;
  }
  pPager->journalOff += (nSuper+20);

  /* If the pager is in persistent-journal mode, then the physical
  ** journal-file may extend past the end of the super-journal name
  ** and 8 bytes of magic data just written to the file. This is
  ** dangerous because the code to rollback a hot-journal file
  ** will not be able to find the super-journal name to determine
  ** whether or not the journal is hot.
  **
  ** Easiest thing to do in this scenario is to truncate the journal
  ** file to the required size.
  */
  if( SQLITE_OK==(rc = sqlite3OsFileSize(pPager->jfd, &jrnlSize))
   && jrnlSize>pPager->journalOff
  ){
    rc = sqlite3OsTruncate(pPager->jfd, pPager->journalOff);
  }
  return rc;
}

/*
** Discard the entire contents of the in-memory page-cache.
*/
static void pager_reset(Pager *pPager){
  pPager->iDataVersion++;
  sqlite3BackupRestart(pPager->pBackup);
  sqlite3PcacheClear(pPager->pPCache);
}

/*
** Return the pPager->iDataVersion value
*/
u32 sqlite3PagerDataVersion(Pager *pPager){
  return pPager->iDataVersion;
}

/*
** Free all structures in the Pager.aSavepoint[] array and set both
** Pager.aSavepoint and Pager.nSavepoint to zero. Close the sub-journal
** if it is open and the pager is not in exclusive mode.
*/
static void releaseAllSavepoints(Pager *pPager){
  int ii;               /* Iterator for looping through Pager.aSavepoint */
  for(ii=0; ii<pPager->nSavepoint; ii++){
    sqlite3BitvecDestroy(pPager->aSavepoint[ii].pInSavepoint);
  }
  if( !pPager->exclusiveMode || sqlite3JournalIsInMemory(pPager->sjfd) ){
    sqlite3OsClose(pPager->sjfd);
  }
  sqlite3_free(pPager->aSavepoint);
  pPager->aSavepoint = 0;
  pPager->nSavepoint = 0;
  pPager->nSubRec = 0;
}

/*
** Set the bit number pgno in the PagerSavepoint.pInSavepoint
** bitvecs of all open savepoints. Return SQLITE_OK if successful
** or SQLITE_NOMEM if a malloc failure occurs.
*/
static int addToSavepointBitvecs(Pager *pPager, Pgno pgno){
  int ii;                   /* Loop counter */
  int rc = SQLITE_OK;       /* Result code */

  for(ii=0; ii<pPager->nSavepoint; ii++){
    PagerSavepoint *p = &pPager->aSavepoint[ii];
    if( pgno<=p->nOrig ){
      rc |= sqlite3BitvecSet(p->pInSavepoint, pgno);
      testcase( rc==SQLITE_NOMEM );
      assert( rc==SQLITE_OK || rc==SQLITE_NOMEM );
    }
  }
  return rc;
}

/*
** This function is a no-op if the pager is in exclusive mode and not
** in the ERROR state. Otherwise, it switches the pager to PAGER_OPEN
** state.
**
** If the pager is not in exclusive-access mode, the database file is
** completely unlocked. If the file is unlocked and the file-system does
** not exhibit the UNDELETABLE_WHEN_OPEN property, the journal file is
** closed (if it is open).
**
** If the pager is in ERROR state when this function is called, the
** contents of the pager cache are discarded before switching back to
** the OPEN state. Regardless of whether the pager is in exclusive-mode
** or not, any journal file left in the file-system will be treated
** as a hot-journal and rolled back the next time a read-transaction
** is opened (by this or by any other connection).
*/
static void pager_unlock(Pager *pPager){

  assert( pPager->eState==PAGER_READER
       || pPager->eState==PAGER_OPEN
       || pPager->eState==PAGER_ERROR
  );

  sqlite3BitvecDestroy(pPager->pInJournal);
  pPager->pInJournal = 0;
  releaseAllSavepoints(pPager);

  if( pagerUseWal(pPager) ){
    assert( !isOpen(pPager->jfd) );
    sqlite3WalEndReadTransaction(pPager->pWal);
    pPager->eState = PAGER_OPEN;
  }else if( !pPager->exclusiveMode ){
    int rc;                       /* Error code returned by pagerUnlockDb() */
    int iDc = isOpen(pPager->fd)?sqlite3OsDeviceCharacteristics(pPager->fd):0;

    /* If the operating system support deletion of open files, then
    ** close the journal file when dropping the database lock.  Otherwise
    ** another connection with journal_mode=delete might delete the file
    ** out from under us.
    */
    assert( (PAGER_JOURNALMODE_MEMORY   & 5)!=1 );
    assert( (PAGER_JOURNALMODE_OFF      & 5)!=1 );
    assert( (PAGER_JOURNALMODE_WAL      & 5)!=1 );
    assert( (PAGER_JOURNALMODE_DELETE   & 5)!=1 );
    assert( (PAGER_JOURNALMODE_TRUNCATE & 5)==1 );
    assert( (PAGER_JOURNALMODE_PERSIST  & 5)==1 );
    if( 0==(iDc & SQLITE_IOCAP_UNDELETABLE_WHEN_OPEN)
     || 1!=(pPager->journalMode & 5)
    ){
      sqlite3OsClose(pPager->jfd);
    }

    /* If the pager is in the ERROR state and the call to unlock the database
    ** file fails, set the current lock to UNKNOWN_LOCK. See the comment
    ** above the #define for UNKNOWN_LOCK for an explanation of why this
    ** is necessary.
    */
    rc = pagerUnlockDb(pPager, NO_LOCK);
    if( rc!=SQLITE_OK && pPager->eState==PAGER_ERROR ){
      pPager->eLock = UNKNOWN_LOCK;
    }

    /* The pager state may be changed from PAGER_ERROR to PAGER_OPEN here
    ** without clearing the error code. This is intentional - the error
    ** code is cleared and the cache reset in the block below.
    */
    assert( pPager->errCode || pPager->eState!=PAGER_ERROR );
    pPager->eState = PAGER_OPEN;
  }

  /* If Pager.errCode is set, the contents of the pager cache cannot be
  ** trusted. Now that there are no outstanding references to the pager,
  ** it can safely move back to PAGER_OPEN state. This happens in both
  ** normal and exclusive-locking mode.
  */
  assert( pPager->errCode==SQLITE_OK || !MEMDB );
  if( pPager->errCode ){
    if( pPager->tempFile==0 ){
      pager_reset(pPager);
      pPager->changeCountDone = 0;
      pPager->eState = PAGER_OPEN;
    }else{
      pPager->eState = (isOpen(pPager->jfd) ? PAGER_OPEN : PAGER_READER);
    }
    if( USEFETCH(pPager) ) sqlite3OsUnfetch(pPager->fd, 0, 0);
    pPager->errCode = SQLITE_OK;
    setGetterMethod(pPager);
  }

  pPager->journalOff = 0;
  pPager->journalHdr = 0;
  pPager->setSuper = 0;
}

/*
** This function is called whenever an IOERR or FULL error that requires
** the pager to transition into the ERROR state may have occurred.
** The first argument is a pointer to the pager structure, the second
** the error-code about to be returned by a pager API function. The
** value returned is a copy of the second argument to this function.
**
** If the second argument is SQLITE_FULL, SQLITE_IOERR or one of the
** IOERR sub-codes, the pager enters the ERROR state and the error code
** is stored in Pager.errCode. While the pager remains in the ERROR state,
** all major API calls on the Pager will immediately return Pager.errCode.
**
** The ERROR state indicates that the contents of the pager-cache
** cannot be trusted. This state can be cleared by completely discarding
** the contents of the pager-cache. If a transaction was active when
** the persistent error occurred, then the rollback journal may need
** to be replayed to restore the contents of the database file (as if
** it were a hot-journal).
*/
static int pager_error(Pager *pPager, int rc){
  int rc2 = rc & 0xff;
  assert( rc==SQLITE_OK || !MEMDB );
  assert(
       pPager->errCode==SQLITE_FULL ||
       pPager->errCode==SQLITE_OK ||
       (pPager->errCode & 0xff)==SQLITE_IOERR
  );
  if( rc2==SQLITE_FULL || rc2==SQLITE_IOERR ){
    pPager->errCode = rc;
    pPager->eState = PAGER_ERROR;
    setGetterMethod(pPager);
  }
  return rc;
}

static int pager_truncate(Pager *pPager, Pgno nPage);

/*
** The write transaction open on pPager is being committed (bCommit==1)
** or rolled back (bCommit==0).
**
** Return TRUE if and only if all dirty pages should be flushed to disk.
**
** Rules:
**
**   *  For non-TEMP databases, always sync to disk.  This is necessary
**      for transactions to be durable.
**
**   *  Sync TEMP database only on a COMMIT (not a ROLLBACK) when the backing
**      file has been created already (via a spill on pagerStress()) and
**      when the number of dirty pages in memory exceeds 25% of the total
**      cache size.
*/
static int pagerFlushOnCommit(Pager *pPager, int bCommit){
  if( pPager->tempFile==0 ) return 1;
  if( !bCommit ) return 0;
  if( !isOpen(pPager->fd) ) return 0;
  return (sqlite3PCachePercentDirty(pPager->pPCache)>=25);
}

/*
** This routine ends a transaction. A transaction is usually ended by
** either a COMMIT or a ROLLBACK operation. This routine may be called
** after rollback of a hot-journal, or if an error occurs while opening
** the journal file or writing the very first journal-header of a
** database transaction.
**
** This routine is never called in PAGER_ERROR state. If it is called
** in PAGER_NONE or PAGER_SHARED state and the lock held is less
** exclusive than a RESERVED lock, it is a no-op.
**
** Otherwise, any active savepoints are released.
**
** If the journal file is open, then it is "finalized". Once a journal
** file has been finalized it is not possible to use it to roll back a
** transaction. Nor will it be considered to be a hot-journal by this
** or any other database connection. Exactly how a journal is finalized
** depends on whether or not the pager is running in exclusive mode and
** the current journal-mode (Pager.journalMode value), as follows:
**
**   journalMode==MEMORY
**     Journal file descriptor is simply closed. This destroys an
**     in-memory journal.
**
**   journalMode==TRUNCATE
**     Journal file is truncated to zero bytes in size.
**
**   journalMode==PERSIST
**     The first 28 bytes of the journal file are zeroed. This invalidates
**     the first journal header in the file, and hence the entire journal
**     file. An invalid journal file cannot be rolled back.
**
**   journalMode==DELETE
**     The journal file is closed and deleted using sqlite3OsDelete().
**
**     If the pager is running in exclusive mode, this method of finalizing
**     the journal file is never used. Instead, if the journalMode is
**     DELETE and the pager is in exclusive mode, the method described under
**     journalMode==PERSIST is used instead.
**
** After the journal is finalized, the pager moves to PAGER_READER state.
** If running in non-exclusive rollback mode, the lock on the file is
** downgraded to a SHARED_LOCK.
**
** SQLITE_OK is returned if no error occurs. If an error occurs during
** any of the IO operations to finalize the journal file or unlock the
** database then the IO error code is returned to the user. If the
** operation to finalize the journal file fails, then the code still
** tries to unlock the database file if not in exclusive mode. If the
** unlock operation fails as well, then the first error code related
** to the first error encountered (the journal finalization one) is
** returned.
*/
static int pager_end_transaction(Pager *pPager, int hasSuper, int bCommit){
  int rc = SQLITE_OK;      /* Error code from journal finalization operation */
  int rc2 = SQLITE_OK;     /* Error code from db file unlock operation */

  /* Do nothing if the pager does not have an open write transaction
  ** or at least a RESERVED lock. This function may be called when there
  ** is no write-transaction active but a RESERVED or greater lock is
  ** held under two circumstances:
  **
  **   1. After a successful hot-journal rollback, it is called with
  **      eState==PAGER_NONE and eLock==EXCLUSIVE_LOCK.
  **
  **   2. If a connection with locking_mode=exclusive holding an EXCLUSIVE
  **      lock switches back to locking_mode=normal and then executes a
  **      read-transaction, this function is called with eState==PAGER_READER
  **      and eLock==EXCLUSIVE_LOCK when the read-transaction is closed.
  */
  assert( assert_pager_state(pPager) );
  assert( pPager->eState!=PAGER_ERROR );
  if( pPager->eState<PAGER_WRITER_LOCKED && pPager->eLock<RESERVED_LOCK ){
    return SQLITE_OK;
  }

  releaseAllSavepoints(pPager);
  assert( isOpen(pPager->jfd) || pPager->pInJournal==0
      || (sqlite3OsDeviceCharacteristics(pPager->fd)&SQLITE_IOCAP_BATCH_ATOMIC)
  );
  if( isOpen(pPager->jfd) ){
    assert( !pagerUseWal(pPager) );

    /* Finalize the journal file. */
    if( sqlite3JournalIsInMemory(pPager->jfd) ){
      /* assert( pPager->journalMode==PAGER_JOURNALMODE_MEMORY ); */
      sqlite3OsClose(pPager->jfd);
    }else if( pPager->journalMode==PAGER_JOURNALMODE_TRUNCATE ){
      if( pPager->journalOff==0 ){
        rc = SQLITE_OK;
      }else{
        rc = sqlite3OsTruncate(pPager->jfd, 0);
        if( rc==SQLITE_OK && pPager->fullSync ){
          /* Make sure the new file size is written into the inode right away.
          ** Otherwise the journal might resurrect following a power loss and
          ** cause the last transaction to roll back.  See
          ** https://bugzilla.mozilla.org/show_bug.cgi?id=1072773
          */
          rc = sqlite3OsSync(pPager->jfd, pPager->syncFlags);
        }
      }
      pPager->journalOff = 0;
    }else if( pPager->journalMode==PAGER_JOURNALMODE_PERSIST
      || (pPager->exclusiveMode && pPager->journalMode<PAGER_JOURNALMODE_WAL)
    ){
      rc = zeroJournalHdr(pPager, hasSuper||pPager->tempFile);
      pPager->journalOff = 0;
    }else{
      /* This branch may be executed with Pager.journalMode==MEMORY if
      ** a hot-journal was just rolled back. In this case the journal
      ** file should be closed and deleted. If this connection writes to
      ** the database file, it will do so using an in-memory journal.
      */
      int bDelete = !pPager->tempFile;
      assert( sqlite3JournalIsInMemory(pPager->jfd)==0 );
<<<<<<< HEAD
      assert( pPager->journalMode==PAGER_JOURNALMODE_DELETE 
           || pPager->journalMode==PAGER_JOURNALMODE_MEMORY 
           || pPager->journalMode==PAGER_JOURNALMODE_WAL
           || pPager->journalMode==PAGER_JOURNALMODE_WAL2
=======
      assert( pPager->journalMode==PAGER_JOURNALMODE_DELETE
           || pPager->journalMode==PAGER_JOURNALMODE_MEMORY
           || pPager->journalMode==PAGER_JOURNALMODE_WAL
>>>>>>> d4170ac0
      );
      sqlite3OsClose(pPager->jfd);
      if( bDelete ){
        rc = sqlite3OsDelete(pPager->pVfs, pPager->zJournal, pPager->extraSync);
      }
    }
  }

#ifdef SQLITE_CHECK_PAGES
  sqlite3PcacheIterateDirty(pPager->pPCache, pager_set_pagehash);
  if( pPager->dbSize==0 && sqlite3PcacheRefCount(pPager->pPCache)>0 ){
    PgHdr *p = sqlite3PagerLookup(pPager, 1);
    if( p ){
      p->pageHash = 0;
      sqlite3PagerUnrefNotNull(p);
    }
  }
#endif

  sqlite3BitvecDestroy(pPager->pInJournal);
  pPager->pInJournal = 0;
  pPager->nRec = 0;
  if( rc==SQLITE_OK ){
    if( MEMDB || pagerFlushOnCommit(pPager, bCommit) ){
      sqlite3PcacheCleanAll(pPager->pPCache);
    }else{
      sqlite3PcacheClearWritable(pPager->pPCache);
    }
    sqlite3PcacheTruncate(pPager->pPCache, pPager->dbSize);
  }

  if( pagerUseWal(pPager) ){
    /* Drop the WAL write-lock, if any. Also, if the connection was in
    ** locking_mode=exclusive mode but is no longer, drop the EXCLUSIVE
    ** lock held on the database file.
    */
    rc2 = sqlite3WalEndWriteTransaction(pPager->pWal);
    assert( rc2==SQLITE_OK );
  }else if( rc==SQLITE_OK && bCommit && pPager->dbFileSize>pPager->dbSize ){
    /* This branch is taken when committing a transaction in rollback-journal
    ** mode if the database file on disk is larger than the database image.
    ** At this point the journal has been finalized and the transaction
    ** successfully committed, but the EXCLUSIVE lock is still held on the
    ** file. So it is safe to truncate the database file to its minimum
    ** required size.  */
    assert( pPager->eLock==EXCLUSIVE_LOCK );
    rc = pager_truncate(pPager, pPager->dbSize);
  }

  if( rc==SQLITE_OK && bCommit ){
    rc = sqlite3OsFileControl(pPager->fd, SQLITE_FCNTL_COMMIT_PHASETWO, 0);
    if( rc==SQLITE_NOTFOUND ) rc = SQLITE_OK;
  }

  if( !pPager->exclusiveMode
   && (!pagerUseWal(pPager) || sqlite3WalExclusiveMode(pPager->pWal, 0))
  ){
    rc2 = pagerUnlockDb(pPager, SHARED_LOCK);
  }
  pPager->eState = PAGER_READER;
  pPager->setSuper = 0;

  return (rc==SQLITE_OK?rc2:rc);
}

/*
** Execute a rollback if a transaction is active and unlock the
** database file.
**
** If the pager has already entered the ERROR state, do not attempt
** the rollback at this time. Instead, pager_unlock() is called. The
** call to pager_unlock() will discard all in-memory pages, unlock
** the database file and move the pager back to OPEN state. If this
** means that there is a hot-journal left in the file-system, the next
** connection to obtain a shared lock on the pager (which may be this one)
** will roll it back.
**
** If the pager has not already entered the ERROR state, but an IO or
** malloc error occurs during a rollback, then this will itself cause
** the pager to enter the ERROR state. Which will be cleared by the
** call to pager_unlock(), as described above.
*/
static void pagerUnlockAndRollback(Pager *pPager){
  if( pPager->eState!=PAGER_ERROR && pPager->eState!=PAGER_OPEN ){
    assert( assert_pager_state(pPager) );
    if( pPager->eState>=PAGER_WRITER_LOCKED ){
      sqlite3BeginBenignMalloc();
      sqlite3PagerRollback(pPager);
      sqlite3EndBenignMalloc();
    }else if( !pPager->exclusiveMode ){
      assert( pPager->eState==PAGER_READER );
      pager_end_transaction(pPager, 0, 0);
    }
  }
  pager_unlock(pPager);
}

/*
** Parameter aData must point to a buffer of pPager->pageSize bytes
** of data. Compute and return a checksum based on the contents of the
** page of data and the current value of pPager->cksumInit.
**
** This is not a real checksum. It is really just the sum of the
** random initial value (pPager->cksumInit) and every 200th byte
** of the page data, starting with byte offset (pPager->pageSize%200).
** Each byte is interpreted as an 8-bit unsigned integer.
**
** Changing the formula used to compute this checksum results in an
** incompatible journal file format.
**
** If journal corruption occurs due to a power failure, the most likely
** scenario is that one end or the other of the record will be changed.
** It is much less likely that the two ends of the journal record will be
** correct and the middle be corrupt.  Thus, this "checksum" scheme,
** though fast and simple, catches the mostly likely kind of corruption.
*/
static u32 pager_cksum(Pager *pPager, const u8 *aData){
  u32 cksum = pPager->cksumInit;         /* Checksum value to return */
  int i = pPager->pageSize-200;          /* Loop counter */
  while( i>0 ){
    cksum += aData[i];
    i -= 200;
  }
  return cksum;
}

/*
** Read a single page from either the journal file (if isMainJrnl==1) or
** from the sub-journal (if isMainJrnl==0) and playback that page.
** The page begins at offset *pOffset into the file. The *pOffset
** value is increased to the start of the next page in the journal.
**
** The main rollback journal uses checksums - the statement journal does
** not.
**
** If the page number of the page record read from the (sub-)journal file
** is greater than the current value of Pager.dbSize, then playback is
** skipped and SQLITE_OK is returned.
**
** If pDone is not NULL, then it is a record of pages that have already
** been played back.  If the page at *pOffset has already been played back
** (if the corresponding pDone bit is set) then skip the playback.
** Make sure the pDone bit corresponding to the *pOffset page is set
** prior to returning.
**
** If the page record is successfully read from the (sub-)journal file
** and played back, then SQLITE_OK is returned. If an IO error occurs
** while reading the record from the (sub-)journal file or while writing
** to the database file, then the IO error code is returned. If data
** is successfully read from the (sub-)journal file but appears to be
** corrupted, SQLITE_DONE is returned. Data is considered corrupted in
** two circumstances:
**
**   * If the record page-number is illegal (0 or PAGER_SJ_PGNO), or
**   * If the record is being rolled back from the main journal file
**     and the checksum field does not match the record content.
**
** Neither of these two scenarios are possible during a savepoint rollback.
**
** If this is a savepoint rollback, then memory may have to be dynamically
** allocated by this function. If this is the case and an allocation fails,
** SQLITE_NOMEM is returned.
*/
static int pager_playback_one_page(
  Pager *pPager,                /* The pager being played back */
  i64 *pOffset,                 /* Offset of record to playback */
  Bitvec *pDone,                /* Bitvec of pages already played back */
  int isMainJrnl,               /* 1 -> main journal. 0 -> sub-journal. */
  int isSavepnt                 /* True for a savepoint rollback */
){
  int rc;
  PgHdr *pPg;                   /* An existing page in the cache */
  Pgno pgno;                    /* The page number of a page in journal */
  u32 cksum;                    /* Checksum used for sanity checking */
  char *aData;                  /* Temporary storage for the page */
  sqlite3_file *jfd;            /* The file descriptor for the journal file */
  int isSynced;                 /* True if journal page is synced */

  assert( (isMainJrnl&~1)==0 );      /* isMainJrnl is 0 or 1 */
  assert( (isSavepnt&~1)==0 );       /* isSavepnt is 0 or 1 */
  assert( isMainJrnl || pDone );     /* pDone always used on sub-journals */
  assert( isSavepnt || pDone==0 );   /* pDone never used on non-savepoint */

  aData = pPager->pTmpSpace;
  assert( aData );         /* Temp storage must have already been allocated */
  assert( pagerUseWal(pPager)==0 || (!isMainJrnl && isSavepnt) );

  /* Either the state is greater than PAGER_WRITER_CACHEMOD (a transaction
  ** or savepoint rollback done at the request of the caller) or this is
  ** a hot-journal rollback. If it is a hot-journal rollback, the pager
  ** is in state OPEN and holds an EXCLUSIVE lock. Hot-journal rollback
  ** only reads from the main journal, not the sub-journal.
  */
  assert( pPager->eState>=PAGER_WRITER_CACHEMOD
       || (pPager->eState==PAGER_OPEN && pPager->eLock==EXCLUSIVE_LOCK)
  );
  assert( pPager->eState>=PAGER_WRITER_CACHEMOD || isMainJrnl );

  /* Read the page number and page data from the journal or sub-journal
  ** file. Return an error code to the caller if an IO error occurs.
  */
  jfd = isMainJrnl ? pPager->jfd : pPager->sjfd;
  rc = read32bits(jfd, *pOffset, &pgno);
  if( rc!=SQLITE_OK ) return rc;
  rc = sqlite3OsRead(jfd, (u8*)aData, pPager->pageSize, (*pOffset)+4);
  if( rc!=SQLITE_OK ) return rc;
  *pOffset += pPager->pageSize + 4 + isMainJrnl*4;

  /* Sanity checking on the page.  This is more important that I originally
  ** thought.  If a power failure occurs while the journal is being written,
  ** it could cause invalid data to be written into the journal.  We need to
  ** detect this invalid data (with high probability) and ignore it.
  */
  if( pgno==0 || pgno==PAGER_SJ_PGNO(pPager) ){
    assert( !isSavepnt );
    return SQLITE_DONE;
  }
  if( pgno>(Pgno)pPager->dbSize || sqlite3BitvecTest(pDone, pgno) ){
    return SQLITE_OK;
  }
  if( isMainJrnl ){
    rc = read32bits(jfd, (*pOffset)-4, &cksum);
    if( rc ) return rc;
    if( !isSavepnt && pager_cksum(pPager, (u8*)aData)!=cksum ){
      return SQLITE_DONE;
    }
  }

  /* If this page has already been played back before during the current
  ** rollback, then don't bother to play it back again.
  */
  if( pDone && (rc = sqlite3BitvecSet(pDone, pgno))!=SQLITE_OK ){
    return rc;
  }

  /* When playing back page 1, restore the nReserve setting
  */
  if( pgno==1 && pPager->nReserve!=((u8*)aData)[20] ){
    pPager->nReserve = ((u8*)aData)[20];
  }

  /* If the pager is in CACHEMOD state, then there must be a copy of this
  ** page in the pager cache. In this case just update the pager cache,
  ** not the database file. The page is left marked dirty in this case.
  **
  ** An exception to the above rule: If the database is in no-sync mode
  ** and a page is moved during an incremental vacuum then the page may
  ** not be in the pager cache. Later: if a malloc() or IO error occurs
  ** during a Movepage() call, then the page may not be in the cache
  ** either. So the condition described in the above paragraph is not
  ** assert()able.
  **
  ** If in WRITER_DBMOD, WRITER_FINISHED or OPEN state, then we update the
  ** pager cache if it exists and the main file. The page is then marked
  ** not dirty. Since this code is only executed in PAGER_OPEN state for
  ** a hot-journal rollback, it is guaranteed that the page-cache is empty
  ** if the pager is in OPEN state.
  **
  ** Ticket #1171:  The statement journal might contain page content that is
  ** different from the page content at the start of the transaction.
  ** This occurs when a page is changed prior to the start of a statement
  ** then changed again within the statement.  When rolling back such a
  ** statement we must not write to the original database unless we know
  ** for certain that original page contents are synced into the main rollback
  ** journal.  Otherwise, a power loss might leave modified data in the
  ** database file without an entry in the rollback journal that can
  ** restore the database to its original form.  Two conditions must be
  ** met before writing to the database files. (1) the database must be
  ** locked.  (2) we know that the original page content is fully synced
  ** in the main journal either because the page is not in cache or else
  ** the page is marked as needSync==0.
  **
  ** 2008-04-14:  When attempting to vacuum a corrupt database file, it
  ** is possible to fail a statement on a database that does not yet exist.
  ** Do not attempt to write if database file has never been opened.
  */
  if( pagerUseWal(pPager) ){
    pPg = 0;
  }else{
    pPg = sqlite3PagerLookup(pPager, pgno);
  }
  assert( pPg || !MEMDB );
  assert( pPager->eState!=PAGER_OPEN || pPg==0 || pPager->tempFile );
  PAGERTRACE(("PLAYBACK %d page %d hash(%08x) %s\n",
           PAGERID(pPager), pgno, pager_datahash(pPager->pageSize, (u8*)aData),
           (isMainJrnl?"main-journal":"sub-journal")
  ));
  if( isMainJrnl ){
    isSynced = pPager->noSync || (*pOffset <= pPager->journalHdr);
  }else{
    isSynced = (pPg==0 || 0==(pPg->flags & PGHDR_NEED_SYNC));
  }
  if( isOpen(pPager->fd)
   && (pPager->eState>=PAGER_WRITER_DBMOD || pPager->eState==PAGER_OPEN)
   && isSynced
  ){
    i64 ofst = (pgno-1)*(i64)pPager->pageSize;
    testcase( !isSavepnt && pPg!=0 && (pPg->flags&PGHDR_NEED_SYNC)!=0 );
    assert( !pagerUseWal(pPager) );

    /* Write the data read from the journal back into the database file.
    ** This is usually safe even for an encrypted database - as the data
    ** was encrypted before it was written to the journal file. The exception
    ** is if the data was just read from an in-memory sub-journal. In that
    ** case it must be encrypted here before it is copied into the database
    ** file.  */
    rc = sqlite3OsWrite(pPager->fd, (u8 *)aData, pPager->pageSize, ofst);

    if( pgno>pPager->dbFileSize ){
      pPager->dbFileSize = pgno;
    }
    if( pPager->pBackup ){
      sqlite3BackupUpdate(pPager->pBackup, pgno, (u8*)aData);
    }
  }else if( !isMainJrnl && pPg==0 ){
    /* If this is a rollback of a savepoint and data was not written to
    ** the database and the page is not in-memory, there is a potential
    ** problem. When the page is next fetched by the b-tree layer, it
    ** will be read from the database file, which may or may not be
    ** current.
    **
    ** There are a couple of different ways this can happen. All are quite
    ** obscure. When running in synchronous mode, this can only happen
    ** if the page is on the free-list at the start of the transaction, then
    ** populated, then moved using sqlite3PagerMovepage().
    **
    ** The solution is to add an in-memory page to the cache containing
    ** the data just read from the sub-journal. Mark the page as dirty
    ** and if the pager requires a journal-sync, then mark the page as
    ** requiring a journal-sync before it is written.
    */
    assert( isSavepnt );
    assert( (pPager->doNotSpill & SPILLFLAG_ROLLBACK)==0 );
    pPager->doNotSpill |= SPILLFLAG_ROLLBACK;
    rc = sqlite3PagerGet(pPager, pgno, &pPg, 1);
    assert( (pPager->doNotSpill & SPILLFLAG_ROLLBACK)!=0 );
    pPager->doNotSpill &= ~SPILLFLAG_ROLLBACK;
    if( rc!=SQLITE_OK ) return rc;
    sqlite3PcacheMakeDirty(pPg);
  }
  if( pPg ){
    /* No page should ever be explicitly rolled back that is in use, except
    ** for page 1 which is held in use in order to keep the lock on the
    ** database active. However such a page may be rolled back as a result
    ** of an internal error resulting in an automatic call to
    ** sqlite3PagerRollback().
    */
    void *pData;
    pData = pPg->pData;
    memcpy(pData, (u8*)aData, pPager->pageSize);
    pPager->xReiniter(pPg);
    /* It used to be that sqlite3PcacheMakeClean(pPg) was called here.  But
    ** that call was dangerous and had no detectable benefit since the cache
    ** is normally cleaned by sqlite3PcacheCleanAll() after rollback and so
    ** has been removed. */
    pager_set_pagehash(pPg);

    /* If this was page 1, then restore the value of Pager.dbFileVers.
    ** Do this before any decoding. */
    if( pgno==1 ){
      memcpy(&pPager->dbFileVers, &((u8*)pData)[24],sizeof(pPager->dbFileVers));
    }
    sqlite3PcacheRelease(pPg);
  }
  return rc;
}

/*
** Parameter zSuper is the name of a super-journal file. A single journal
** file that referred to the super-journal file has just been rolled back.
** This routine checks if it is possible to delete the super-journal file,
** and does so if it is.
**
** Argument zSuper may point to Pager.pTmpSpace. So that buffer is not
** available for use within this function.
**
** When a super-journal file is created, it is populated with the names
** of all of its child journals, one after another, formatted as utf-8
** encoded text. The end of each child journal file is marked with a
** nul-terminator byte (0x00). i.e. the entire contents of a super-journal
** file for a transaction involving two databases might be:
**
**   "/home/bill/a.db-journal\x00/home/bill/b.db-journal\x00"
**
** A super-journal file may only be deleted once all of its child
** journals have been rolled back.
**
** This function reads the contents of the super-journal file into
** memory and loops through each of the child journal names. For
** each child journal, it checks if:
**
**   * if the child journal exists, and if so
**   * if the child journal contains a reference to super-journal
**     file zSuper
**
** If a child journal can be found that matches both of the criteria
** above, this function returns without doing anything. Otherwise, if
** no such child journal can be found, file zSuper is deleted from
** the file-system using sqlite3OsDelete().
**
** If an IO error within this function, an error code is returned. This
** function allocates memory by calling sqlite3Malloc(). If an allocation
** fails, SQLITE_NOMEM is returned. Otherwise, if no IO or malloc errors
** occur, SQLITE_OK is returned.
**
** TODO: This function allocates a single block of memory to load
** the entire contents of the super-journal file. This could be
** a couple of kilobytes or so - potentially larger than the page
** size.
*/
static int pager_delsuper(Pager *pPager, const char *zSuper){
  sqlite3_vfs *pVfs = pPager->pVfs;
  int rc;                   /* Return code */
  sqlite3_file *pSuper;     /* Malloc'd super-journal file descriptor */
  sqlite3_file *pJournal;   /* Malloc'd child-journal file descriptor */
  char *zSuperJournal = 0;  /* Contents of super-journal file */
  i64 nSuperJournal;        /* Size of super-journal file */
  char *zJournal;           /* Pointer to one journal within MJ file */
  char *zSuperPtr;          /* Space to hold super-journal filename */
  char *zFree = 0;          /* Free this buffer */
  int nSuperPtr;            /* Amount of space allocated to zSuperPtr[] */

  /* Allocate space for both the pJournal and pSuper file descriptors.
  ** If successful, open the super-journal file for reading.
  */
  pSuper = (sqlite3_file *)sqlite3MallocZero(pVfs->szOsFile * 2);
  if( !pSuper ){
    rc = SQLITE_NOMEM_BKPT;
    pJournal = 0;
  }else{
    const int flags = (SQLITE_OPEN_READONLY|SQLITE_OPEN_SUPER_JOURNAL);
    rc = sqlite3OsOpen(pVfs, zSuper, pSuper, flags, 0);
    pJournal = (sqlite3_file *)(((u8 *)pSuper) + pVfs->szOsFile);
  }
  if( rc!=SQLITE_OK ) goto delsuper_out;

  /* Load the entire super-journal file into space obtained from
  ** sqlite3_malloc() and pointed to by zSuperJournal.   Also obtain
  ** sufficient space (in zSuperPtr) to hold the names of super-journal
  ** files extracted from regular rollback-journals.
  */
  rc = sqlite3OsFileSize(pSuper, &nSuperJournal);
  if( rc!=SQLITE_OK ) goto delsuper_out;
  nSuperPtr = pVfs->mxPathname+1;
  zFree = sqlite3Malloc(4 + nSuperJournal + nSuperPtr + 2);
  if( !zFree ){
    rc = SQLITE_NOMEM_BKPT;
    goto delsuper_out;
  }
  zFree[0] = zFree[1] = zFree[2] = zFree[3] = 0;
  zSuperJournal = &zFree[4];
  zSuperPtr = &zSuperJournal[nSuperJournal+2];
  rc = sqlite3OsRead(pSuper, zSuperJournal, (int)nSuperJournal, 0);
  if( rc!=SQLITE_OK ) goto delsuper_out;
  zSuperJournal[nSuperJournal] = 0;
  zSuperJournal[nSuperJournal+1] = 0;

  zJournal = zSuperJournal;
  while( (zJournal-zSuperJournal)<nSuperJournal ){
    int exists;
    rc = sqlite3OsAccess(pVfs, zJournal, SQLITE_ACCESS_EXISTS, &exists);
    if( rc!=SQLITE_OK ){
      goto delsuper_out;
    }
    if( exists ){
      /* One of the journals pointed to by the super-journal exists.
      ** Open it and check if it points at the super-journal. If
      ** so, return without deleting the super-journal file.
      ** NB:  zJournal is really a MAIN_JOURNAL.  But call it a
      ** SUPER_JOURNAL here so that the VFS will not send the zJournal
      ** name into sqlite3_database_file_object().
      */
      int c;
      int flags = (SQLITE_OPEN_READONLY|SQLITE_OPEN_SUPER_JOURNAL);
      rc = sqlite3OsOpen(pVfs, zJournal, pJournal, flags, 0);
      if( rc!=SQLITE_OK ){
        goto delsuper_out;
      }

      rc = readSuperJournal(pJournal, zSuperPtr, nSuperPtr);
      sqlite3OsClose(pJournal);
      if( rc!=SQLITE_OK ){
        goto delsuper_out;
      }

      c = zSuperPtr[0]!=0 && strcmp(zSuperPtr, zSuper)==0;
      if( c ){
        /* We have a match. Do not delete the super-journal file. */
        goto delsuper_out;
      }
    }
    zJournal += (sqlite3Strlen30(zJournal)+1);
  }

  sqlite3OsClose(pSuper);
  rc = sqlite3OsDelete(pVfs, zSuper, 0);

delsuper_out:
  sqlite3_free(zFree);
  if( pSuper ){
    sqlite3OsClose(pSuper);
    assert( !isOpen(pJournal) );
    sqlite3_free(pSuper);
  }
  return rc;
}


/*
** This function is used to change the actual size of the database
** file in the file-system. This only happens when committing a transaction,
** or rolling back a transaction (including rolling back a hot-journal).
**
** If the main database file is not open, or the pager is not in either
** DBMOD or OPEN state, this function is a no-op. Otherwise, the size
** of the file is changed to nPage pages (nPage*pPager->pageSize bytes).
** If the file on disk is currently larger than nPage pages, then use the VFS
** xTruncate() method to truncate it.
**
** Or, it might be the case that the file on disk is smaller than
** nPage pages. Some operating system implementations can get confused if
** you try to truncate a file to some size that is larger than it
** currently is, so detect this case and write a single zero byte to
** the end of the new file instead.
**
** If successful, return SQLITE_OK. If an IO error occurs while modifying
** the database file, return the error code to the caller.
*/
static int pager_truncate(Pager *pPager, Pgno nPage){
  int rc = SQLITE_OK;
  assert( pPager->eState!=PAGER_ERROR );
  assert( pPager->eState!=PAGER_READER );
  PAGERTRACE(("Truncate %d npage %u\n", PAGERID(pPager), nPage));

 
  if( isOpen(pPager->fd)
   && (pPager->eState>=PAGER_WRITER_DBMOD || pPager->eState==PAGER_OPEN)
  ){
    i64 currentSize, newSize;
    int szPage = pPager->pageSize;
    assert( pPager->eLock==EXCLUSIVE_LOCK );
    /* TODO: Is it safe to use Pager.dbFileSize here? */
    rc = sqlite3OsFileSize(pPager->fd, &currentSize);
    newSize = szPage*(i64)nPage;
    if( rc==SQLITE_OK && currentSize!=newSize ){
      if( currentSize>newSize ){
        rc = sqlite3OsTruncate(pPager->fd, newSize);
      }else if( (currentSize+szPage)<=newSize ){
        char *pTmp = pPager->pTmpSpace;
        memset(pTmp, 0, szPage);
        testcase( (newSize-szPage) == currentSize );
        testcase( (newSize-szPage) >  currentSize );
        sqlite3OsFileControlHint(pPager->fd, SQLITE_FCNTL_SIZE_HINT, &newSize);
        rc = sqlite3OsWrite(pPager->fd, pTmp, szPage, newSize-szPage);
      }
      if( rc==SQLITE_OK ){
        pPager->dbFileSize = nPage;
      }
    }
  }
  return rc;
}

/*
** Return a sanitized version of the sector-size of OS file pFile. The
** return value is guaranteed to lie between 32 and MAX_SECTOR_SIZE.
*/
int sqlite3SectorSize(sqlite3_file *pFile){
  int iRet = sqlite3OsSectorSize(pFile);
  if( iRet<32 ){
    iRet = 512;
  }else if( iRet>MAX_SECTOR_SIZE ){
    assert( MAX_SECTOR_SIZE>=512 );
    iRet = MAX_SECTOR_SIZE;
  }
  return iRet;
}

/*
** Set the value of the Pager.sectorSize variable for the given
** pager based on the value returned by the xSectorSize method
** of the open database file. The sector size will be used
** to determine the size and alignment of journal header and
** super-journal pointers within created journal files.
**
** For temporary files the effective sector size is always 512 bytes.
**
** Otherwise, for non-temporary files, the effective sector size is
** the value returned by the xSectorSize() method rounded up to 32 if
** it is less than 32, or rounded down to MAX_SECTOR_SIZE if it
** is greater than MAX_SECTOR_SIZE.
**
** If the file has the SQLITE_IOCAP_POWERSAFE_OVERWRITE property, then set
** the effective sector size to its minimum value (512).  The purpose of
** pPager->sectorSize is to define the "blast radius" of bytes that
** might change if a crash occurs while writing to a single byte in
** that range.  But with POWERSAFE_OVERWRITE, the blast radius is zero
** (that is what POWERSAFE_OVERWRITE means), so we minimize the sector
** size.  For backwards compatibility of the rollback journal file format,
** we cannot reduce the effective sector size below 512.
*/
static void setSectorSize(Pager *pPager){
  assert( isOpen(pPager->fd) || pPager->tempFile );

  if( pPager->tempFile
   || (sqlite3OsDeviceCharacteristics(pPager->fd) &
              SQLITE_IOCAP_POWERSAFE_OVERWRITE)!=0
  ){
    /* Sector size doesn't matter for temporary files. Also, the file
    ** may not have been opened yet, in which case the OsSectorSize()
    ** call will segfault. */
    pPager->sectorSize = 512;
  }else{
    pPager->sectorSize = sqlite3SectorSize(pPager->fd);
  }
}

/*
** Playback the journal and thus restore the database file to
** the state it was in before we started making changes. 
**
** The journal file format is as follows:
**
**  (1)  8 byte prefix.  A copy of aJournalMagic[].
**  (2)  4 byte big-endian integer which is the number of valid page records
**       in the journal.  If this value is 0xffffffff, then compute the
**       number of page records from the journal size.
**  (3)  4 byte big-endian integer which is the initial value for the
**       sanity checksum.
**  (4)  4 byte integer which is the number of pages to truncate the
**       database to during a rollback.
**  (5)  4 byte big-endian integer which is the sector size.  The header
**       is this many bytes in size.
**  (6)  4 byte big-endian integer which is the page size.
**  (7)  zero padding out to the next sector size.
**  (8)  Zero or more pages instances, each as follows:
**        +  4 byte page number.
**        +  pPager->pageSize bytes of data.
**        +  4 byte checksum
**
** When we speak of the journal header, we mean the first 7 items above.
** Each entry in the journal is an instance of the 8th item.
**
** Call the value from the second bullet "nRec".  nRec is the number of
** valid page entries in the journal.  In most cases, you can compute the
** value of nRec from the size of the journal file.  But if a power
** failure occurred while the journal was being written, it could be the
** case that the size of the journal file had already been increased but
** the extra entries had not yet made it safely to disk.  In such a case,
** the value of nRec computed from the file size would be too large.  For
** that reason, we always use the nRec value in the header.
**
** If the nRec value is 0xffffffff it means that nRec should be computed
** from the file size.  This value is used when the user selects the
** no-sync option for the journal.  A power failure could lead to corruption
** in this case.  But for things like temporary table (which will be
** deleted when the power is restored) we don't care. 
**
** If the file opened as the journal file is not a well-formed
** journal file then all pages up to the first corrupted page are rolled
** back (or no pages if the journal header is corrupted). The journal file
** is then deleted and SQLITE_OK returned, just as if no corruption had
** been encountered.
**
** If an I/O or malloc() error occurs, the journal-file is not deleted
** and an error code is returned.
**
** The isHot parameter indicates that we are trying to rollback a journal
** that might be a hot journal.  Or, it could be that the journal is
** preserved because of JOURNALMODE_PERSIST or JOURNALMODE_TRUNCATE.
** If the journal really is hot, reset the pager cache prior rolling
** back any content.  If the journal is merely persistent, no reset is
** needed.
*/
static int pager_playback(Pager *pPager, int isHot){
  sqlite3_vfs *pVfs = pPager->pVfs;
  i64 szJ;                 /* Size of the journal file in bytes */
  u32 nRec;                /* Number of Records in the journal */
  u32 u;                   /* Unsigned loop counter */
  Pgno mxPg = 0;           /* Size of the original file in pages */
  int rc;                  /* Result code of a subroutine */
  int res = 1;             /* Value returned by sqlite3OsAccess() */
  char *zSuper = 0;        /* Name of super-journal file if any */
  int needPagerReset;      /* True to reset page prior to first page rollback */
  int nPlayback = 0;       /* Total number of pages restored from journal */
  u32 savedPageSize = pPager->pageSize;

  /* Figure out how many records are in the journal.  Abort early if
  ** the journal is empty.
  */
  assert( isOpen(pPager->jfd) );
  rc = sqlite3OsFileSize(pPager->jfd, &szJ);
  if( rc!=SQLITE_OK ){
    goto end_playback;
  }

  /* Read the super-journal name from the journal, if it is present.
  ** If a super-journal file name is specified, but the file is not
  ** present on disk, then the journal is not hot and does not need to be
  ** played back.
  **
  ** TODO: Technically the following is an error because it assumes that
  ** buffer Pager.pTmpSpace is (mxPathname+1) bytes or larger. i.e. that
  ** (pPager->pageSize >= pPager->pVfs->mxPathname+1). Using os_unix.c,
  ** mxPathname is 512, which is the same as the minimum allowable value
  ** for pageSize.
  */
  zSuper = pPager->pTmpSpace;
  rc = readSuperJournal(pPager->jfd, zSuper, pPager->pVfs->mxPathname+1);
  if( rc==SQLITE_OK && zSuper[0] ){
    rc = sqlite3OsAccess(pVfs, zSuper, SQLITE_ACCESS_EXISTS, &res);
  }
  zSuper = 0;
  if( rc!=SQLITE_OK || !res ){
    goto end_playback;
  }
  pPager->journalOff = 0;
  needPagerReset = isHot;

  /* This loop terminates either when a readJournalHdr() or
  ** pager_playback_one_page() call returns SQLITE_DONE or an IO error
  ** occurs.
  */
  while( 1 ){
    /* Read the next journal header from the journal file.  If there are
    ** not enough bytes left in the journal file for a complete header, or
    ** it is corrupted, then a process must have failed while writing it.
    ** This indicates nothing more needs to be rolled back.
    */
    rc = readJournalHdr(pPager, isHot, szJ, &nRec, &mxPg);
    if( rc!=SQLITE_OK ){
      if( rc==SQLITE_DONE ){
        rc = SQLITE_OK;
      }
      goto end_playback;
    }

    /* If nRec is 0xffffffff, then this journal was created by a process
    ** working in no-sync mode. This means that the rest of the journal
    ** file consists of pages, there are no more journal headers. Compute
    ** the value of nRec based on this assumption.
    */
    if( nRec==0xffffffff ){
      assert( pPager->journalOff==JOURNAL_HDR_SZ(pPager) );
      nRec = (int)((szJ - JOURNAL_HDR_SZ(pPager))/JOURNAL_PG_SZ(pPager));
    }

    /* If nRec is 0 and this rollback is of a transaction created by this
    ** process and if this is the final header in the journal, then it means
    ** that this part of the journal was being filled but has not yet been
    ** synced to disk.  Compute the number of pages based on the remaining
    ** size of the file.
    **
    ** The third term of the test was added to fix ticket #2565.
    ** When rolling back a hot journal, nRec==0 always means that the next
    ** chunk of the journal contains zero pages to be rolled back.  But
    ** when doing a ROLLBACK and the nRec==0 chunk is the last chunk in
    ** the journal, it means that the journal might contain additional
    ** pages that need to be rolled back and that the number of pages
    ** should be computed based on the journal file size.
    */
    if( nRec==0 && !isHot &&
        pPager->journalHdr+JOURNAL_HDR_SZ(pPager)==pPager->journalOff ){
      nRec = (int)((szJ - pPager->journalOff) / JOURNAL_PG_SZ(pPager));
    }

    /* If this is the first header read from the journal, truncate the
    ** database file back to its original size.
    */
    if( pPager->journalOff==JOURNAL_HDR_SZ(pPager) ){
      rc = pager_truncate(pPager, mxPg);
      if( rc!=SQLITE_OK ){
        goto end_playback;
      }
      pPager->dbSize = mxPg;
      if( pPager->mxPgno<mxPg ){
        pPager->mxPgno = mxPg;
      }
    }

    /* Copy original pages out of the journal and back into the
    ** database file and/or page cache.
    */
    for(u=0; u<nRec; u++){
      if( needPagerReset ){
        pager_reset(pPager);
        needPagerReset = 0;
      }
      rc = pager_playback_one_page(pPager,&pPager->journalOff,0,1,0);
      if( rc==SQLITE_OK ){
        nPlayback++;
      }else{
        if( rc==SQLITE_DONE ){
          pPager->journalOff = szJ;
          break;
        }else if( rc==SQLITE_IOERR_SHORT_READ ){
          /* If the journal has been truncated, simply stop reading and
          ** processing the journal. This might happen if the journal was
          ** not completely written and synced prior to a crash.  In that
          ** case, the database should have never been written in the
          ** first place so it is OK to simply abandon the rollback. */
          rc = SQLITE_OK;
          goto end_playback;
        }else{
          /* If we are unable to rollback, quit and return the error
          ** code.  This will cause the pager to enter the error state
          ** so that no further harm will be done.  Perhaps the next
          ** process to come along will be able to rollback the database.
          */
          goto end_playback;
        }
      }
    }
  }
  /*NOTREACHED*/
  assert( 0 );

end_playback:
  if( rc==SQLITE_OK ){
    rc = sqlite3PagerSetPagesize(pPager, &savedPageSize, -1);
  }
  /* Following a rollback, the database file should be back in its original
  ** state prior to the start of the transaction, so invoke the
  ** SQLITE_FCNTL_DB_UNCHANGED file-control method to disable the
  ** assertion that the transaction counter was modified.
  */
#ifdef SQLITE_DEBUG
  sqlite3OsFileControlHint(pPager->fd,SQLITE_FCNTL_DB_UNCHANGED,0);
#endif

  /* If this playback is happening automatically as a result of an IO or
  ** malloc error that occurred after the change-counter was updated but
  ** before the transaction was committed, then the change-counter
  ** modification may just have been reverted. If this happens in exclusive
  ** mode, then subsequent transactions performed by the connection will not
  ** update the change-counter at all. This may lead to cache inconsistency
  ** problems for other processes at some point in the future. So, just
  ** in case this has happened, clear the changeCountDone flag now.
  */
  pPager->changeCountDone = pPager->tempFile;

  if( rc==SQLITE_OK ){
    /* Leave 4 bytes of space before the super-journal filename in memory.
    ** This is because it may end up being passed to sqlite3OsOpen(), in
    ** which case it requires 4 0x00 bytes in memory immediately before
    ** the filename. */
    zSuper = &pPager->pTmpSpace[4];
    rc = readSuperJournal(pPager->jfd, zSuper, pPager->pVfs->mxPathname+1);
    testcase( rc!=SQLITE_OK );
  }
  if( rc==SQLITE_OK
   && (pPager->eState>=PAGER_WRITER_DBMOD || pPager->eState==PAGER_OPEN)
  ){
    rc = sqlite3PagerSync(pPager, 0);
  }
  if( rc==SQLITE_OK ){
    rc = pager_end_transaction(pPager, zSuper[0]!='\0', 0);
    testcase( rc!=SQLITE_OK );
  }
  if( rc==SQLITE_OK && zSuper[0] && res ){
    /* If there was a super-journal and this routine will return success,
    ** see if it is possible to delete the super-journal.
    */
    assert( zSuper==&pPager->pTmpSpace[4] );
    memset(pPager->pTmpSpace, 0, 4);
    rc = pager_delsuper(pPager, zSuper);
    testcase( rc!=SQLITE_OK );
  }
  if( isHot && nPlayback ){
    sqlite3_log(SQLITE_NOTICE_RECOVER_ROLLBACK, "recovered %d pages from %s",
                nPlayback, pPager->zJournal);
  }

  /* The Pager.sectorSize variable may have been updated while rolling
  ** back a journal created by a process with a different sector size
  ** value. Reset it to the correct value for this process.
  */
  setSectorSize(pPager);
  return rc;
}


/*
** Read the content for page pPg out of the database file (or out of
** the WAL if that is where the most recent copy if found) into
** pPg->pData. A shared lock or greater must be held on the database
** file before this function is called.
**
** If page 1 is read, then the value of Pager.dbFileVers[] is set to
** the value read from the database file.
**
** If an IO error occurs, then the IO error is returned to the caller.
** Otherwise, SQLITE_OK is returned.
*/
static int readDbPage(PgHdr *pPg){
  Pager *pPager = pPg->pPager; /* Pager object associated with page pPg */
  int rc = SQLITE_OK;          /* Return code */

#ifndef SQLITE_OMIT_WAL
  u32 iFrame = 0;              /* Frame of WAL containing pgno */

  assert( pPager->eState>=PAGER_READER && !MEMDB );
  assert( isOpen(pPager->fd) );

  if( pagerUseWal(pPager) ){
    rc = sqlite3WalFindFrame(pPager->pWal, pPg->pgno, &iFrame);
    if( rc ) return rc;
  }
  if( iFrame ){
    rc = sqlite3WalReadFrame(pPager->pWal, iFrame,pPager->pageSize,pPg->pData);
  }else
#endif
  {
    i64 iOffset = (pPg->pgno-1)*(i64)pPager->pageSize;
    rc = sqlite3OsRead(pPager->fd, pPg->pData, pPager->pageSize, iOffset);
    if( rc==SQLITE_IOERR_SHORT_READ ){
      rc = SQLITE_OK;
    }
  }

  if( pPg->pgno==1 ){
    if( rc ){
      /* If the read is unsuccessful, set the dbFileVers[] to something
      ** that will never be a valid file version.  dbFileVers[] is a copy
      ** of bytes 24..39 of the database.  Bytes 28..31 should always be
      ** zero or the size of the database in page. Bytes 32..35 and 35..39
      ** should be page numbers which are never 0xffffffff.  So filling
      ** pPager->dbFileVers[] with all 0xff bytes should suffice.
      **
      ** For an encrypted database, the situation is more complex:  bytes
      ** 24..39 of the database are white noise.  But the probability of
      ** white noise equaling 16 bytes of 0xff is vanishingly small so
      ** we should still be ok.
      */
      memset(pPager->dbFileVers, 0xff, sizeof(pPager->dbFileVers));
    }else{
      u8 *dbFileVers = &((u8*)pPg->pData)[24];
      memcpy(&pPager->dbFileVers, dbFileVers, sizeof(pPager->dbFileVers));
    }
  }
  PAGER_INCR(sqlite3_pager_readdb_count);
  PAGER_INCR(pPager->nRead);
  IOTRACE(("PGIN %p %d\n", pPager, pPg->pgno));
  PAGERTRACE(("FETCH %d page %d hash(%08x)\n",
               PAGERID(pPager), pPg->pgno, pager_pagehash(pPg)));

  return rc;
}

/*
** Update the value of the change-counter at offsets 24 and 92 in
** the header and the sqlite version number at offset 96.
**
** This is an unconditional update.  See also the pager_incr_changecounter()
** routine which only updates the change-counter if the update is actually
** needed, as determined by the pPager->changeCountDone state variable.
*/
static void pager_write_changecounter(PgHdr *pPg){
  u32 change_counter;
  if( NEVER(pPg==0) ) return;

  /* Increment the value just read and write it back to byte 24. */
  change_counter = sqlite3Get4byte((u8*)pPg->pPager->dbFileVers)+1;
  put32bits(((char*)pPg->pData)+24, change_counter);

  /* Also store the SQLite version number in bytes 96..99 and in
  ** bytes 92..95 store the change counter for which the version number
  ** is valid. */
  put32bits(((char*)pPg->pData)+92, change_counter);
  put32bits(((char*)pPg->pData)+96, SQLITE_VERSION_NUMBER);
}

#ifndef SQLITE_OMIT_WAL
/*
** This function is invoked once for each page that has already been
** written into the log file when a WAL transaction is rolled back.
** Parameter iPg is the page number of said page. The pCtx argument
** is actually a pointer to the Pager structure.
**
** If page iPg is present in the cache, and has no outstanding references,
** it is discarded. Otherwise, if there are one or more outstanding
** references, the page content is reloaded from the database. If the
** attempt to reload content from the database is required and fails,
** return an SQLite error code. Otherwise, SQLITE_OK.
*/
static int pagerUndoCallback(void *pCtx, Pgno iPg){
  int rc = SQLITE_OK;
  Pager *pPager = (Pager *)pCtx;
  PgHdr *pPg;

  assert( pagerUseWal(pPager) );
  pPg = sqlite3PagerLookup(pPager, iPg);
  if( pPg ){
    if( sqlite3PcachePageRefcount(pPg)==1 ){
      sqlite3PcacheDrop(pPg);
    }else{
      rc = readDbPage(pPg);
      if( rc==SQLITE_OK ){
        pPager->xReiniter(pPg);
      }
      sqlite3PagerUnrefNotNull(pPg);
    }
  }

  /* Normally, if a transaction is rolled back, any backup processes are
  ** updated as data is copied out of the rollback journal and into the
  ** database. This is not generally possible with a WAL database, as
  ** rollback involves simply truncating the log file. Therefore, if one
  ** or more frames have already been written to the log (and therefore
  ** also copied into the backup databases) as part of this transaction,
  ** the backups must be restarted.
  */
  sqlite3BackupRestart(pPager->pBackup);

  return rc;
}

/*
** This function is called to rollback a transaction on a WAL database.
*/
static int pagerRollbackWal(Pager *pPager){
  int rc;                         /* Return Code */
  PgHdr *pList;                   /* List of dirty pages to revert */

  /* For all pages in the cache that are currently dirty or have already
  ** been written (but not committed) to the log file, do one of the
  ** following:
  **
  **   + Discard the cached page (if refcount==0), or
  **   + Reload page content from the database (if refcount>0).
  */
  pPager->dbSize = pPager->dbOrigSize;
  rc = sqlite3WalUndo(pPager->pWal, pagerUndoCallback, (void *)pPager);
  pList = sqlite3PcacheDirtyList(pPager->pPCache);
  while( pList && rc==SQLITE_OK ){
    PgHdr *pNext = pList->pDirty;
    rc = pagerUndoCallback((void *)pPager, pList->pgno);
    pList = pNext;
  }

  return rc;
}

/*
** This function is a wrapper around sqlite3WalFrames(). As well as logging
** the contents of the list of pages headed by pList (connected by pDirty),
** this function notifies any active backup processes that the pages have
** changed.
**
** The list of pages passed into this routine is always sorted by page number.
** Hence, if page 1 appears anywhere on the list, it will be the first page.
*/
static int pagerWalFrames(
  Pager *pPager,                  /* Pager object */
  PgHdr *pList,                   /* List of frames to log */
  Pgno nTruncate,                 /* Database size after this commit */
  int isCommit                    /* True if this is a commit */
){
  int rc;                         /* Return code */
  int nList;                      /* Number of pages in pList */
  PgHdr *p;                       /* For looping over pages */

  assert( pPager->pWal );
  assert( pList );
#ifdef SQLITE_DEBUG
  /* Verify that the page list is in ascending order */
  for(p=pList; p && p->pDirty; p=p->pDirty){
    assert( p->pgno < p->pDirty->pgno );
  }
#endif

  assert( pList->pDirty==0 || isCommit );
  if( isCommit ){
    /* If a WAL transaction is being committed, there is no point in writing
    ** any pages with page numbers greater than nTruncate into the WAL file.
    ** They will never be read by any client. So remove them from the pDirty
    ** list here. */
    PgHdr **ppNext = &pList;
    nList = 0;
    for(p=pList; (*ppNext = p)!=0; p=p->pDirty){
      if( p->pgno<=nTruncate ){
        ppNext = &p->pDirty;
        nList++;
      }
    }
    assert( pList );
  }else{
    nList = 1;
  }
  pPager->aStat[PAGER_STAT_WRITE] += nList;

  if( pList->pgno==1 ) pager_write_changecounter(pList);
  rc = sqlite3WalFrames(pPager->pWal,
      pPager->pageSize, pList, nTruncate, isCommit, pPager->walSyncFlags
  );
  if( rc==SQLITE_OK && pPager->pBackup ){
    for(p=pList; p; p=p->pDirty){
      sqlite3BackupUpdate(pPager->pBackup, p->pgno, (u8 *)p->pData);
    }
  }

#ifdef SQLITE_CHECK_PAGES
  pList = sqlite3PcacheDirtyList(pPager->pPCache);
  for(p=pList; p; p=p->pDirty){
    pager_set_pagehash(p);
  }
#endif

  return rc;
}

/*
** Begin a read transaction on the WAL.
**
** This routine used to be called "pagerOpenSnapshot()" because it essentially
** makes a snapshot of the database at the current point in time and preserves
** that snapshot for use by the reader in spite of concurrently changes by
** other writers or checkpointers.
*/
static int pagerBeginReadTransaction(Pager *pPager){
  int rc;                         /* Return code */
  int changed = 0;                /* True if cache must be reset */

  assert( pagerUseWal(pPager) );
  assert( pPager->eState==PAGER_OPEN || pPager->eState==PAGER_READER );

  /* sqlite3WalEndReadTransaction() was not called for the previous
  ** transaction in locking_mode=EXCLUSIVE.  So call it now.  If we
  ** are in locking_mode=NORMAL and EndRead() was previously called,
  ** the duplicate call is harmless.
  */
  sqlite3WalEndReadTransaction(pPager->pWal);

  rc = sqlite3WalBeginReadTransaction(pPager->pWal, &changed);
  if( rc!=SQLITE_OK || changed ){
    pager_reset(pPager);
    if( USEFETCH(pPager) ) sqlite3OsUnfetch(pPager->fd, 0, 0);
    assert( pPager->journalMode==PAGER_JOURNALMODE_WAL
         || pPager->journalMode==PAGER_JOURNALMODE_WAL2
    );
    pPager->journalMode = sqlite3WalJournalMode(pPager->pWal);
  }

  return rc;
}
#endif

/*
** This function is called as part of the transition from PAGER_OPEN
** to PAGER_READER state to determine the size of the database file
** in pages (assuming the page size currently stored in Pager.pageSize).
**
** If no error occurs, SQLITE_OK is returned and the size of the database
** in pages is stored in *pnPage. Otherwise, an error code (perhaps
** SQLITE_IOERR_FSTAT) is returned and *pnPage is left unmodified.
*/
static int pagerPagecount(Pager *pPager, Pgno *pnPage){
  Pgno nPage;                     /* Value to return via *pnPage */

  /* Query the WAL sub-system for the database size. The WalDbsize()
  ** function returns zero if the WAL is not open (i.e. Pager.pWal==0), or
  ** if the database size is not available. The database size is not
  ** available from the WAL sub-system if the log file is empty or
  ** contains no valid committed transactions.
  */
  assert( pPager->eState==PAGER_OPEN );
  assert( pPager->eLock>=SHARED_LOCK );
  assert( isOpen(pPager->fd) );
  assert( pPager->tempFile==0 );
  nPage = sqlite3WalDbsize(pPager->pWal);

  /* If the number of pages in the database is not available from the
  ** WAL sub-system, determine the page count based on the size of
  ** the database file.  If the size of the database file is not an
  ** integer multiple of the page-size, round up the result.
  */
  if( nPage==0 && ALWAYS(isOpen(pPager->fd)) ){
    i64 n = 0;                    /* Size of db file in bytes */
    int rc = sqlite3OsFileSize(pPager->fd, &n);
    if( rc!=SQLITE_OK ){
      return rc;
    }
    nPage = (Pgno)((n+pPager->pageSize-1) / pPager->pageSize);
  }

  /* If the current number of pages in the file is greater than the
  ** configured maximum pager number, increase the allowed limit so
  ** that the file can be read.
  */
  if( nPage>pPager->mxPgno ){
    pPager->mxPgno = (Pgno)nPage;
  }

  *pnPage = nPage;
  return SQLITE_OK;
}

#ifndef SQLITE_OMIT_WAL
/*
** Check if the *-wal file that corresponds to the database opened by pPager
** exists if the database is not empty, or verify that the *-wal file does
** not exist (by deleting it) if the database file is empty.
**
** If the database is not empty and the *-wal file exists, open the pager
** in WAL mode.  If the database is empty or if no *-wal file exists and
** if no error occurs, make sure Pager.journalMode is not set to
** PAGER_JOURNALMODE_WAL.
**
** Return SQLITE_OK or an error code.
**
** The caller must hold a SHARED lock on the database file to call this
** function. Because an EXCLUSIVE lock on the db file is required to delete
** a WAL on a none-empty database, this ensures there is no race condition
** between the xAccess() below and an xDelete() being executed by some
** other connection.
*/
static int pagerOpenWalIfPresent(Pager *pPager){
  int rc = SQLITE_OK;
  assert( pPager->eState==PAGER_OPEN );
  assert( pPager->eLock>=SHARED_LOCK );

  if( !pPager->tempFile ){
    int isWal;                    /* True if WAL file exists */
    rc = sqlite3OsAccess(
        pPager->pVfs, pPager->zWal, SQLITE_ACCESS_EXISTS, &isWal
    );
    if( rc==SQLITE_OK ){
      if( isWal ){
        Pgno nPage;                   /* Size of the database file */

        rc = pagerPagecount(pPager, &nPage);
        if( rc ) return rc;
        if( nPage==0 ){
          rc = sqlite3OsDelete(pPager->pVfs, pPager->zWal, 0);
        }else{
          testcase( sqlite3PcachePagecount(pPager->pPCache)==0 );
          rc = sqlite3PagerOpenWal(pPager, 0, 0);
        }
      }else if( pPager->journalMode>=PAGER_JOURNALMODE_WAL ){
        pPager->journalMode = PAGER_JOURNALMODE_DELETE;
      }
    }
  }
  return rc;
}
#endif

/*
** Playback savepoint pSavepoint. Or, if pSavepoint==NULL, then playback
** the entire super-journal file. The case pSavepoint==NULL occurs when
** a ROLLBACK TO command is invoked on a SAVEPOINT that is a transaction
** savepoint.
**
** When pSavepoint is not NULL (meaning a non-transaction savepoint is
** being rolled back), then the rollback consists of up to three stages,
** performed in the order specified:
**
**   * Pages are played back from the main journal starting at byte
**     offset PagerSavepoint.iOffset and continuing to
**     PagerSavepoint.iHdrOffset, or to the end of the main journal
**     file if PagerSavepoint.iHdrOffset is zero.
**
**   * If PagerSavepoint.iHdrOffset is not zero, then pages are played
**     back starting from the journal header immediately following
**     PagerSavepoint.iHdrOffset to the end of the main journal file.
**
**   * Pages are then played back from the sub-journal file, starting
**     with the PagerSavepoint.iSubRec and continuing to the end of
**     the journal file.
**
** Throughout the rollback process, each time a page is rolled back, the
** corresponding bit is set in a bitvec structure (variable pDone in the
** implementation below). This is used to ensure that a page is only
** rolled back the first time it is encountered in either journal.
**
** If pSavepoint is NULL, then pages are only played back from the main
** journal file. There is no need for a bitvec in this case.
**
** In either case, before playback commences the Pager.dbSize variable
** is reset to the value that it held at the start of the savepoint
** (or transaction). No page with a page-number greater than this value
** is played back. If one is encountered it is simply skipped.
*/
static int pagerPlaybackSavepoint(Pager *pPager, PagerSavepoint *pSavepoint){
  i64 szJ;                 /* Effective size of the main journal */
  i64 iHdrOff;             /* End of first segment of main-journal records */
  int rc = SQLITE_OK;      /* Return code */
  Bitvec *pDone = 0;       /* Bitvec to ensure pages played back only once */

  assert( pPager->eState!=PAGER_ERROR );
  assert( pPager->eState>=PAGER_WRITER_LOCKED );

  /* Allocate a bitvec to use to store the set of pages rolled back */
  if( pSavepoint ){
    pDone = sqlite3BitvecCreate(pSavepoint->nOrig);
    if( !pDone ){
      return SQLITE_NOMEM_BKPT;
    }
  }

  /* Set the database size back to the value it was before the savepoint
  ** being reverted was opened.
  */
  pPager->dbSize = pSavepoint ? pSavepoint->nOrig : pPager->dbOrigSize;
  pPager->changeCountDone = pPager->tempFile;

  if( !pSavepoint && pagerUseWal(pPager) ){
    return pagerRollbackWal(pPager);
  }

  /* Use pPager->journalOff as the effective size of the main rollback
  ** journal.  The actual file might be larger than this in
  ** PAGER_JOURNALMODE_TRUNCATE or PAGER_JOURNALMODE_PERSIST.  But anything
  ** past pPager->journalOff is off-limits to us.
  */
  szJ = pPager->journalOff;
  assert( pagerUseWal(pPager)==0 || szJ==0 );

  /* Begin by rolling back records from the main journal starting at
  ** PagerSavepoint.iOffset and continuing to the next journal header.
  ** There might be records in the main journal that have a page number
  ** greater than the current database size (pPager->dbSize) but those
  ** will be skipped automatically.  Pages are added to pDone as they
  ** are played back.
  */
  if( pSavepoint && !pagerUseWal(pPager) ){
    iHdrOff = pSavepoint->iHdrOffset ? pSavepoint->iHdrOffset : szJ;
    pPager->journalOff = pSavepoint->iOffset;
    while( rc==SQLITE_OK && pPager->journalOff<iHdrOff ){
      rc = pager_playback_one_page(pPager, &pPager->journalOff, pDone, 1, 1);
    }
    assert( rc!=SQLITE_DONE );
  }else{
    pPager->journalOff = 0;
  }

  /* Continue rolling back records out of the main journal starting at
  ** the first journal header seen and continuing until the effective end
  ** of the main journal file.  Continue to skip out-of-range pages and
  ** continue adding pages rolled back to pDone.
  */
  while( rc==SQLITE_OK && pPager->journalOff<szJ ){
    u32 ii;            /* Loop counter */
    u32 nJRec = 0;     /* Number of Journal Records */
    u32 dummy;
    rc = readJournalHdr(pPager, 0, szJ, &nJRec, &dummy);
    assert( rc!=SQLITE_DONE );

    /*
    ** The "pPager->journalHdr+JOURNAL_HDR_SZ(pPager)==pPager->journalOff"
    ** test is related to ticket #2565.  See the discussion in the
    ** pager_playback() function for additional information.
    */
    if( nJRec==0
     && pPager->journalHdr+JOURNAL_HDR_SZ(pPager)==pPager->journalOff
    ){
      nJRec = (u32)((szJ - pPager->journalOff)/JOURNAL_PG_SZ(pPager));
    }
    for(ii=0; rc==SQLITE_OK && ii<nJRec && pPager->journalOff<szJ; ii++){
      rc = pager_playback_one_page(pPager, &pPager->journalOff, pDone, 1, 1);
    }
    assert( rc!=SQLITE_DONE );
  }
  assert( rc!=SQLITE_OK || pPager->journalOff>=szJ );

  /* Finally,  rollback pages from the sub-journal.  Page that were
  ** previously rolled back out of the main journal (and are hence in pDone)
  ** will be skipped.  Out-of-range pages are also skipped.
  */
  if( pSavepoint ){
    u32 ii;            /* Loop counter */
    i64 offset = (i64)pSavepoint->iSubRec*(4+pPager->pageSize);

    if( pagerUseWal(pPager) ){
      rc = sqlite3WalSavepointUndo(pPager->pWal, pSavepoint->aWalData);
    }
    for(ii=pSavepoint->iSubRec; rc==SQLITE_OK && ii<pPager->nSubRec; ii++){
      assert( offset==(i64)ii*(4+pPager->pageSize) );
      rc = pager_playback_one_page(pPager, &offset, pDone, 0, 1);
    }
    assert( rc!=SQLITE_DONE );
  }

  sqlite3BitvecDestroy(pDone);
  if( rc==SQLITE_OK ){
    pPager->journalOff = szJ;
  }

  return rc;
}

/*
** Change the maximum number of in-memory pages that are allowed
** before attempting to recycle clean and unused pages.
*/
void sqlite3PagerSetCachesize(Pager *pPager, int mxPage){
  sqlite3PcacheSetCachesize(pPager->pPCache, mxPage);
}

/*
** Change the maximum number of in-memory pages that are allowed
** before attempting to spill pages to journal.
*/
int sqlite3PagerSetSpillsize(Pager *pPager, int mxPage){
  return sqlite3PcacheSetSpillsize(pPager->pPCache, mxPage);
}

/*
** Invoke SQLITE_FCNTL_MMAP_SIZE based on the current value of szMmap.
*/
static void pagerFixMaplimit(Pager *pPager){
#if SQLITE_MAX_MMAP_SIZE>0
  sqlite3_file *fd = pPager->fd;
  if( isOpen(fd) && fd->pMethods->iVersion>=3 ){
    sqlite3_int64 sz;
    sz = pPager->szMmap;
    pPager->bUseFetch = (sz>0);
    setGetterMethod(pPager);
    sqlite3OsFileControlHint(pPager->fd, SQLITE_FCNTL_MMAP_SIZE, &sz);
  }
#endif
}

/*
** Change the maximum size of any memory mapping made of the database file.
*/
void sqlite3PagerSetMmapLimit(Pager *pPager, sqlite3_int64 szMmap){
  pPager->szMmap = szMmap;
  pagerFixMaplimit(pPager);
}

/*
** Free as much memory as possible from the pager.
*/
void sqlite3PagerShrink(Pager *pPager){
  sqlite3PcacheShrink(pPager->pPCache);
}

/*
** Adjust settings of the pager to those specified in the pgFlags parameter.
**
** The "level" in pgFlags & PAGER_SYNCHRONOUS_MASK sets the robustness
** of the database to damage due to OS crashes or power failures by
** changing the number of syncs()s when writing the journals.
** There are four levels:
**
**    OFF       sqlite3OsSync() is never called.  This is the default
**              for temporary and transient files.
**
**    NORMAL    The journal is synced once before writes begin on the
**              database.  This is normally adequate protection, but
**              it is theoretically possible, though very unlikely,
**              that an inopertune power failure could leave the journal
**              in a state which would cause damage to the database
**              when it is rolled back.
**
**    FULL      The journal is synced twice before writes begin on the
**              database (with some additional information - the nRec field
**              of the journal header - being written in between the two
**              syncs).  If we assume that writing a
**              single disk sector is atomic, then this mode provides
**              assurance that the journal will not be corrupted to the
**              point of causing damage to the database during rollback.
**
**    EXTRA     This is like FULL except that is also syncs the directory
**              that contains the rollback journal after the rollback
**              journal is unlinked.
**
** The above is for a rollback-journal mode.  For WAL mode, OFF continues
** to mean that no syncs ever occur.  NORMAL means that the WAL is synced
** prior to the start of checkpoint and that the database file is synced
** at the conclusion of the checkpoint if the entire content of the WAL
** was written back into the database.  But no sync operations occur for
** an ordinary commit in NORMAL mode with WAL.  FULL means that the WAL
** file is synced following each commit operation, in addition to the
** syncs associated with NORMAL.  There is no difference between FULL
** and EXTRA for WAL mode.
**
** Do not confuse synchronous=FULL with SQLITE_SYNC_FULL.  The
** SQLITE_SYNC_FULL macro means to use the MacOSX-style full-fsync
** using fcntl(F_FULLFSYNC).  SQLITE_SYNC_NORMAL means to do an
** ordinary fsync() call.  There is no difference between SQLITE_SYNC_FULL
** and SQLITE_SYNC_NORMAL on platforms other than MacOSX.  But the
** synchronous=FULL versus synchronous=NORMAL setting determines when
** the xSync primitive is called and is relevant to all platforms.
**
** Numeric values associated with these states are OFF==1, NORMAL=2,
** and FULL=3.
*/
void sqlite3PagerSetFlags(
  Pager *pPager,        /* The pager to set safety level for */
  unsigned pgFlags      /* Various flags */
){
  unsigned level = pgFlags & PAGER_SYNCHRONOUS_MASK;
  if( pPager->tempFile ){
    pPager->noSync = 1;
    pPager->fullSync = 0;
    pPager->extraSync = 0;
  }else{
    pPager->noSync =  level==PAGER_SYNCHRONOUS_OFF ?1:0;
    pPager->fullSync = level>=PAGER_SYNCHRONOUS_FULL ?1:0;
    pPager->extraSync = level==PAGER_SYNCHRONOUS_EXTRA ?1:0;
  }
  if( pPager->noSync ){
    pPager->syncFlags = 0;
  }else if( pgFlags & PAGER_FULLFSYNC ){
    pPager->syncFlags = SQLITE_SYNC_FULL;
  }else{
    pPager->syncFlags = SQLITE_SYNC_NORMAL;
  }
  pPager->walSyncFlags = (pPager->syncFlags<<2);
  if( pPager->fullSync ){
    pPager->walSyncFlags |= pPager->syncFlags;
  }
  if( (pgFlags & PAGER_CKPT_FULLFSYNC) && !pPager->noSync ){
    pPager->walSyncFlags |= (SQLITE_SYNC_FULL<<2);
  }
  if( pgFlags & PAGER_CACHESPILL ){
    pPager->doNotSpill &= ~SPILLFLAG_OFF;
  }else{
    pPager->doNotSpill |= SPILLFLAG_OFF;
  }
}

/*
** The following global variable is incremented whenever the library
** attempts to open a temporary file.  This information is used for
** testing and analysis only. 
*/
#ifdef SQLITE_TEST
int sqlite3_opentemp_count = 0;
#endif

/*
** Open a temporary file.
**
** Write the file descriptor into *pFile. Return SQLITE_OK on success
** or some other error code if we fail. The OS will automatically
** delete the temporary file when it is closed.
**
** The flags passed to the VFS layer xOpen() call are those specified
** by parameter vfsFlags ORed with the following:
**
**     SQLITE_OPEN_READWRITE
**     SQLITE_OPEN_CREATE
**     SQLITE_OPEN_EXCLUSIVE
**     SQLITE_OPEN_DELETEONCLOSE
*/
static int pagerOpentemp(
  Pager *pPager,        /* The pager object */
  sqlite3_file *pFile,  /* Write the file descriptor here */
  int vfsFlags          /* Flags passed through to the VFS */
){
  int rc;               /* Return code */

#ifdef SQLITE_TEST
  sqlite3_opentemp_count++;  /* Used for testing and analysis only */
#endif

  vfsFlags |=  SQLITE_OPEN_READWRITE | SQLITE_OPEN_CREATE |
            SQLITE_OPEN_EXCLUSIVE | SQLITE_OPEN_DELETEONCLOSE;
  rc = sqlite3OsOpen(pPager->pVfs, 0, pFile, vfsFlags, 0);
  assert( rc!=SQLITE_OK || isOpen(pFile) );
  return rc;
}

/*
** Set the busy handler function.
**
** The pager invokes the busy-handler if sqlite3OsLock() returns
** SQLITE_BUSY when trying to upgrade from no-lock to a SHARED lock,
** or when trying to upgrade from a RESERVED lock to an EXCLUSIVE
** lock. It does *not* invoke the busy handler when upgrading from
** SHARED to RESERVED, or when upgrading from SHARED to EXCLUSIVE
** (which occurs during hot-journal rollback). Summary:
**
**   Transition                        | Invokes xBusyHandler
**   --------------------------------------------------------
**   NO_LOCK       -> SHARED_LOCK      | Yes
**   SHARED_LOCK   -> RESERVED_LOCK    | No
**   SHARED_LOCK   -> EXCLUSIVE_LOCK   | No
**   RESERVED_LOCK -> EXCLUSIVE_LOCK   | Yes
**
** If the busy-handler callback returns non-zero, the lock is
** retried. If it returns zero, then the SQLITE_BUSY error is
** returned to the caller of the pager API function.
*/
void sqlite3PagerSetBusyHandler(
  Pager *pPager,                       /* Pager object */
  int (*xBusyHandler)(void *),         /* Pointer to busy-handler function */
  void *pBusyHandlerArg                /* Argument to pass to xBusyHandler */
){
  void **ap;
  pPager->xBusyHandler = xBusyHandler;
  pPager->pBusyHandlerArg = pBusyHandlerArg;
  ap = (void **)&pPager->xBusyHandler;
  assert( ((int(*)(void *))(ap[0]))==xBusyHandler );
  assert( ap[1]==pBusyHandlerArg );
  sqlite3OsFileControlHint(pPager->fd, SQLITE_FCNTL_BUSYHANDLER, (void *)ap);
}

/*
** Change the page size used by the Pager object. The new page size
** is passed in *pPageSize.
**
** If the pager is in the error state when this function is called, it
** is a no-op. The value returned is the error state error code (i.e.
** one of SQLITE_IOERR, an SQLITE_IOERR_xxx sub-code or SQLITE_FULL).
**
** Otherwise, if all of the following are true:
**
**   * the new page size (value of *pPageSize) is valid (a power
**     of two between 512 and SQLITE_MAX_PAGE_SIZE, inclusive), and
**
**   * there are no outstanding page references, and
**
**   * the database is either not an in-memory database or it is
**     an in-memory database that currently consists of zero pages.
**
** then the pager object page size is set to *pPageSize.
**
** If the page size is changed, then this function uses sqlite3PagerMalloc()
** to obtain a new Pager.pTmpSpace buffer. If this allocation attempt
** fails, SQLITE_NOMEM is returned and the page size remains unchanged.
** In all other cases, SQLITE_OK is returned.
**
** If the page size is not changed, either because one of the enumerated
** conditions above is not true, the pager was in error state when this
** function was called, or because the memory allocation attempt failed,
** then *pPageSize is set to the old, retained page size before returning.
*/
int sqlite3PagerSetPagesize(Pager *pPager, u32 *pPageSize, int nReserve){
  int rc = SQLITE_OK;

  /* It is not possible to do a full assert_pager_state() here, as this
  ** function may be called from within PagerOpen(), before the state
  ** of the Pager object is internally consistent.
  **
  ** At one point this function returned an error if the pager was in
  ** PAGER_ERROR state. But since PAGER_ERROR state guarantees that
  ** there is at least one outstanding page reference, this function
  ** is a no-op for that case anyhow.
  */

  u32 pageSize = *pPageSize;
  assert( pageSize==0 || (pageSize>=512 && pageSize<=SQLITE_MAX_PAGE_SIZE) );
  if( (pPager->memDb==0 || pPager->dbSize==0)
   && sqlite3PcacheRefCount(pPager->pPCache)==0
   && pageSize && pageSize!=(u32)pPager->pageSize
  ){
    char *pNew = NULL;             /* New temp space */
    i64 nByte = 0;

    if( pPager->eState>PAGER_OPEN && isOpen(pPager->fd) ){
      rc = sqlite3OsFileSize(pPager->fd, &nByte);
    }
    if( rc==SQLITE_OK ){
      /* 8 bytes of zeroed overrun space is sufficient so that the b-tree
      * cell header parser will never run off the end of the allocation */
      pNew = (char *)sqlite3PageMalloc(pageSize+8);
      if( !pNew ){
        rc = SQLITE_NOMEM_BKPT;
      }else{
        memset(pNew+pageSize, 0, 8);
      }
    }

    if( rc==SQLITE_OK ){
      pager_reset(pPager);
      rc = sqlite3PcacheSetPageSize(pPager->pPCache, pageSize);
    }
    if( rc==SQLITE_OK ){
      sqlite3PageFree(pPager->pTmpSpace);
      pPager->pTmpSpace = pNew;
      pPager->dbSize = (Pgno)((nByte+pageSize-1)/pageSize);
      pPager->pageSize = pageSize;
      pPager->lckPgno = (Pgno)(PENDING_BYTE/pageSize) + 1;
    }else{
      sqlite3PageFree(pNew);
    }
  }

  *pPageSize = pPager->pageSize;
  if( rc==SQLITE_OK ){
    if( nReserve<0 ) nReserve = pPager->nReserve;
    assert( nReserve>=0 && nReserve<1000 );
    pPager->nReserve = (i16)nReserve;
    pagerFixMaplimit(pPager);
  }
  return rc;
}

/*
** Return a pointer to the "temporary page" buffer held internally
** by the pager.  This is a buffer that is big enough to hold the
** entire content of a database page.  This buffer is used internally
** during rollback and will be overwritten whenever a rollback
** occurs.  But other modules are free to use it too, as long as
** no rollbacks are happening.
*/
void *sqlite3PagerTempSpace(Pager *pPager){
  return pPager->pTmpSpace;
}

/*
** Attempt to set the maximum database page count if mxPage is positive.
** Make no changes if mxPage is zero or negative.  And never reduce the
** maximum page count below the current size of the database.
**
** Regardless of mxPage, return the current maximum page count.
*/
Pgno sqlite3PagerMaxPageCount(Pager *pPager, Pgno mxPage){
  if( mxPage>0 ){
    pPager->mxPgno = mxPage;
  }
  assert( pPager->eState!=PAGER_OPEN );      /* Called only by OP_MaxPgcnt */
  /* assert( pPager->mxPgno>=pPager->dbSize ); */
  /* OP_MaxPgcnt ensures that the parameter passed to this function is not
  ** less than the total number of valid pages in the database. But this
  ** may be less than Pager.dbSize, and so the assert() above is not valid */
  return pPager->mxPgno;
}

/*
** The following set of routines are used to disable the simulated
** I/O error mechanism.  These routines are used to avoid simulated
** errors in places where we do not care about errors.
**
** Unless -DSQLITE_TEST=1 is used, these routines are all no-ops
** and generate no code.
*/
#ifdef SQLITE_TEST
extern int sqlite3_io_error_pending;
extern int sqlite3_io_error_hit;
static int saved_cnt;
void disable_simulated_io_errors(void){
  saved_cnt = sqlite3_io_error_pending;
  sqlite3_io_error_pending = -1;
}
void enable_simulated_io_errors(void){
  sqlite3_io_error_pending = saved_cnt;
}
#else
# define disable_simulated_io_errors()
# define enable_simulated_io_errors()
#endif

/*
** Read the first N bytes from the beginning of the file into memory
** that pDest points to.
**
** If the pager was opened on a transient file (zFilename==""), or
** opened on a file less than N bytes in size, the output buffer is
** zeroed and SQLITE_OK returned. The rationale for this is that this
** function is used to read database headers, and a new transient or
** zero sized database has a header than consists entirely of zeroes.
**
** If any IO error apart from SQLITE_IOERR_SHORT_READ is encountered,
** the error code is returned to the caller and the contents of the
** output buffer undefined.
*/
int sqlite3PagerReadFileheader(Pager *pPager, int N, unsigned char *pDest){
  int rc = SQLITE_OK;
  memset(pDest, 0, N);
  assert( isOpen(pPager->fd) || pPager->tempFile );

  /* This routine is only called by btree immediately after creating
  ** the Pager object.  There has not been an opportunity to transition
  ** to WAL mode yet.
  */
  assert( !pagerUseWal(pPager) );

  if( isOpen(pPager->fd) ){
    IOTRACE(("DBHDR %p 0 %d\n", pPager, N))
    rc = sqlite3OsRead(pPager->fd, pDest, N, 0);
    if( rc==SQLITE_IOERR_SHORT_READ ){
      rc = SQLITE_OK;
    }
  }
  return rc;
}

/*
** This function may only be called when a read-transaction is open on
** the pager. It returns the total number of pages in the database.
**
** However, if the file is between 1 and <page-size> bytes in size, then
** this is considered a 1 page file.
*/
void sqlite3PagerPagecount(Pager *pPager, int *pnPage){
  assert( pPager->eState>=PAGER_READER );
  assert( pPager->eState!=PAGER_WRITER_FINISHED );
  *pnPage = (int)pPager->dbSize;
}


/*
** Try to obtain a lock of type locktype on the database file. If
** a similar or greater lock is already held, this function is a no-op
** (returning SQLITE_OK immediately).
**
** Otherwise, attempt to obtain the lock using sqlite3OsLock(). Invoke
** the busy callback if the lock is currently not available. Repeat
** until the busy callback returns false or until the attempt to
** obtain the lock succeeds.
**
** Return SQLITE_OK on success and an error code if we cannot obtain
** the lock. If the lock is obtained successfully, set the Pager.state
** variable to locktype before returning.
*/
static int pager_wait_on_lock(Pager *pPager, int locktype){
  int rc;                              /* Return code */

  /* Check that this is either a no-op (because the requested lock is
  ** already held), or one of the transitions that the busy-handler
  ** may be invoked during, according to the comment above
  ** sqlite3PagerSetBusyhandler().
  */
  assert( (pPager->eLock>=locktype)
       || (pPager->eLock==NO_LOCK && locktype==SHARED_LOCK)
       || (pPager->eLock==RESERVED_LOCK && locktype==EXCLUSIVE_LOCK)
  );

  do {
    rc = pagerLockDb(pPager, locktype);
  }while( rc==SQLITE_BUSY && pPager->xBusyHandler(pPager->pBusyHandlerArg) );
  return rc;
}

/*
** Function assertTruncateConstraint(pPager) checks that one of the
** following is true for all dirty pages currently in the page-cache:
**
**   a) The page number is less than or equal to the size of the
**      current database image, in pages, OR
**
**   b) if the page content were written at this time, it would not
**      be necessary to write the current content out to the sub-journal.
**
** If the condition asserted by this function were not true, and the
** dirty page were to be discarded from the cache via the pagerStress()
** routine, pagerStress() would not write the current page content to
** the database file. If a savepoint transaction were rolled back after
** this happened, the correct behavior would be to restore the current
** content of the page. However, since this content is not present in either
** the database file or the portion of the rollback journal and
** sub-journal rolled back the content could not be restored and the
** database image would become corrupt. It is therefore fortunate that
** this circumstance cannot arise.
*/
#if defined(SQLITE_DEBUG)
static void assertTruncateConstraintCb(PgHdr *pPg){
  Pager *pPager = pPg->pPager;
  assert( pPg->flags&PGHDR_DIRTY );
  if( pPg->pgno>pPager->dbSize ){      /* if (a) is false */
    Pgno pgno = pPg->pgno;
    int i;
    for(i=0; i<pPg->pPager->nSavepoint; i++){
      PagerSavepoint *p = &pPager->aSavepoint[i];
      assert( p->nOrig<pgno || sqlite3BitvecTestNotNull(p->pInSavepoint,pgno) );
    }
  }
}
static void assertTruncateConstraint(Pager *pPager){
  sqlite3PcacheIterateDirty(pPager->pPCache, assertTruncateConstraintCb);
}
#else
# define assertTruncateConstraint(pPager)
#endif

/*
** Truncate the in-memory database file image to nPage pages. This
** function does not actually modify the database file on disk. It
** just sets the internal state of the pager object so that the
** truncation will be done when the current transaction is committed.
**
** This function is only called right before committing a transaction.
** Once this function has been called, the transaction must either be
** rolled back or committed. It is not safe to call this function and
** then continue writing to the database.
*/
void sqlite3PagerTruncateImage(Pager *pPager, Pgno nPage){
  assert( pPager->dbSize>=nPage || CORRUPT_DB );
  assert( pPager->eState>=PAGER_WRITER_CACHEMOD );
  pPager->dbSize = nPage;

  /* At one point the code here called assertTruncateConstraint() to
  ** ensure that all pages being truncated away by this operation are,
  ** if one or more savepoints are open, present in the savepoint
  ** journal so that they can be restored if the savepoint is rolled
  ** back. This is no longer necessary as this function is now only
  ** called right before committing a transaction. So although the
  ** Pager object may still have open savepoints (Pager.nSavepoint!=0),
  ** they cannot be rolled back. So the assertTruncateConstraint() call
  ** is no longer correct. */
}


/*
** This function is called before attempting a hot-journal rollback. It
** syncs the journal file to disk, then sets pPager->journalHdr to the
** size of the journal file so that the pager_playback() routine knows
** that the entire journal file has been synced.
**
** Syncing a hot-journal to disk before attempting to roll it back ensures
** that if a power-failure occurs during the rollback, the process that
** attempts rollback following system recovery sees the same journal
** content as this process.
**
** If everything goes as planned, SQLITE_OK is returned. Otherwise,
** an SQLite error code.
*/
static int pagerSyncHotJournal(Pager *pPager){
  int rc = SQLITE_OK;
  if( !pPager->noSync ){
    rc = sqlite3OsSync(pPager->jfd, SQLITE_SYNC_NORMAL);
  }
  if( rc==SQLITE_OK ){
    rc = sqlite3OsFileSize(pPager->jfd, &pPager->journalHdr);
  }
  return rc;
}

#if SQLITE_MAX_MMAP_SIZE>0
/*
** Obtain a reference to a memory mapped page object for page number pgno.
** The new object will use the pointer pData, obtained from xFetch().
** If successful, set *ppPage to point to the new page reference
** and return SQLITE_OK. Otherwise, return an SQLite error code and set
** *ppPage to zero.
**
** Page references obtained by calling this function should be released
** by calling pagerReleaseMapPage().
*/
static int pagerAcquireMapPage(
  Pager *pPager,                  /* Pager object */
  Pgno pgno,                      /* Page number */
  void *pData,                    /* xFetch()'d data for this page */
  PgHdr **ppPage                  /* OUT: Acquired page object */
){
  PgHdr *p;                       /* Memory mapped page to return */
 
  if( pPager->pMmapFreelist ){
    *ppPage = p = pPager->pMmapFreelist;
    pPager->pMmapFreelist = p->pDirty;
    p->pDirty = 0;
    assert( pPager->nExtra>=8 );
    memset(p->pExtra, 0, 8);
  }else{
    *ppPage = p = (PgHdr *)sqlite3MallocZero(sizeof(PgHdr) + pPager->nExtra);
    if( p==0 ){
      sqlite3OsUnfetch(pPager->fd, (i64)(pgno-1) * pPager->pageSize, pData);
      return SQLITE_NOMEM_BKPT;
    }
    p->pExtra = (void *)&p[1];
    p->flags = PGHDR_MMAP;
    p->nRef = 1;
    p->pPager = pPager;
  }

  assert( p->pExtra==(void *)&p[1] );
  assert( p->pPage==0 );
  assert( p->flags==PGHDR_MMAP );
  assert( p->pPager==pPager );
  assert( p->nRef==1 );

  p->pgno = pgno;
  p->pData = pData;
  pPager->nMmapOut++;

  return SQLITE_OK;
}
#endif

/*
** Release a reference to page pPg. pPg must have been returned by an
** earlier call to pagerAcquireMapPage().
*/
static void pagerReleaseMapPage(PgHdr *pPg){
  Pager *pPager = pPg->pPager;
  pPager->nMmapOut--;
  pPg->pDirty = pPager->pMmapFreelist;
  pPager->pMmapFreelist = pPg;

  assert( pPager->fd->pMethods->iVersion>=3 );
  sqlite3OsUnfetch(pPager->fd, (i64)(pPg->pgno-1)*pPager->pageSize, pPg->pData);
}

/*
** Free all PgHdr objects stored in the Pager.pMmapFreelist list.
*/
static void pagerFreeMapHdrs(Pager *pPager){
  PgHdr *p;
  PgHdr *pNext;
  for(p=pPager->pMmapFreelist; p; p=pNext){
    pNext = p->pDirty;
    sqlite3_free(p);
  }
}

/* Verify that the database file has not be deleted or renamed out from
** under the pager.  Return SQLITE_OK if the database is still where it ought
** to be on disk.  Return non-zero (SQLITE_READONLY_DBMOVED or some other error
** code from sqlite3OsAccess()) if the database has gone missing.
*/
static int databaseIsUnmoved(Pager *pPager){
  int bHasMoved = 0;
  int rc;

  if( pPager->tempFile ) return SQLITE_OK;
  if( pPager->dbSize==0 ) return SQLITE_OK;
  assert( pPager->zFilename && pPager->zFilename[0] );
  rc = sqlite3OsFileControl(pPager->fd, SQLITE_FCNTL_HAS_MOVED, &bHasMoved);
  if( rc==SQLITE_NOTFOUND ){
    /* If the HAS_MOVED file-control is unimplemented, assume that the file
    ** has not been moved.  That is the historical behavior of SQLite: prior to
    ** version 3.8.3, it never checked */
    rc = SQLITE_OK;
  }else if( rc==SQLITE_OK && bHasMoved ){
    rc = SQLITE_READONLY_DBMOVED;
  }
  return rc;
}


/*
** Shutdown the page cache.  Free all memory and close all files.
**
** If a transaction was in progress when this routine is called, that
** transaction is rolled back.  All outstanding pages are invalidated
** and their memory is freed.  Any attempt to use a page associated
** with this page cache after this function returns will likely
** result in a coredump.
**
** This function always succeeds. If a transaction is active an attempt
** is made to roll it back. If an error occurs during the rollback
** a hot journal may be left in the filesystem but no error is returned
** to the caller.
*/
int sqlite3PagerClose(Pager *pPager, sqlite3 *db){
  u8 *pTmp = (u8*)pPager->pTmpSpace;
  assert( db || pagerUseWal(pPager)==0 );
  assert( assert_pager_state(pPager) );
  disable_simulated_io_errors();
  sqlite3BeginBenignMalloc();
  pagerFreeMapHdrs(pPager);
  /* pPager->errCode = 0; */
  pPager->exclusiveMode = 0;
#ifndef SQLITE_OMIT_WAL
  {
    u8 *a = 0;
    assert( db || pPager->pWal==0 );
    if( db && 0==(db->flags & SQLITE_NoCkptOnClose)
     && SQLITE_OK==databaseIsUnmoved(pPager)
    ){
      a = pTmp;
    }
    sqlite3WalClose(pPager->pWal, db, pPager->walSyncFlags, pPager->pageSize,a);
    pPager->pWal = 0;
  }
#endif
  pager_reset(pPager);
  if( MEMDB ){
    pager_unlock(pPager);
  }else{
    /* If it is open, sync the journal file before calling UnlockAndRollback.
    ** If this is not done, then an unsynced portion of the open journal
    ** file may be played back into the database. If a power failure occurs
    ** while this is happening, the database could become corrupt.
    **
    ** If an error occurs while trying to sync the journal, shift the pager
    ** into the ERROR state. This causes UnlockAndRollback to unlock the
    ** database and close the journal file without attempting to roll it
    ** back or finalize it. The next database user will have to do hot-journal
    ** rollback before accessing the database file.
    */
    if( isOpen(pPager->jfd) ){
      pager_error(pPager, pagerSyncHotJournal(pPager));
    }
    pagerUnlockAndRollback(pPager);
  }
  sqlite3EndBenignMalloc();
  enable_simulated_io_errors();
  PAGERTRACE(("CLOSE %d\n", PAGERID(pPager)));
  IOTRACE(("CLOSE %p\n", pPager))
  sqlite3OsClose(pPager->jfd);
  sqlite3OsClose(pPager->fd);
  sqlite3PageFree(pTmp);
  sqlite3PcacheClose(pPager->pPCache);
  assert( !pPager->aSavepoint && !pPager->pInJournal );
  assert( !isOpen(pPager->jfd) && !isOpen(pPager->sjfd) );

  sqlite3_free(pPager);
  return SQLITE_OK;
}

#if !defined(NDEBUG) || defined(SQLITE_TEST)
/*
** Return the page number for page pPg.
*/
Pgno sqlite3PagerPagenumber(DbPage *pPg){
  return pPg->pgno;
}
#endif

/*
** Increment the reference count for page pPg.
*/
void sqlite3PagerRef(DbPage *pPg){
  sqlite3PcacheRef(pPg);
}

/*
** Sync the journal. In other words, make sure all the pages that have
** been written to the journal have actually reached the surface of the
** disk and can be restored in the event of a hot-journal rollback.
**
** If the Pager.noSync flag is set, then this function is a no-op.
** Otherwise, the actions required depend on the journal-mode and the
** device characteristics of the file-system, as follows:
**
**   * If the journal file is an in-memory journal file, no action need
**     be taken.
**
**   * Otherwise, if the device does not support the SAFE_APPEND property,
**     then the nRec field of the most recently written journal header
**     is updated to contain the number of journal records that have
**     been written following it. If the pager is operating in full-sync
**     mode, then the journal file is synced before this field is updated.
**
**   * If the device does not support the SEQUENTIAL property, then
**     journal file is synced.
**
** Or, in pseudo-code:
**
**   if( NOT <in-memory journal> ){
**     if( NOT SAFE_APPEND ){
**       if( <full-sync mode> ) xSync(<journal file>);
**       <update nRec field>
**     }
**     if( NOT SEQUENTIAL ) xSync(<journal file>);
**   }
**
** If successful, this routine clears the PGHDR_NEED_SYNC flag of every
** page currently held in memory before returning SQLITE_OK. If an IO
** error is encountered, then the IO error code is returned to the caller.
*/
static int syncJournal(Pager *pPager, int newHdr){
  int rc;                         /* Return code */

  assert( pPager->eState==PAGER_WRITER_CACHEMOD
       || pPager->eState==PAGER_WRITER_DBMOD
  );
  assert( assert_pager_state(pPager) );
  assert( !pagerUseWal(pPager) );

  rc = sqlite3PagerExclusiveLock(pPager);
  if( rc!=SQLITE_OK ) return rc;

  if( !pPager->noSync ){
    assert( !pPager->tempFile );
    if( isOpen(pPager->jfd) && pPager->journalMode!=PAGER_JOURNALMODE_MEMORY ){
      const int iDc = sqlite3OsDeviceCharacteristics(pPager->fd);
      assert( isOpen(pPager->jfd) );

      if( 0==(iDc&SQLITE_IOCAP_SAFE_APPEND) ){
        /* This block deals with an obscure problem. If the last connection
        ** that wrote to this database was operating in persistent-journal
        ** mode, then the journal file may at this point actually be larger
        ** than Pager.journalOff bytes. If the next thing in the journal
        ** file happens to be a journal-header (written as part of the
        ** previous connection's transaction), and a crash or power-failure
        ** occurs after nRec is updated but before this connection writes
        ** anything else to the journal file (or commits/rolls back its
        ** transaction), then SQLite may become confused when doing the
        ** hot-journal rollback following recovery. It may roll back all
        ** of this connections data, then proceed to rolling back the old,
        ** out-of-date data that follows it. Database corruption.
        **
        ** To work around this, if the journal file does appear to contain
        ** a valid header following Pager.journalOff, then write a 0x00
        ** byte to the start of it to prevent it from being recognized.
        **
        ** Variable iNextHdrOffset is set to the offset at which this
        ** problematic header will occur, if it exists. aMagic is used
        ** as a temporary buffer to inspect the first couple of bytes of
        ** the potential journal header.
        */
        i64 iNextHdrOffset;
        u8 aMagic[8];
        u8 zHeader[sizeof(aJournalMagic)+4];

        memcpy(zHeader, aJournalMagic, sizeof(aJournalMagic));
        put32bits(&zHeader[sizeof(aJournalMagic)], pPager->nRec);

        iNextHdrOffset = journalHdrOffset(pPager);
        rc = sqlite3OsRead(pPager->jfd, aMagic, 8, iNextHdrOffset);
        if( rc==SQLITE_OK && 0==memcmp(aMagic, aJournalMagic, 8) ){
          static const u8 zerobyte = 0;
          rc = sqlite3OsWrite(pPager->jfd, &zerobyte, 1, iNextHdrOffset);
        }
        if( rc!=SQLITE_OK && rc!=SQLITE_IOERR_SHORT_READ ){
          return rc;
        }

        /* Write the nRec value into the journal file header. If in
        ** full-synchronous mode, sync the journal first. This ensures that
        ** all data has really hit the disk before nRec is updated to mark
        ** it as a candidate for rollback.
        **
        ** This is not required if the persistent media supports the
        ** SAFE_APPEND property. Because in this case it is not possible
        ** for garbage data to be appended to the file, the nRec field
        ** is populated with 0xFFFFFFFF when the journal header is written
        ** and never needs to be updated.
        */
        if( pPager->fullSync && 0==(iDc&SQLITE_IOCAP_SEQUENTIAL) ){
          PAGERTRACE(("SYNC journal of %d\n", PAGERID(pPager)));
          IOTRACE(("JSYNC %p\n", pPager))
          rc = sqlite3OsSync(pPager->jfd, pPager->syncFlags);
          if( rc!=SQLITE_OK ) return rc;
        }
        IOTRACE(("JHDR %p %lld\n", pPager, pPager->journalHdr));
        rc = sqlite3OsWrite(
            pPager->jfd, zHeader, sizeof(zHeader), pPager->journalHdr
        );
        if( rc!=SQLITE_OK ) return rc;
      }
      if( 0==(iDc&SQLITE_IOCAP_SEQUENTIAL) ){
        PAGERTRACE(("SYNC journal of %d\n", PAGERID(pPager)));
        IOTRACE(("JSYNC %p\n", pPager))
        rc = sqlite3OsSync(pPager->jfd, pPager->syncFlags|
          (pPager->syncFlags==SQLITE_SYNC_FULL?SQLITE_SYNC_DATAONLY:0)
        );
        if( rc!=SQLITE_OK ) return rc;
      }

      pPager->journalHdr = pPager->journalOff;
      if( newHdr && 0==(iDc&SQLITE_IOCAP_SAFE_APPEND) ){
        pPager->nRec = 0;
        rc = writeJournalHdr(pPager);
        if( rc!=SQLITE_OK ) return rc;
      }
    }else{
      pPager->journalHdr = pPager->journalOff;
    }
  }

  /* Unless the pager is in noSync mode, the journal file was just
  ** successfully synced. Either way, clear the PGHDR_NEED_SYNC flag on
  ** all pages.
  */
  sqlite3PcacheClearSyncFlags(pPager->pPCache);
  pPager->eState = PAGER_WRITER_DBMOD;
  assert( assert_pager_state(pPager) );
  return SQLITE_OK;
}

/*
** The argument is the first in a linked list of dirty pages connected
** by the PgHdr.pDirty pointer. This function writes each one of the
** in-memory pages in the list to the database file. The argument may
** be NULL, representing an empty list. In this case this function is
** a no-op.
**
** The pager must hold at least a RESERVED lock when this function
** is called. Before writing anything to the database file, this lock
** is upgraded to an EXCLUSIVE lock. If the lock cannot be obtained,
** SQLITE_BUSY is returned and no data is written to the database file.
**
** If the pager is a temp-file pager and the actual file-system file
** is not yet open, it is created and opened before any data is
** written out.
**
** Once the lock has been upgraded and, if necessary, the file opened,
** the pages are written out to the database file in list order. Writing
** a page is skipped if it meets either of the following criteria:
**
**   * The page number is greater than Pager.dbSize, or
**   * The PGHDR_DONT_WRITE flag is set on the page.
**
** If writing out a page causes the database file to grow, Pager.dbFileSize
** is updated accordingly. If page 1 is written out, then the value cached
** in Pager.dbFileVers[] is updated to match the new value stored in
** the database file.
**
** If everything is successful, SQLITE_OK is returned. If an IO error
** occurs, an IO error code is returned. Or, if the EXCLUSIVE lock cannot
** be obtained, SQLITE_BUSY is returned.
*/
static int pager_write_pagelist(Pager *pPager, PgHdr *pList){
  int rc = SQLITE_OK;                  /* Return code */

  /* This function is only called for rollback pagers in WRITER_DBMOD state. */
  assert( !pagerUseWal(pPager) );
  assert( pPager->tempFile || pPager->eState==PAGER_WRITER_DBMOD );
  assert( pPager->eLock==EXCLUSIVE_LOCK );
  assert( isOpen(pPager->fd) || pList->pDirty==0 );

  /* If the file is a temp-file has not yet been opened, open it now. It
  ** is not possible for rc to be other than SQLITE_OK if this branch
  ** is taken, as pager_wait_on_lock() is a no-op for temp-files.
  */
  if( !isOpen(pPager->fd) ){
    assert( pPager->tempFile && rc==SQLITE_OK );
    rc = pagerOpentemp(pPager, pPager->fd, pPager->vfsFlags);
  }

  /* Before the first write, give the VFS a hint of what the final
  ** file size will be.
  */
  assert( rc!=SQLITE_OK || isOpen(pPager->fd) );
  if( rc==SQLITE_OK
   && pPager->dbHintSize<pPager->dbSize
   && (pList->pDirty || pList->pgno>pPager->dbHintSize)
  ){
    sqlite3_int64 szFile = pPager->pageSize * (sqlite3_int64)pPager->dbSize;
    sqlite3OsFileControlHint(pPager->fd, SQLITE_FCNTL_SIZE_HINT, &szFile);
    pPager->dbHintSize = pPager->dbSize;
  }

  while( rc==SQLITE_OK && pList ){
    Pgno pgno = pList->pgno;

    /* If there are dirty pages in the page cache with page numbers greater
    ** than Pager.dbSize, this means sqlite3PagerTruncateImage() was called to
    ** make the file smaller (presumably by auto-vacuum code). Do not write
    ** any such pages to the file.
    **
    ** Also, do not write out any page that has the PGHDR_DONT_WRITE flag
    ** set (set by sqlite3PagerDontWrite()).
    */
    if( pgno<=pPager->dbSize && 0==(pList->flags&PGHDR_DONT_WRITE) ){
      i64 offset = (pgno-1)*(i64)pPager->pageSize;   /* Offset to write */
      char *pData;                                   /* Data to write */   

      assert( (pList->flags&PGHDR_NEED_SYNC)==0 );
      if( pList->pgno==1 ) pager_write_changecounter(pList);

      pData = pList->pData;

      /* Write out the page data. */
      rc = sqlite3OsWrite(pPager->fd, pData, pPager->pageSize, offset);

      /* If page 1 was just written, update Pager.dbFileVers to match
      ** the value now stored in the database file. If writing this
      ** page caused the database file to grow, update dbFileSize.
      */
      if( pgno==1 ){
        memcpy(&pPager->dbFileVers, &pData[24], sizeof(pPager->dbFileVers));
      }
      if( pgno>pPager->dbFileSize ){
        pPager->dbFileSize = pgno;
      }
      pPager->aStat[PAGER_STAT_WRITE]++;

      /* Update any backup objects copying the contents of this pager. */
      sqlite3BackupUpdate(pPager->pBackup, pgno, (u8*)pList->pData);

      PAGERTRACE(("STORE %d page %d hash(%08x)\n",
                   PAGERID(pPager), pgno, pager_pagehash(pList)));
      IOTRACE(("PGOUT %p %d\n", pPager, pgno));
      PAGER_INCR(sqlite3_pager_writedb_count);
    }else{
      PAGERTRACE(("NOSTORE %d page %d\n", PAGERID(pPager), pgno));
    }
    pager_set_pagehash(pList);
    pList = pList->pDirty;
  }

  return rc;
}

/*
** Ensure that the sub-journal file is open. If it is already open, this
** function is a no-op.
**
** SQLITE_OK is returned if everything goes according to plan. An
** SQLITE_IOERR_XXX error code is returned if a call to sqlite3OsOpen()
** fails.
*/
static int openSubJournal(Pager *pPager){
  int rc = SQLITE_OK;
  if( !isOpen(pPager->sjfd) ){
    const int flags =  SQLITE_OPEN_SUBJOURNAL | SQLITE_OPEN_READWRITE
      | SQLITE_OPEN_CREATE | SQLITE_OPEN_EXCLUSIVE
      | SQLITE_OPEN_DELETEONCLOSE;
    int nStmtSpill = sqlite3Config.nStmtSpill;
    if( pPager->journalMode==PAGER_JOURNALMODE_MEMORY || pPager->subjInMemory ){
      nStmtSpill = -1;
    }
    rc = sqlite3JournalOpen(pPager->pVfs, 0, pPager->sjfd, flags, nStmtSpill);
  }
  return rc;
}

/*
** Append a record of the current state of page pPg to the sub-journal.
**
** If successful, set the bit corresponding to pPg->pgno in the bitvecs
** for all open savepoints before returning.
**
** This function returns SQLITE_OK if everything is successful, an IO
** error code if the attempt to write to the sub-journal fails, or
** SQLITE_NOMEM if a malloc fails while setting a bit in a savepoint
** bitvec.
*/
static int subjournalPage(PgHdr *pPg){
  int rc = SQLITE_OK;
  Pager *pPager = pPg->pPager;
  if( pPager->journalMode!=PAGER_JOURNALMODE_OFF ){

    /* Open the sub-journal, if it has not already been opened */
    assert( pPager->useJournal );
    assert( isOpen(pPager->jfd) || pagerUseWal(pPager) );
    assert( isOpen(pPager->sjfd) || pPager->nSubRec==0 );
    assert( pagerUseWal(pPager)
         || pageInJournal(pPager, pPg)
         || pPg->pgno>pPager->dbOrigSize
    );
    rc = openSubJournal(pPager);

    /* If the sub-journal was opened successfully (or was already open),
    ** write the journal record into the file.  */
    if( rc==SQLITE_OK ){
      void *pData = pPg->pData;
      i64 offset = (i64)pPager->nSubRec*(4+pPager->pageSize);
      char *pData2;
      pData2 = pData;
      PAGERTRACE(("STMT-JOURNAL %d page %d\n", PAGERID(pPager), pPg->pgno));
      rc = write32bits(pPager->sjfd, offset, pPg->pgno);
      if( rc==SQLITE_OK ){
        rc = sqlite3OsWrite(pPager->sjfd, pData2, pPager->pageSize, offset+4);
      }
    }
  }
  if( rc==SQLITE_OK ){
    pPager->nSubRec++;
    assert( pPager->nSavepoint>0 );
    rc = addToSavepointBitvecs(pPager, pPg->pgno);
  }
  return rc;
}
static int subjournalPageIfRequired(PgHdr *pPg){
  if( subjRequiresPage(pPg) ){
    return subjournalPage(pPg);
  }else{
    return SQLITE_OK;
  }
}

/*
** This function is called by the pcache layer when it has reached some
** soft memory limit. The first argument is a pointer to a Pager object
** (cast as a void*). The pager is always 'purgeable' (not an in-memory
** database). The second argument is a reference to a page that is
** currently dirty but has no outstanding references. The page
** is always associated with the Pager object passed as the first
** argument.
**
** The job of this function is to make pPg clean by writing its contents
** out to the database file, if possible. This may involve syncing the
** journal file.
**
** If successful, sqlite3PcacheMakeClean() is called on the page and
** SQLITE_OK returned. If an IO error occurs while trying to make the
** page clean, the IO error code is returned. If the page cannot be
** made clean for some other reason, but no error occurs, then SQLITE_OK
** is returned by sqlite3PcacheMakeClean() is not called.
*/
static int pagerStress(void *p, PgHdr *pPg){
  Pager *pPager = (Pager *)p;
  int rc = SQLITE_OK;

  assert( pPg->pPager==pPager );
  assert( pPg->flags&PGHDR_DIRTY );

  /* The doNotSpill NOSYNC bit is set during times when doing a sync of
  ** journal (and adding a new header) is not allowed.  This occurs
  ** during calls to sqlite3PagerWrite() while trying to journal multiple
  ** pages belonging to the same sector.
  **
  ** The doNotSpill ROLLBACK and OFF bits inhibits all cache spilling
  ** regardless of whether or not a sync is required.  This is set during
  ** a rollback or by user request, respectively.
  **
  ** Spilling is also prohibited when in an error state since that could
  ** lead to database corruption.   In the current implementation it
  ** is impossible for sqlite3PcacheFetch() to be called with createFlag==3
  ** while in the error state, hence it is impossible for this routine to
  ** be called in the error state.  Nevertheless, we include a NEVER()
  ** test for the error state as a safeguard against future changes.
  */
  if( NEVER(pPager->errCode) ) return SQLITE_OK;
  testcase( pPager->doNotSpill & SPILLFLAG_ROLLBACK );
  testcase( pPager->doNotSpill & SPILLFLAG_OFF );
  testcase( pPager->doNotSpill & SPILLFLAG_NOSYNC );
  if( pPager->doNotSpill
   && ((pPager->doNotSpill & (SPILLFLAG_ROLLBACK|SPILLFLAG_OFF))!=0
      || (pPg->flags & PGHDR_NEED_SYNC)!=0)
  ){
    return SQLITE_OK;
  }

  pPager->aStat[PAGER_STAT_SPILL]++;
  pPg->pDirty = 0;
  if( pagerUseWal(pPager) ){
    /* Write a single frame for this page to the log. */
    rc = subjournalPageIfRequired(pPg);
    if( rc==SQLITE_OK ){
      rc = pagerWalFrames(pPager, pPg, 0, 0);
    }
  }else{
   
#ifdef SQLITE_ENABLE_BATCH_ATOMIC_WRITE
    if( pPager->tempFile==0 ){
      rc = sqlite3JournalCreate(pPager->jfd);
      if( rc!=SQLITE_OK ) return pager_error(pPager, rc);
    }
#endif
 
    /* Sync the journal file if required. */
    if( pPg->flags&PGHDR_NEED_SYNC
     || pPager->eState==PAGER_WRITER_CACHEMOD
    ){
      rc = syncJournal(pPager, 1);
    }
 
    /* Write the contents of the page out to the database file. */
    if( rc==SQLITE_OK ){
      assert( (pPg->flags&PGHDR_NEED_SYNC)==0 );
      rc = pager_write_pagelist(pPager, pPg);
    }
  }

  /* Mark the page as clean. */
  if( rc==SQLITE_OK ){
    PAGERTRACE(("STRESS %d page %d\n", PAGERID(pPager), pPg->pgno));
    sqlite3PcacheMakeClean(pPg);
  }

  return pager_error(pPager, rc);
}

/*
** Flush all unreferenced dirty pages to disk.
*/
int sqlite3PagerFlush(Pager *pPager){
  int rc = pPager->errCode;
  if( !MEMDB ){
    PgHdr *pList = sqlite3PcacheDirtyList(pPager->pPCache);
    assert( assert_pager_state(pPager) );
    while( rc==SQLITE_OK && pList ){
      PgHdr *pNext = pList->pDirty;
      if( pList->nRef==0 ){
        rc = pagerStress((void*)pPager, pList);
      }
      pList = pNext;
    }
  }

  return rc;
}

/*
** Allocate and initialize a new Pager object and put a pointer to it
** in *ppPager. The pager should eventually be freed by passing it
** to sqlite3PagerClose().
**
** The zFilename argument is the path to the database file to open.
** If zFilename is NULL then a randomly-named temporary file is created
** and used as the file to be cached. Temporary files are be deleted
** automatically when they are closed. If zFilename is ":memory:" then
** all information is held in cache. It is never written to disk.
** This can be used to implement an in-memory database.
**
** The nExtra parameter specifies the number of bytes of space allocated
** along with each page reference. This space is available to the user
** via the sqlite3PagerGetExtra() API.  When a new page is allocated, the
** first 8 bytes of this space are zeroed but the remainder is uninitialized.
** (The extra space is used by btree as the MemPage object.)
**
** The flags argument is used to specify properties that affect the
** operation of the pager. It should be passed some bitwise combination
** of the PAGER_* flags.
**
** The vfsFlags parameter is a bitmask to pass to the flags parameter
** of the xOpen() method of the supplied VFS when opening files.
**
** If the pager object is allocated and the specified file opened
** successfully, SQLITE_OK is returned and *ppPager set to point to
** the new pager object. If an error occurs, *ppPager is set to NULL
** and error code returned. This function may return SQLITE_NOMEM
** (sqlite3Malloc() is used to allocate memory), SQLITE_CANTOPEN or
** various SQLITE_IO_XXX errors.
*/
int sqlite3PagerOpen(
  sqlite3_vfs *pVfs,       /* The virtual file system to use */
  Pager **ppPager,         /* OUT: Return the Pager structure here */
  const char *zFilename,   /* Name of the database file to open */
  int nExtra,              /* Extra bytes append to each in-memory page */
  int flags,               /* flags controlling this file */
  int vfsFlags,            /* flags passed through to sqlite3_vfs.xOpen() */
  void (*xReinit)(DbPage*) /* Function to reinitialize pages */
){
  u8 *pPtr;
  Pager *pPager = 0;       /* Pager object to allocate and return */
  int rc = SQLITE_OK;      /* Return code */
  int tempFile = 0;        /* True for temp files (incl. in-memory files) */
  int memDb = 0;           /* True if this is an in-memory file */
  int memJM = 0;           /* Memory journal mode */
  int readOnly = 0;        /* True if this is a read-only file */
  int journalFileSize;     /* Bytes to allocate for each journal fd */
  char *zPathname = 0;     /* Full path to database file */
  int nPathname = 0;       /* Number of bytes in zPathname */
  int useJournal = (flags & PAGER_OMIT_JOURNAL)==0; /* False to omit journal */
  int pcacheSize = sqlite3PcacheSize();       /* Bytes to allocate for PCache */
  u32 szPageDflt = SQLITE_DEFAULT_PAGE_SIZE;  /* Default page size */
  const char *zUri = 0;    /* URI args to copy */
  int nUriByte = 1;        /* Number of bytes of URI args at *zUri */

  /* Figure out how much space is required for each journal file-handle
  ** (there are two of them, the main journal and the sub-journal).  */
  journalFileSize = ROUND8(sqlite3JournalSize(pVfs));

  /* Set the output variable to NULL in case an error occurs. */
  *ppPager = 0;

#ifndef SQLITE_OMIT_MEMORYDB
  if( flags & PAGER_MEMORY ){
    memDb = 1;
    if( zFilename && zFilename[0] ){
      zPathname = sqlite3DbStrDup(0, zFilename);
      if( zPathname==0  ) return SQLITE_NOMEM_BKPT;
      nPathname = sqlite3Strlen30(zPathname);
      zFilename = 0;
    }
  }
#endif

  /* Compute and store the full pathname in an allocated buffer pointed
  ** to by zPathname, length nPathname. Or, if this is a temporary file,
  ** leave both nPathname and zPathname set to 0.
  */
  if( zFilename && zFilename[0] ){
    const char *z;
    nPathname = pVfs->mxPathname+1;
    zPathname = sqlite3DbMallocRaw(0, nPathname*2);
    if( zPathname==0 ){
      return SQLITE_NOMEM_BKPT;
    }
    zPathname[0] = 0; /* Make sure initialized even if FullPathname() fails */
    rc = sqlite3OsFullPathname(pVfs, zFilename, nPathname, zPathname);
    if( rc!=SQLITE_OK ){
      if( rc==SQLITE_OK_SYMLINK ){
        if( vfsFlags & SQLITE_OPEN_NOFOLLOW ){
          rc = SQLITE_CANTOPEN_SYMLINK;
        }else{
          rc = SQLITE_OK;
        }
      }
    }
    nPathname = sqlite3Strlen30(zPathname);
    z = zUri = &zFilename[sqlite3Strlen30(zFilename)+1];
    while( *z ){
      z += strlen(z)+1;
      z += strlen(z)+1;
    }
    nUriByte = (int)(&z[1] - zUri);
    assert( nUriByte>=1 );
    if( rc==SQLITE_OK && nPathname+8>pVfs->mxPathname ){
      /* This branch is taken when the journal path required by
      ** the database being opened will be more than pVfs->mxPathname
      ** bytes in length. This means the database cannot be opened,
      ** as it will not be possible to open the journal file or even
      ** check for a hot-journal before reading.
      */
      rc = SQLITE_CANTOPEN_BKPT;
    }
    if( rc!=SQLITE_OK ){
      sqlite3DbFree(0, zPathname);
      return rc;
    }
  }

  /* Allocate memory for the Pager structure, PCache object, the
  ** three file descriptors, the database file name and the journal
  ** file name. The layout in memory is as follows:
  **
  **     Pager object                    (sizeof(Pager) bytes)
  **     PCache object                   (sqlite3PcacheSize() bytes)
  **     Database file handle            (pVfs->szOsFile bytes)
  **     Sub-journal file handle         (journalFileSize bytes)
  **     Main journal file handle        (journalFileSize bytes)
  **     Ptr back to the Pager           (sizeof(Pager*) bytes)
  **     \0\0\0\0 database prefix        (4 bytes)
  **     Database file name              (nPathname+1 bytes)
  **     URI query parameters            (nUriByte bytes)
  **     Journal filename                (nPathname+8+1 bytes)
  **     WAL filename                    (nPathname+4+1 bytes)
  **     \0\0\0 terminator               (3 bytes)
  **
  ** Some 3rd-party software, over which we have no control, depends on
  ** the specific order of the filenames and the \0 separators between them
  ** so that it can (for example) find the database filename given the WAL
  ** filename without using the sqlite3_filename_database() API.  This is a
  ** misuse of SQLite and a bug in the 3rd-party software, but the 3rd-party
  ** software is in widespread use, so we try to avoid changing the filename
  ** order and formatting if possible.  In particular, the details of the
  ** filename format expected by 3rd-party software should be as follows:
  **
  **   - Main Database Path
  **   - \0
  **   - Multiple URI components consisting of:
  **     - Key
  **     - \0
  **     - Value
  **     - \0
  **   - \0
  **   - Journal Path
  **   - \0
  **   - WAL Path (zWALName)
  **   - \0
  **
  ** The sqlite3_create_filename() interface and the databaseFilename() utility
  ** that is used by sqlite3_filename_database() and kin also depend on the
  ** specific formatting and order of the various filenames, so if the format
  ** changes here, be sure to change it there as well.
  */
  assert( SQLITE_PTRSIZE==sizeof(Pager*) );
  pPtr = (u8 *)sqlite3MallocZero(
    ROUND8(sizeof(*pPager)) +            /* Pager structure */
    ROUND8(pcacheSize) +                 /* PCache object */
    ROUND8(pVfs->szOsFile) +             /* The main db file */
    journalFileSize * 2 +                /* The two journal files */
    SQLITE_PTRSIZE +                     /* Space to hold a pointer */
    4 +                                  /* Database prefix */
    nPathname + 1 +                      /* database filename */
    nUriByte +                           /* query parameters */
    nPathname + 8 + 1 +                  /* Journal filename */
#ifndef SQLITE_OMIT_WAL
    nPathname + 4 + 1 +                  /* WAL filename */
    nPathname + 5 + 1 +                  /* Second WAL filename */
#endif
    3                                    /* Terminator */
  );
  assert( EIGHT_BYTE_ALIGNMENT(SQLITE_INT_TO_PTR(journalFileSize)) );
  if( !pPtr ){
    sqlite3DbFree(0, zPathname);
    return SQLITE_NOMEM_BKPT;
  }
  pPager = (Pager*)pPtr;                  pPtr += ROUND8(sizeof(*pPager));
  pPager->pPCache = (PCache*)pPtr;        pPtr += ROUND8(pcacheSize);
  pPager->fd = (sqlite3_file*)pPtr;       pPtr += ROUND8(pVfs->szOsFile);
  pPager->sjfd = (sqlite3_file*)pPtr;     pPtr += journalFileSize;
  pPager->jfd =  (sqlite3_file*)pPtr;     pPtr += journalFileSize;
  assert( EIGHT_BYTE_ALIGNMENT(pPager->jfd) );
  memcpy(pPtr, &pPager, SQLITE_PTRSIZE);  pPtr += SQLITE_PTRSIZE;

  /* Fill in the Pager.zFilename and pPager.zQueryParam fields */
                                          pPtr += 4;  /* Skip zero prefix */
  pPager->zFilename = (char*)pPtr;
  if( nPathname>0 ){
    memcpy(pPtr, zPathname, nPathname);   pPtr += nPathname + 1;
    if( zUri ){
      memcpy(pPtr, zUri, nUriByte);       pPtr += nUriByte;
    }else{
                                          pPtr++;
    }
  }


  /* Fill in Pager.zJournal */
  if( nPathname>0 ){
    pPager->zJournal = (char*)pPtr;
    memcpy(pPtr, zPathname, nPathname);   pPtr += nPathname;
    memcpy(pPtr, "-journal",8);           pPtr += 8 + 1;
#ifdef SQLITE_ENABLE_8_3_NAMES
    sqlite3FileSuffix3(zFilename,pPager->zJournal);
    pPtr = (u8*)(pPager->zJournal + sqlite3Strlen30(pPager->zJournal)+1);
#endif
  }else{
    pPager->zJournal = 0;
  }

#ifndef SQLITE_OMIT_WAL
  /* Fill in Pager.zWal */
  if( nPathname>0 ){
    pPager->zWal = (char*)pPtr;
    memcpy(pPtr, zPathname, nPathname);   pPtr += nPathname;
    memcpy(pPtr, "-wal", 4);              pPtr += 4 + 1;
#ifdef SQLITE_ENABLE_8_3_NAMES
    sqlite3FileSuffix3(zFilename, pPager->zWal);
    pPtr = (u8*)(pPager->zWal + sqlite3Strlen30(pPager->zWal)+1);
#endif
    memcpy(pPtr, zPathname, nPathname);   pPtr += nPathname;
    memcpy(pPtr, "-wal2", 5);             pPtr += 5 + 1;
  }else{
    pPager->zWal = 0;
  }
#endif
  (void)pPtr;  /* Suppress warning about unused pPtr value */

  if( nPathname ) sqlite3DbFree(0, zPathname);
  pPager->pVfs = pVfs;
  pPager->vfsFlags = vfsFlags;

  /* Open the pager file.
  */
  if( zFilename && zFilename[0] ){
    int fout = 0;                    /* VFS flags returned by xOpen() */
    rc = sqlite3OsOpen(pVfs, pPager->zFilename, pPager->fd, vfsFlags, &fout);
    assert( !memDb );
    pPager->memVfs = memJM = (fout&SQLITE_OPEN_MEMORY)!=0;
    readOnly = (fout&SQLITE_OPEN_READONLY)!=0;

    /* If the file was successfully opened for read/write access,
    ** choose a default page size in case we have to create the
    ** database file. The default page size is the maximum of:
    **
    **    + SQLITE_DEFAULT_PAGE_SIZE,
    **    + The value returned by sqlite3OsSectorSize()
    **    + The largest page size that can be written atomically.
    */
    if( rc==SQLITE_OK ){
      int iDc = sqlite3OsDeviceCharacteristics(pPager->fd);
      if( !readOnly ){
        setSectorSize(pPager);
        assert(SQLITE_DEFAULT_PAGE_SIZE<=SQLITE_MAX_DEFAULT_PAGE_SIZE);
        if( szPageDflt<pPager->sectorSize ){
          if( pPager->sectorSize>SQLITE_MAX_DEFAULT_PAGE_SIZE ){
            szPageDflt = SQLITE_MAX_DEFAULT_PAGE_SIZE;
          }else{
            szPageDflt = (u32)pPager->sectorSize;
          }
        }
#ifdef SQLITE_ENABLE_ATOMIC_WRITE
        {
          int ii;
          assert(SQLITE_IOCAP_ATOMIC512==(512>>8));
          assert(SQLITE_IOCAP_ATOMIC64K==(65536>>8));
          assert(SQLITE_MAX_DEFAULT_PAGE_SIZE<=65536);
          for(ii=szPageDflt; ii<=SQLITE_MAX_DEFAULT_PAGE_SIZE; ii=ii*2){
            if( iDc&(SQLITE_IOCAP_ATOMIC|(ii>>8)) ){
              szPageDflt = ii;
            }
          }
        }
#endif
      }
      pPager->noLock = sqlite3_uri_boolean(pPager->zFilename, "nolock", 0);
      if( (iDc & SQLITE_IOCAP_IMMUTABLE)!=0
       || sqlite3_uri_boolean(pPager->zFilename, "immutable", 0) ){
          vfsFlags |= SQLITE_OPEN_READONLY;
          goto act_like_temp_file;
      }
    }
  }else{
    /* If a temporary file is requested, it is not opened immediately.
    ** In this case we accept the default page size and delay actually
    ** opening the file until the first call to OsWrite().
    **
    ** This branch is also run for an in-memory database. An in-memory
    ** database is the same as a temp-file that is never written out to
    ** disk and uses an in-memory rollback journal.
    **
    ** This branch also runs for files marked as immutable.
    */
act_like_temp_file:
    tempFile = 1;
    pPager->eState = PAGER_READER;     /* Pretend we already have a lock */
    pPager->eLock = EXCLUSIVE_LOCK;    /* Pretend we are in EXCLUSIVE mode */
    pPager->noLock = 1;                /* Do no locking */
    readOnly = (vfsFlags&SQLITE_OPEN_READONLY);
  }

  /* The following call to PagerSetPagesize() serves to set the value of
  ** Pager.pageSize and to allocate the Pager.pTmpSpace buffer.
  */
  if( rc==SQLITE_OK ){
    assert( pPager->memDb==0 );
    rc = sqlite3PagerSetPagesize(pPager, &szPageDflt, -1);
    testcase( rc!=SQLITE_OK );
  }

  /* Initialize the PCache object. */
  if( rc==SQLITE_OK ){
    nExtra = ROUND8(nExtra);
    assert( nExtra>=8 && nExtra<1000 );
    rc = sqlite3PcacheOpen(szPageDflt, nExtra, !memDb,
                       !memDb?pagerStress:0, (void *)pPager, pPager->pPCache);
  }

  /* If an error occurred above, free the  Pager structure and close the file.
  */
  if( rc!=SQLITE_OK ){
    sqlite3OsClose(pPager->fd);
    sqlite3PageFree(pPager->pTmpSpace);
    sqlite3_free(pPager);
    return rc;
  }

  PAGERTRACE(("OPEN %d %s\n", FILEHANDLEID(pPager->fd), pPager->zFilename));
  IOTRACE(("OPEN %p %s\n", pPager, pPager->zFilename))

  pPager->useJournal = (u8)useJournal;
  /* pPager->stmtOpen = 0; */
  /* pPager->stmtInUse = 0; */
  /* pPager->nRef = 0; */
  /* pPager->stmtSize = 0; */
  /* pPager->stmtJSize = 0; */
  /* pPager->nPage = 0; */
  pPager->mxPgno = SQLITE_MAX_PAGE_COUNT;
  /* pPager->state = PAGER_UNLOCK; */
  /* pPager->errMask = 0; */
  pPager->tempFile = (u8)tempFile;
  assert( tempFile==PAGER_LOCKINGMODE_NORMAL
          || tempFile==PAGER_LOCKINGMODE_EXCLUSIVE );
  assert( PAGER_LOCKINGMODE_EXCLUSIVE==1 );
  pPager->exclusiveMode = (u8)tempFile;
  pPager->changeCountDone = pPager->tempFile;
  pPager->memDb = (u8)memDb;
  pPager->readOnly = (u8)readOnly;
  assert( useJournal || pPager->tempFile );
  sqlite3PagerSetFlags(pPager, (SQLITE_DEFAULT_SYNCHRONOUS+1)|PAGER_CACHESPILL);
  /* pPager->pFirst = 0; */
  /* pPager->pFirstSynced = 0; */
  /* pPager->pLast = 0; */
  pPager->nExtra = (u16)nExtra;
  pPager->journalSizeLimit = SQLITE_DEFAULT_JOURNAL_SIZE_LIMIT;
  assert( isOpen(pPager->fd) || tempFile );
  setSectorSize(pPager);
  if( !useJournal ){
    pPager->journalMode = PAGER_JOURNALMODE_OFF;
  }else if( memDb || memJM ){
    pPager->journalMode = PAGER_JOURNALMODE_MEMORY;
  }
  /* pPager->xBusyHandler = 0; */
  /* pPager->pBusyHandlerArg = 0; */
  pPager->xReiniter = xReinit;
  setGetterMethod(pPager);
  /* memset(pPager->aHash, 0, sizeof(pPager->aHash)); */
  /* pPager->szMmap = SQLITE_DEFAULT_MMAP_SIZE // will be set by btree.c */

  *ppPager = pPager;
  return SQLITE_OK;
}

/*
** Return the sqlite3_file for the main database given the name
** of the corresponding WAL or Journal name as passed into
** xOpen.
*/
sqlite3_file *sqlite3_database_file_object(const char *zName){
  Pager *pPager;
  while( zName[-1]!=0 || zName[-2]!=0 || zName[-3]!=0 || zName[-4]!=0 ){
    zName--;
  }
  pPager = *(Pager**)(zName - 4 - sizeof(Pager*));
  return pPager->fd;
}


/*
** This function is called after transitioning from PAGER_UNLOCK to
** PAGER_SHARED state. It tests if there is a hot journal present in
** the file-system for the given pager. A hot journal is one that
** needs to be played back. According to this function, a hot-journal
** file exists if the following criteria are met:
**
**   * The journal file exists in the file system, and
**   * No process holds a RESERVED or greater lock on the database file, and
**   * The database file itself is greater than 0 bytes in size, and
**   * The first byte of the journal file exists and is not 0x00.
**
** If the current size of the database file is 0 but a journal file
** exists, that is probably an old journal left over from a prior
** database with the same name. In this case the journal file is
** just deleted using OsDelete, *pExists is set to 0 and SQLITE_OK
** is returned.
**
** This routine does not check if there is a super-journal filename
** at the end of the file. If there is, and that super-journal file
** does not exist, then the journal file is not really hot. In this
** case this routine will return a false-positive. The pager_playback()
** routine will discover that the journal file is not really hot and
** will not roll it back.
**
** If a hot-journal file is found to exist, *pExists is set to 1 and
** SQLITE_OK returned. If no hot-journal file is present, *pExists is
** set to 0 and SQLITE_OK returned. If an IO error occurs while trying
** to determine whether or not a hot-journal file exists, the IO error
** code is returned and the value of *pExists is undefined.
*/
static int hasHotJournal(Pager *pPager, int *pExists){
  sqlite3_vfs * const pVfs = pPager->pVfs;
  int rc = SQLITE_OK;           /* Return code */
  int exists = 1;               /* True if a journal file is present */
  int jrnlOpen = !!isOpen(pPager->jfd);

  assert( pPager->useJournal );
  assert( isOpen(pPager->fd) );
  assert( pPager->eState==PAGER_OPEN );

  assert( jrnlOpen==0 || ( sqlite3OsDeviceCharacteristics(pPager->jfd) &
    SQLITE_IOCAP_UNDELETABLE_WHEN_OPEN
  ));

  *pExists = 0;
  if( !jrnlOpen ){
    rc = sqlite3OsAccess(pVfs, pPager->zJournal, SQLITE_ACCESS_EXISTS, &exists);
  }
  if( rc==SQLITE_OK && exists ){
    int locked = 0;             /* True if some process holds a RESERVED lock */

    /* Race condition here:  Another process might have been holding the
    ** the RESERVED lock and have a journal open at the sqlite3OsAccess()
    ** call above, but then delete the journal and drop the lock before
    ** we get to the following sqlite3OsCheckReservedLock() call.  If that
    ** is the case, this routine might think there is a hot journal when
    ** in fact there is none.  This results in a false-positive which will
    ** be dealt with by the playback routine.  Ticket #3883.
    */
    rc = sqlite3OsCheckReservedLock(pPager->fd, &locked);
    if( rc==SQLITE_OK && !locked ){
      Pgno nPage;                 /* Number of pages in database file */

      assert( pPager->tempFile==0 );
      rc = pagerPagecount(pPager, &nPage);
      if( rc==SQLITE_OK ){
        /* If the database is zero pages in size, that means that either (1) the
        ** journal is a remnant from a prior database with the same name where
        ** the database file but not the journal was deleted, or (2) the initial
        ** transaction that populates a new database is being rolled back.
        ** In either case, the journal file can be deleted.  However, take care
        ** not to delete the journal file if it is already open due to
        ** journal_mode=PERSIST.
        */
        if( nPage==0 && !jrnlOpen ){
          sqlite3BeginBenignMalloc();
          if( pagerLockDb(pPager, RESERVED_LOCK)==SQLITE_OK ){
            sqlite3OsDelete(pVfs, pPager->zJournal, 0);
            if( !pPager->exclusiveMode ) pagerUnlockDb(pPager, SHARED_LOCK);
          }
          sqlite3EndBenignMalloc();
        }else{
          /* The journal file exists and no other connection has a reserved
          ** or greater lock on the database file. Now check that there is
          ** at least one non-zero bytes at the start of the journal file.
          ** If there is, then we consider this journal to be hot. If not,
          ** it can be ignored.
          */
          if( !jrnlOpen ){
            int f = SQLITE_OPEN_READONLY|SQLITE_OPEN_MAIN_JOURNAL;
            rc = sqlite3OsOpen(pVfs, pPager->zJournal, pPager->jfd, f, &f);
          }
          if( rc==SQLITE_OK ){
            u8 first = 0;
            rc = sqlite3OsRead(pPager->jfd, (void *)&first, 1, 0);
            if( rc==SQLITE_IOERR_SHORT_READ ){
              rc = SQLITE_OK;
            }
            if( !jrnlOpen ){
              sqlite3OsClose(pPager->jfd);
            }
            *pExists = (first!=0);
          }else if( rc==SQLITE_CANTOPEN ){
            /* If we cannot open the rollback journal file in order to see if
            ** it has a zero header, that might be due to an I/O error, or
            ** it might be due to the race condition described above and in
            ** ticket #3883.  Either way, assume that the journal is hot.
            ** This might be a false positive.  But if it is, then the
            ** automatic journal playback and recovery mechanism will deal
            ** with it under an EXCLUSIVE lock where we do not need to
            ** worry so much with race conditions.
            */
            *pExists = 1;
            rc = SQLITE_OK;
          }
        }
      }
    }
  }

  return rc;
}

/*
** This function is called to obtain a shared lock on the database file.
** It is illegal to call sqlite3PagerGet() until after this function
** has been successfully called. If a shared-lock is already held when
** this function is called, it is a no-op.
**
** The following operations are also performed by this function.
**
**   1) If the pager is currently in PAGER_OPEN state (no lock held
**      on the database file), then an attempt is made to obtain a
**      SHARED lock on the database file. Immediately after obtaining
**      the SHARED lock, the file-system is checked for a hot-journal,
**      which is played back if present. Following any hot-journal
**      rollback, the contents of the cache are validated by checking
**      the 'change-counter' field of the database file header and
**      discarded if they are found to be invalid.
**
**   2) If the pager is running in exclusive-mode, and there are currently
**      no outstanding references to any pages, and is in the error state,
**      then an attempt is made to clear the error state by discarding
**      the contents of the page cache and rolling back any open journal
**      file.
**
** If everything is successful, SQLITE_OK is returned. If an IO error
** occurs while locking the database, checking for a hot-journal file or
** rolling back a journal file, the IO error code is returned.
*/
int sqlite3PagerSharedLock(Pager *pPager){
  int rc = SQLITE_OK;                /* Return code */

  /* This routine is only called from b-tree and only when there are no
  ** outstanding pages. This implies that the pager state should either
  ** be OPEN or READER. READER is only possible if the pager is or was in
  ** exclusive access mode.  */
  assert( sqlite3PcacheRefCount(pPager->pPCache)==0 );
  assert( assert_pager_state(pPager) );
  assert( pPager->eState==PAGER_OPEN || pPager->eState==PAGER_READER );
  assert( pPager->errCode==SQLITE_OK );

  if( !pagerUseWal(pPager) && pPager->eState==PAGER_OPEN ){
    int bHotJournal = 1;          /* True if there exists a hot journal-file */

    assert( !MEMDB );
    assert( pPager->tempFile==0 || pPager->eLock==EXCLUSIVE_LOCK );

    rc = pager_wait_on_lock(pPager, SHARED_LOCK);
    if( rc!=SQLITE_OK ){
      assert( pPager->eLock==NO_LOCK || pPager->eLock==UNKNOWN_LOCK );
      goto failed;
    }

    /* If a journal file exists, and there is no RESERVED lock on the
    ** database file, then it either needs to be played back or deleted.
    */
    if( pPager->eLock<=SHARED_LOCK ){
      rc = hasHotJournal(pPager, &bHotJournal);
    }
    if( rc!=SQLITE_OK ){
      goto failed;
    }
    if( bHotJournal ){
      if( pPager->readOnly ){
        rc = SQLITE_READONLY_ROLLBACK;
        goto failed;
      }

      /* Get an EXCLUSIVE lock on the database file. At this point it is
      ** important that a RESERVED lock is not obtained on the way to the
      ** EXCLUSIVE lock. If it were, another process might open the
      ** database file, detect the RESERVED lock, and conclude that the
      ** database is safe to read while this process is still rolling the
      ** hot-journal back.
      **
      ** Because the intermediate RESERVED lock is not requested, any
      ** other process attempting to access the database file will get to
      ** this point in the code and fail to obtain its own EXCLUSIVE lock
      ** on the database file.
      **
      ** Unless the pager is in locking_mode=exclusive mode, the lock is
      ** downgraded to SHARED_LOCK before this function returns.
      */
      rc = pagerLockDb(pPager, EXCLUSIVE_LOCK);
      if( rc!=SQLITE_OK ){
        goto failed;
      }

      /* If it is not already open and the file exists on disk, open the
      ** journal for read/write access. Write access is required because
      ** in exclusive-access mode the file descriptor will be kept open
      ** and possibly used for a transaction later on. Also, write-access
      ** is usually required to finalize the journal in journal_mode=persist
      ** mode (and also for journal_mode=truncate on some systems).
      **
      ** If the journal does not exist, it usually means that some
      ** other connection managed to get in and roll it back before
      ** this connection obtained the exclusive lock above. Or, it
      ** may mean that the pager was in the error-state when this
      ** function was called and the journal file does not exist.
      */
      if( !isOpen(pPager->jfd) && pPager->journalMode!=PAGER_JOURNALMODE_OFF ){
        sqlite3_vfs * const pVfs = pPager->pVfs;
        int bExists;              /* True if journal file exists */
        rc = sqlite3OsAccess(
            pVfs, pPager->zJournal, SQLITE_ACCESS_EXISTS, &bExists);
        if( rc==SQLITE_OK && bExists ){
          int fout = 0;
          int f = SQLITE_OPEN_READWRITE|SQLITE_OPEN_MAIN_JOURNAL;
          assert( !pPager->tempFile );
          rc = sqlite3OsOpen(pVfs, pPager->zJournal, pPager->jfd, f, &fout);
          assert( rc!=SQLITE_OK || isOpen(pPager->jfd) );
          if( rc==SQLITE_OK && fout&SQLITE_OPEN_READONLY ){
            rc = SQLITE_CANTOPEN_BKPT;
            sqlite3OsClose(pPager->jfd);
          }
        }
      }

      /* Playback and delete the journal.  Drop the database write
      ** lock and reacquire the read lock. Purge the cache before
      ** playing back the hot-journal so that we don't end up with
      ** an inconsistent cache.  Sync the hot journal before playing
      ** it back since the process that crashed and left the hot journal
      ** probably did not sync it and we are required to always sync
      ** the journal before playing it back.
      */
      if( isOpen(pPager->jfd) ){
        assert( rc==SQLITE_OK );
        rc = pagerSyncHotJournal(pPager);
        if( rc==SQLITE_OK ){
          rc = pager_playback(pPager, !pPager->tempFile);
          pPager->eState = PAGER_OPEN;
        }
      }else if( !pPager->exclusiveMode ){
        pagerUnlockDb(pPager, SHARED_LOCK);
      }

      if( rc!=SQLITE_OK ){
        /* This branch is taken if an error occurs while trying to open
        ** or roll back a hot-journal while holding an EXCLUSIVE lock. The
        ** pager_unlock() routine will be called before returning to unlock
        ** the file. If the unlock attempt fails, then Pager.eLock must be
        ** set to UNKNOWN_LOCK (see the comment above the #define for
        ** UNKNOWN_LOCK above for an explanation).
        **
        ** In order to get pager_unlock() to do this, set Pager.eState to
        ** PAGER_ERROR now. This is not actually counted as a transition
        ** to ERROR state in the state diagram at the top of this file,
        ** since we know that the same call to pager_unlock() will very
        ** shortly transition the pager object to the OPEN state. Calling
        ** assert_pager_state() would fail now, as it should not be possible
        ** to be in ERROR state when there are zero outstanding page
        ** references.
        */
        pager_error(pPager, rc);
        goto failed;
      }

      assert( pPager->eState==PAGER_OPEN );
      assert( (pPager->eLock==SHARED_LOCK)
           || (pPager->exclusiveMode && pPager->eLock>SHARED_LOCK)
      );
    }

    if( !pPager->tempFile && pPager->hasHeldSharedLock ){
      /* The shared-lock has just been acquired then check to
      ** see if the database has been modified.  If the database has changed,
      ** flush the cache.  The hasHeldSharedLock flag prevents this from
      ** occurring on the very first access to a file, in order to save a
      ** single unnecessary sqlite3OsRead() call at the start-up.
      **
      ** Database changes are detected by looking at 15 bytes beginning
      ** at offset 24 into the file.  The first 4 of these 16 bytes are
      ** a 32-bit counter that is incremented with each change.  The
      ** other bytes change randomly with each file change when
      ** a codec is in use.
      **
      ** There is a vanishingly small chance that a change will not be
      ** detected.  The chance of an undetected change is so small that
      ** it can be neglected.
      */
      char dbFileVers[sizeof(pPager->dbFileVers)];

      IOTRACE(("CKVERS %p %d\n", pPager, sizeof(dbFileVers)));
      rc = sqlite3OsRead(pPager->fd, &dbFileVers, sizeof(dbFileVers), 24);
      if( rc!=SQLITE_OK ){
        if( rc!=SQLITE_IOERR_SHORT_READ ){
          goto failed;
        }
        memset(dbFileVers, 0, sizeof(dbFileVers));
      }

      if( memcmp(pPager->dbFileVers, dbFileVers, sizeof(dbFileVers))!=0 ){
        pager_reset(pPager);

        /* Unmap the database file. It is possible that external processes
        ** may have truncated the database file and then extended it back
        ** to its original size while this process was not holding a lock.
        ** In this case there may exist a Pager.pMap mapping that appears
        ** to be the right size but is not actually valid. Avoid this
        ** possibility by unmapping the db here. */
        if( USEFETCH(pPager) ){
          sqlite3OsUnfetch(pPager->fd, 0, 0);
        }
      }
    }

    /* If there is a WAL file in the file-system, open this database in WAL
    ** mode. Otherwise, the following function call is a no-op.
    */
    rc = pagerOpenWalIfPresent(pPager);
#ifndef SQLITE_OMIT_WAL
    assert( pPager->pWal==0 || rc==SQLITE_OK );
#endif
  }

  if( pagerUseWal(pPager) ){
    assert( rc==SQLITE_OK );
    rc = pagerBeginReadTransaction(pPager);
  }

  if( pPager->tempFile==0 && pPager->eState==PAGER_OPEN && rc==SQLITE_OK ){
    rc = pagerPagecount(pPager, &pPager->dbSize);
  }

 failed:
  if( rc!=SQLITE_OK ){
    assert( !MEMDB );
    pager_unlock(pPager);
    assert( pPager->eState==PAGER_OPEN );
  }else{
    pPager->eState = PAGER_READER;
    pPager->hasHeldSharedLock = 1;
  }
  return rc;
}

/*
** If the reference count has reached zero, rollback any active
** transaction and unlock the pager.
**
** Except, in locking_mode=EXCLUSIVE when there is nothing to in
** the rollback journal, the unlock is not performed and there is
** nothing to rollback, so this routine is a no-op.
*/
static void pagerUnlockIfUnused(Pager *pPager){
  if( sqlite3PcacheRefCount(pPager->pPCache)==0 ){
    assert( pPager->nMmapOut==0 ); /* because page1 is never memory mapped */
    pagerUnlockAndRollback(pPager);
  }
}

/*
** The page getter methods each try to acquire a reference to a
** page with page number pgno. If the requested reference is
** successfully obtained, it is copied to *ppPage and SQLITE_OK returned.
**
** There are different implementations of the getter method depending
** on the current state of the pager.
**
**     getPageNormal()         --  The normal getter
**     getPageError()          --  Used if the pager is in an error state
**     getPageMmap()           --  Used if memory-mapped I/O is enabled
**
** If the requested page is already in the cache, it is returned.
** Otherwise, a new page object is allocated and populated with data
** read from the database file. In some cases, the pcache module may
** choose not to allocate a new page object and may reuse an existing
** object with no outstanding references.
**
** The extra data appended to a page is always initialized to zeros the
** first time a page is loaded into memory. If the page requested is
** already in the cache when this function is called, then the extra
** data is left as it was when the page object was last used.
**
** If the database image is smaller than the requested page or if
** the flags parameter contains the PAGER_GET_NOCONTENT bit and the
** requested page is not already stored in the cache, then no
** actual disk read occurs. In this case the memory image of the
** page is initialized to all zeros.
**
** If PAGER_GET_NOCONTENT is true, it means that we do not care about
** the contents of the page. This occurs in two scenarios:
**
**   a) When reading a free-list leaf page from the database, and
**
**   b) When a savepoint is being rolled back and we need to load
**      a new page into the cache to be filled with the data read
**      from the savepoint journal.
**
** If PAGER_GET_NOCONTENT is true, then the data returned is zeroed instead
** of being read from the database. Additionally, the bits corresponding
** to pgno in Pager.pInJournal (bitvec of pages already written to the
** journal file) and the PagerSavepoint.pInSavepoint bitvecs of any open
** savepoints are set. This means if the page is made writable at any
** point in the future, using a call to sqlite3PagerWrite(), its contents
** will not be journaled. This saves IO.
**
** The acquisition might fail for several reasons.  In all cases,
** an appropriate error code is returned and *ppPage is set to NULL.
**
** See also sqlite3PagerLookup().  Both this routine and Lookup() attempt
** to find a page in the in-memory cache first.  If the page is not already
** in memory, this routine goes to disk to read it in whereas Lookup()
** just returns 0.  This routine acquires a read-lock the first time it
** has to go to disk, and could also playback an old journal if necessary.
** Since Lookup() never goes to disk, it never has to deal with locks
** or journal files.
*/
static int getPageNormal(
  Pager *pPager,      /* The pager open on the database file */
  Pgno pgno,          /* Page number to fetch */
  DbPage **ppPage,    /* Write a pointer to the page here */
  int flags           /* PAGER_GET_XXX flags */
){
  int rc = SQLITE_OK;
  PgHdr *pPg;
  u8 noContent;                   /* True if PAGER_GET_NOCONTENT is set */
  sqlite3_pcache_page *pBase;

  assert( pPager->errCode==SQLITE_OK );
  assert( pPager->eState>=PAGER_READER );
  assert( assert_pager_state(pPager) );
  assert( pPager->hasHeldSharedLock==1 );

  if( pgno==0 ) return SQLITE_CORRUPT_BKPT;
  pBase = sqlite3PcacheFetch(pPager->pPCache, pgno, 3);
  if( pBase==0 ){
    pPg = 0;
    rc = sqlite3PcacheFetchStress(pPager->pPCache, pgno, &pBase);
    if( rc!=SQLITE_OK ) goto pager_acquire_err;
    if( pBase==0 ){
      rc = SQLITE_NOMEM_BKPT;
      goto pager_acquire_err;
    }
  }
  pPg = *ppPage = sqlite3PcacheFetchFinish(pPager->pPCache, pgno, pBase);
  assert( pPg==(*ppPage) );
  assert( pPg->pgno==pgno );
  assert( pPg->pPager==pPager || pPg->pPager==0 );

  noContent = (flags & PAGER_GET_NOCONTENT)!=0;
  if( pPg->pPager && !noContent ){
    /* In this case the pcache already contains an initialized copy of
    ** the page. Return without further ado.  */
    assert( pgno!=PAGER_SJ_PGNO(pPager) );
    pPager->aStat[PAGER_STAT_HIT]++;
    return SQLITE_OK;

  }else{
    /* The pager cache has created a new page. Its content needs to
    ** be initialized. But first some error checks:
    **
    ** (*) obsolete.  Was: maximum page number is 2^31
    ** (2) Never try to fetch the locking page
    */
    if( pgno==PAGER_SJ_PGNO(pPager) ){
      rc = SQLITE_CORRUPT_BKPT;
      goto pager_acquire_err;
    }

    pPg->pPager = pPager;

    assert( !isOpen(pPager->fd) || !MEMDB );
    if( !isOpen(pPager->fd) || pPager->dbSize<pgno || noContent ){
      if( pgno>pPager->mxPgno ){
        rc = SQLITE_FULL;
        if( pgno<=pPager->dbSize ){
          sqlite3PcacheRelease(pPg);
          pPg = 0;
        }
        goto pager_acquire_err;
      }
      if( noContent ){
        /* Failure to set the bits in the InJournal bit-vectors is benign.
        ** It merely means that we might do some extra work to journal a
        ** page that does not need to be journaled.  Nevertheless, be sure
        ** to test the case where a malloc error occurs while trying to set
        ** a bit in a bit vector.
        */
        sqlite3BeginBenignMalloc();
        if( pgno<=pPager->dbOrigSize ){
          TESTONLY( rc = ) sqlite3BitvecSet(pPager->pInJournal, pgno);
          testcase( rc==SQLITE_NOMEM );
        }
        TESTONLY( rc = ) addToSavepointBitvecs(pPager, pgno);
        testcase( rc==SQLITE_NOMEM );
        sqlite3EndBenignMalloc();
      }
      memset(pPg->pData, 0, pPager->pageSize);
      IOTRACE(("ZERO %p %d\n", pPager, pgno));
    }else{
      assert( pPg->pPager==pPager );
      pPager->aStat[PAGER_STAT_MISS]++;
      rc = readDbPage(pPg);
      if( rc!=SQLITE_OK ){
        goto pager_acquire_err;
      }
    }
    pager_set_pagehash(pPg);
  }
  return SQLITE_OK;

pager_acquire_err:
  assert( rc!=SQLITE_OK );
  if( pPg ){
    sqlite3PcacheDrop(pPg);
  }
  pagerUnlockIfUnused(pPager);
  *ppPage = 0;
  return rc;
}

#if SQLITE_MAX_MMAP_SIZE>0
/* The page getter for when memory-mapped I/O is enabled */
static int getPageMMap(
  Pager *pPager,      /* The pager open on the database file */
  Pgno pgno,          /* Page number to fetch */
  DbPage **ppPage,    /* Write a pointer to the page here */
  int flags           /* PAGER_GET_XXX flags */
){
  int rc = SQLITE_OK;
  PgHdr *pPg = 0;
  u32 iFrame = 0;                 /* Frame to read from WAL file */

  /* It is acceptable to use a read-only (mmap) page for any page except
  ** page 1 if there is no write-transaction open or the ACQUIRE_READONLY
  ** flag was specified by the caller. And so long as the db is not a
  ** temporary or in-memory database.  */
  const int bMmapOk = (pgno>1
   && (pPager->eState==PAGER_READER || (flags & PAGER_GET_READONLY))
  );

  assert( USEFETCH(pPager) );

  /* Optimization note:  Adding the "pgno<=1" term before "pgno==0" here
  ** allows the compiler optimizer to reuse the results of the "pgno>1"
  ** test in the previous statement, and avoid testing pgno==0 in the
  ** common case where pgno is large. */
  if( pgno<=1 && pgno==0 ){
    return SQLITE_CORRUPT_BKPT;
  }
  assert( pPager->eState>=PAGER_READER );
  assert( assert_pager_state(pPager) );
  assert( pPager->hasHeldSharedLock==1 );
  assert( pPager->errCode==SQLITE_OK );

  if( bMmapOk && pagerUseWal(pPager) ){
    rc = sqlite3WalFindFrame(pPager->pWal, pgno, &iFrame);
    if( rc!=SQLITE_OK ){
      *ppPage = 0;
      return rc;
    }
  }
  if( bMmapOk && iFrame==0 ){
    void *pData = 0;
    rc = sqlite3OsFetch(pPager->fd,
        (i64)(pgno-1) * pPager->pageSize, pPager->pageSize, &pData
    );
    if( rc==SQLITE_OK && pData ){
      if( pPager->eState>PAGER_READER || pPager->tempFile ){
        pPg = sqlite3PagerLookup(pPager, pgno);
      }
      if( pPg==0 ){
        rc = pagerAcquireMapPage(pPager, pgno, pData, &pPg);
      }else{
        sqlite3OsUnfetch(pPager->fd, (i64)(pgno-1)*pPager->pageSize, pData);
      }
      if( pPg ){
        assert( rc==SQLITE_OK );
        *ppPage = pPg;
        return SQLITE_OK;
      }
    }
    if( rc!=SQLITE_OK ){
      *ppPage = 0;
      return rc;
    }
  }
  return getPageNormal(pPager, pgno, ppPage, flags);
}
#endif /* SQLITE_MAX_MMAP_SIZE>0 */

/* The page getter method for when the pager is an error state */
static int getPageError(
  Pager *pPager,      /* The pager open on the database file */
  Pgno pgno,          /* Page number to fetch */
  DbPage **ppPage,    /* Write a pointer to the page here */
  int flags           /* PAGER_GET_XXX flags */
){
  UNUSED_PARAMETER(pgno);
  UNUSED_PARAMETER(flags);
  assert( pPager->errCode!=SQLITE_OK );
  *ppPage = 0;
  return pPager->errCode;
}


/* Dispatch all page fetch requests to the appropriate getter method.
*/
int sqlite3PagerGet(
  Pager *pPager,      /* The pager open on the database file */
  Pgno pgno,          /* Page number to fetch */
  DbPage **ppPage,    /* Write a pointer to the page here */
  int flags           /* PAGER_GET_XXX flags */
){
  /* printf("PAGE %u\n", pgno); fflush(stdout); */
  return pPager->xGet(pPager, pgno, ppPage, flags);
}

/*
** Acquire a page if it is already in the in-memory cache.  Do
** not read the page from disk.  Return a pointer to the page,
** or 0 if the page is not in cache.
**
** See also sqlite3PagerGet().  The difference between this routine
** and sqlite3PagerGet() is that _get() will go to the disk and read
** in the page if the page is not already in cache.  This routine
** returns NULL if the page is not in cache or if a disk I/O error
** has ever happened.
*/
DbPage *sqlite3PagerLookup(Pager *pPager, Pgno pgno){
  sqlite3_pcache_page *pPage;
  assert( pPager!=0 );
  assert( pgno!=0 );
  assert( pPager->pPCache!=0 );
  pPage = sqlite3PcacheFetch(pPager->pPCache, pgno, 0);
  assert( pPage==0 || pPager->hasHeldSharedLock );
  if( pPage==0 ) return 0;
  return sqlite3PcacheFetchFinish(pPager->pPCache, pgno, pPage);
}

/*
** Release a page reference.
**
** The sqlite3PagerUnref() and sqlite3PagerUnrefNotNull() may only be used
** if we know that the page being released is not the last reference to page1.
** The btree layer always holds page1 open until the end, so these first
** two routines can be used to release any page other than BtShared.pPage1.
** The assert() at tag-20230419-2 proves that this constraint is always
** honored.
**
** Use sqlite3PagerUnrefPageOne() to release page1.  This latter routine
** checks the total number of outstanding pages and if the number of
** pages reaches zero it drops the database lock.
*/
void sqlite3PagerUnrefNotNull(DbPage *pPg){
  TESTONLY( Pager *pPager = pPg->pPager; )
  assert( pPg!=0 );
  if( pPg->flags & PGHDR_MMAP ){
    assert( pPg->pgno!=1 );  /* Page1 is never memory mapped */
    pagerReleaseMapPage(pPg);
  }else{
    sqlite3PcacheRelease(pPg);
  }
  /* Do not use this routine to release the last reference to page1 */
  assert( sqlite3PcacheRefCount(pPager->pPCache)>0 ); /* tag-20230419-2 */
}
void sqlite3PagerUnref(DbPage *pPg){
  if( pPg ) sqlite3PagerUnrefNotNull(pPg);
}
void sqlite3PagerUnrefPageOne(DbPage *pPg){
  Pager *pPager;
  assert( pPg!=0 );
  assert( pPg->pgno==1 );
  assert( (pPg->flags & PGHDR_MMAP)==0 ); /* Page1 is never memory mapped */
  pPager = pPg->pPager;
  sqlite3PcacheRelease(pPg);
  pagerUnlockIfUnused(pPager);
}

/*
** This function is called at the start of every write transaction.
** There must already be a RESERVED or EXCLUSIVE lock on the database
** file when this routine is called.
**
** Open the journal file for pager pPager and write a journal header
** to the start of it. If there are active savepoints, open the sub-journal
** as well. This function is only used when the journal file is being
** opened to write a rollback log for a transaction. It is not used
** when opening a hot journal file to roll it back.
**
** If the journal file is already open (as it may be in exclusive mode),
** then this function just writes a journal header to the start of the
** already open file.
**
** Whether or not the journal file is opened by this function, the
** Pager.pInJournal bitvec structure is allocated.
**
** Return SQLITE_OK if everything is successful. Otherwise, return
** SQLITE_NOMEM if the attempt to allocate Pager.pInJournal fails, or
** an IO error code if opening or writing the journal file fails.
*/
static int pager_open_journal(Pager *pPager){
  int rc = SQLITE_OK;                        /* Return code */
  sqlite3_vfs * const pVfs = pPager->pVfs;   /* Local cache of vfs pointer */

  assert( pPager->eState==PAGER_WRITER_LOCKED );
  assert( assert_pager_state(pPager) );
  assert( pPager->pInJournal==0 );
 
  /* If already in the error state, this function is a no-op.  But on
  ** the other hand, this routine is never called if we are already in
  ** an error state. */
  if( NEVER(pPager->errCode) ) return pPager->errCode;

  if( !pagerUseWal(pPager) && pPager->journalMode!=PAGER_JOURNALMODE_OFF ){
    pPager->pInJournal = sqlite3BitvecCreate(pPager->dbSize);
    if( pPager->pInJournal==0 ){
      return SQLITE_NOMEM_BKPT;
    }
 
    /* Open the journal file if it is not already open. */
    if( !isOpen(pPager->jfd) ){
      if( pPager->journalMode==PAGER_JOURNALMODE_MEMORY ){
        sqlite3MemJournalOpen(pPager->jfd);
      }else{
        int flags = SQLITE_OPEN_READWRITE|SQLITE_OPEN_CREATE;
        int nSpill;

        if( pPager->tempFile ){
          flags |= (SQLITE_OPEN_DELETEONCLOSE|SQLITE_OPEN_TEMP_JOURNAL);
          flags |= SQLITE_OPEN_EXCLUSIVE;
          nSpill = sqlite3Config.nStmtSpill;
        }else{
          flags |= SQLITE_OPEN_MAIN_JOURNAL;
          nSpill = jrnlBufferSize(pPager);
        }
         
        /* Verify that the database still has the same name as it did when
        ** it was originally opened. */
        rc = databaseIsUnmoved(pPager);
        if( rc==SQLITE_OK ){
          rc = sqlite3JournalOpen (
              pVfs, pPager->zJournal, pPager->jfd, flags, nSpill
          );
        }
      }
      assert( rc!=SQLITE_OK || isOpen(pPager->jfd) );
    }
 
 
    /* Write the first journal header to the journal file and open
    ** the sub-journal if necessary.
    */
    if( rc==SQLITE_OK ){
      /* TODO: Check if all of these are really required. */
      pPager->nRec = 0;
      pPager->journalOff = 0;
      pPager->setSuper = 0;
      pPager->journalHdr = 0;
      rc = writeJournalHdr(pPager);
    }
  }

  if( rc!=SQLITE_OK ){
    sqlite3BitvecDestroy(pPager->pInJournal);
    pPager->pInJournal = 0;
    pPager->journalOff = 0;
  }else{
    assert( pPager->eState==PAGER_WRITER_LOCKED );
    pPager->eState = PAGER_WRITER_CACHEMOD;
  }

  return rc;
}

/*
** Begin a write-transaction on the specified pager object. If a
** write-transaction has already been opened, this function is a no-op.
**
** If the exFlag argument is false, then acquire at least a RESERVED
** lock on the database file. If exFlag is true, then acquire at least
** an EXCLUSIVE lock. If such a lock is already held, no locking
** functions need be called.
**
** If the subjInMemory argument is non-zero, then any sub-journal opened
** within this transaction will be opened as an in-memory file. This
** has no effect if the sub-journal is already opened (as it may be when
** running in exclusive mode) or if the transaction does not require a
** sub-journal. If the subjInMemory argument is zero, then any required
** sub-journal is implemented in-memory if pPager is an in-memory database,
** or using a temporary file otherwise.
*/
int sqlite3PagerBegin(Pager *pPager, int exFlag, int subjInMemory){
  int rc = SQLITE_OK;

  if( pPager->errCode ) return pPager->errCode;
  assert( pPager->eState>=PAGER_READER && pPager->eState<PAGER_ERROR );
  pPager->subjInMemory = (u8)subjInMemory;

  if( pPager->eState==PAGER_READER ){
    assert( pPager->pInJournal==0 );

    if( pagerUseWal(pPager) ){
      /* If the pager is configured to use locking_mode=exclusive, and an
      ** exclusive lock on the database is not already held, obtain it now.
      */
      if( pPager->exclusiveMode && sqlite3WalExclusiveMode(pPager->pWal, -1) ){
        rc = pagerLockDb(pPager, EXCLUSIVE_LOCK);
        if( rc!=SQLITE_OK ){
          return rc;
        }
        (void)sqlite3WalExclusiveMode(pPager->pWal, 1);
      }

      /* Grab the write lock on the log file. If successful, upgrade to
      ** PAGER_RESERVED state. Otherwise, return an error code to the caller.
      ** The busy-handler is not invoked if another connection already
      ** holds the write-lock. If possible, the upper layer will call it.
      */
      rc = sqlite3WalBeginWriteTransaction(pPager->pWal);
    }else{
      /* Obtain a RESERVED lock on the database file. If the exFlag parameter
      ** is true, then immediately upgrade this to an EXCLUSIVE lock. The
      ** busy-handler callback can be used when upgrading to the EXCLUSIVE
      ** lock, but not when obtaining the RESERVED lock.
      */
      rc = pagerLockDb(pPager, RESERVED_LOCK);
      if( rc==SQLITE_OK && exFlag ){
        rc = pager_wait_on_lock(pPager, EXCLUSIVE_LOCK);
      }
    }

    if( rc==SQLITE_OK ){
      /* Change to WRITER_LOCKED state.
      **
      ** WAL mode sets Pager.eState to PAGER_WRITER_LOCKED or CACHEMOD
      ** when it has an open transaction, but never to DBMOD or FINISHED.
      ** This is because in those states the code to roll back savepoint
      ** transactions may copy data from the sub-journal into the database
      ** file as well as into the page cache. Which would be incorrect in
      ** WAL mode.
      */
      pPager->eState = PAGER_WRITER_LOCKED;
      pPager->dbHintSize = pPager->dbSize;
      pPager->dbFileSize = pPager->dbSize;
      pPager->dbOrigSize = pPager->dbSize;
      pPager->journalOff = 0;
    }

    assert( rc==SQLITE_OK || pPager->eState==PAGER_READER );
    assert( rc!=SQLITE_OK || pPager->eState==PAGER_WRITER_LOCKED );
    assert( assert_pager_state(pPager) );
  }

  PAGERTRACE(("TRANSACTION %d\n", PAGERID(pPager)));
  return rc;
}

/*
** Write page pPg onto the end of the rollback journal.
*/
static SQLITE_NOINLINE int pagerAddPageToRollbackJournal(PgHdr *pPg){
  Pager *pPager = pPg->pPager;
  int rc;
  u32 cksum;
  char *pData2;
  i64 iOff = pPager->journalOff;

  /* We should never write to the journal file the page that
  ** contains the database locks.  The following assert verifies
  ** that we do not. */
  assert( pPg->pgno!=PAGER_SJ_PGNO(pPager) );

  assert( pPager->journalHdr<=pPager->journalOff );
  pData2 = pPg->pData;
  cksum = pager_cksum(pPager, (u8*)pData2);

  /* Even if an IO or diskfull error occurs while journalling the
  ** page in the block above, set the need-sync flag for the page.
  ** Otherwise, when the transaction is rolled back, the logic in
  ** playback_one_page() will think that the page needs to be restored
  ** in the database file. And if an IO error occurs while doing so,
  ** then corruption may follow.
  */
  pPg->flags |= PGHDR_NEED_SYNC;

  rc = write32bits(pPager->jfd, iOff, pPg->pgno);
  if( rc!=SQLITE_OK ) return rc;
  rc = sqlite3OsWrite(pPager->jfd, pData2, pPager->pageSize, iOff+4);
  if( rc!=SQLITE_OK ) return rc;
  rc = write32bits(pPager->jfd, iOff+pPager->pageSize+4, cksum);
  if( rc!=SQLITE_OK ) return rc;

  IOTRACE(("JOUT %p %d %lld %d\n", pPager, pPg->pgno,
           pPager->journalOff, pPager->pageSize));
  PAGER_INCR(sqlite3_pager_writej_count);
  PAGERTRACE(("JOURNAL %d page %d needSync=%d hash(%08x)\n",
       PAGERID(pPager), pPg->pgno,
       ((pPg->flags&PGHDR_NEED_SYNC)?1:0), pager_pagehash(pPg)));

  pPager->journalOff += 8 + pPager->pageSize;
  pPager->nRec++;
  assert( pPager->pInJournal!=0 );
  rc = sqlite3BitvecSet(pPager->pInJournal, pPg->pgno);
  testcase( rc==SQLITE_NOMEM );
  assert( rc==SQLITE_OK || rc==SQLITE_NOMEM );
  rc |= addToSavepointBitvecs(pPager, pPg->pgno);
  assert( rc==SQLITE_OK || rc==SQLITE_NOMEM );
  return rc;
}

/*
** Mark a single data page as writeable. The page is written into the
** main journal or sub-journal as required. If the page is written into
** one of the journals, the corresponding bit is set in the
** Pager.pInJournal bitvec and the PagerSavepoint.pInSavepoint bitvecs
** of any open savepoints as appropriate.
*/
static int pager_write(PgHdr *pPg){
  Pager *pPager = pPg->pPager;
  int rc = SQLITE_OK;

  /* This routine is not called unless a write-transaction has already
  ** been started. The journal file may or may not be open at this point.
  ** It is never called in the ERROR state.
  */
  assert( pPager->eState==PAGER_WRITER_LOCKED
       || pPager->eState==PAGER_WRITER_CACHEMOD
       || pPager->eState==PAGER_WRITER_DBMOD
  );
  assert( assert_pager_state(pPager) );
  assert( pPager->errCode==0 );
  assert( pPager->readOnly==0 );
  CHECK_PAGE(pPg);

  /* The journal file needs to be opened. Higher level routines have already
  ** obtained the necessary locks to begin the write-transaction, but the
  ** rollback journal might not yet be open. Open it now if this is the case.
  **
  ** This is done before calling sqlite3PcacheMakeDirty() on the page.
  ** Otherwise, if it were done after calling sqlite3PcacheMakeDirty(), then
  ** an error might occur and the pager would end up in WRITER_LOCKED state
  ** with pages marked as dirty in the cache.
  */
  if( pPager->eState==PAGER_WRITER_LOCKED ){
    rc = pager_open_journal(pPager);
    if( rc!=SQLITE_OK ) return rc;
  }
  assert( pPager->eState>=PAGER_WRITER_CACHEMOD );
  assert( assert_pager_state(pPager) );

  /* Mark the page that is about to be modified as dirty. */
  sqlite3PcacheMakeDirty(pPg);

  /* If a rollback journal is in use, them make sure the page that is about
  ** to change is in the rollback journal, or if the page is a new page off
  ** then end of the file, make sure it is marked as PGHDR_NEED_SYNC.
  */
  assert( (pPager->pInJournal!=0) == isOpen(pPager->jfd) );
  if( pPager->pInJournal!=0
   && sqlite3BitvecTestNotNull(pPager->pInJournal, pPg->pgno)==0
  ){
    assert( pagerUseWal(pPager)==0 );
    if( pPg->pgno<=pPager->dbOrigSize ){
      rc = pagerAddPageToRollbackJournal(pPg);
      if( rc!=SQLITE_OK ){
        return rc;
      }
    }else{
      if( pPager->eState!=PAGER_WRITER_DBMOD ){
        pPg->flags |= PGHDR_NEED_SYNC;
      }
      PAGERTRACE(("APPEND %d page %d needSync=%d\n",
              PAGERID(pPager), pPg->pgno,
             ((pPg->flags&PGHDR_NEED_SYNC)?1:0)));
    }
  }

  /* The PGHDR_DIRTY bit is set above when the page was added to the dirty-list
  ** and before writing the page into the rollback journal.  Wait until now,
  ** after the page has been successfully journalled, before setting the
  ** PGHDR_WRITEABLE bit that indicates that the page can be safely modified.
  */
  pPg->flags |= PGHDR_WRITEABLE;
 
  /* If the statement journal is open and the page is not in it,
  ** then write the page into the statement journal.
  */
  if( pPager->nSavepoint>0 ){
    rc = subjournalPageIfRequired(pPg);
  }

  /* Update the database size and return. */
  if( pPager->dbSize<pPg->pgno ){
    pPager->dbSize = pPg->pgno;
  }
  return rc;
}

/*
** This is a variant of sqlite3PagerWrite() that runs when the sector size
** is larger than the page size.  SQLite makes the (reasonable) assumption that
** all bytes of a sector are written together by hardware.  Hence, all bytes of
** a sector need to be journalled in case of a power loss in the middle of
** a write.
**
** Usually, the sector size is less than or equal to the page size, in which
** case pages can be individually written.  This routine only runs in the
** exceptional case where the page size is smaller than the sector size.
*/
static SQLITE_NOINLINE int pagerWriteLargeSector(PgHdr *pPg){
  int rc = SQLITE_OK;          /* Return code */
  Pgno nPageCount;             /* Total number of pages in database file */
  Pgno pg1;                    /* First page of the sector pPg is located on. */
  int nPage = 0;               /* Number of pages starting at pg1 to journal */
  int ii;                      /* Loop counter */
  int needSync = 0;            /* True if any page has PGHDR_NEED_SYNC */
  Pager *pPager = pPg->pPager; /* The pager that owns pPg */
  Pgno nPagePerSector = (pPager->sectorSize/pPager->pageSize);

  /* Set the doNotSpill NOSYNC bit to 1. This is because we cannot allow
  ** a journal header to be written between the pages journaled by
  ** this function.
  */
  assert( !MEMDB );
  assert( (pPager->doNotSpill & SPILLFLAG_NOSYNC)==0 );
  pPager->doNotSpill |= SPILLFLAG_NOSYNC;

  /* This trick assumes that both the page-size and sector-size are
  ** an integer power of 2. It sets variable pg1 to the identifier
  ** of the first page of the sector pPg is located on.
  */
  pg1 = ((pPg->pgno-1) & ~(nPagePerSector-1)) + 1;

  nPageCount = pPager->dbSize;
  if( pPg->pgno>nPageCount ){
    nPage = (pPg->pgno - pg1)+1;
  }else if( (pg1+nPagePerSector-1)>nPageCount ){
    nPage = nPageCount+1-pg1;
  }else{
    nPage = nPagePerSector;
  }
  assert(nPage>0);
  assert(pg1<=pPg->pgno);
  assert((pg1+nPage)>pPg->pgno);

  for(ii=0; ii<nPage && rc==SQLITE_OK; ii++){
    Pgno pg = pg1+ii;
    PgHdr *pPage;
    if( pg==pPg->pgno || !sqlite3BitvecTest(pPager->pInJournal, pg) ){
      if( pg!=PAGER_SJ_PGNO(pPager) ){
        rc = sqlite3PagerGet(pPager, pg, &pPage, 0);
        if( rc==SQLITE_OK ){
          rc = pager_write(pPage);
          if( pPage->flags&PGHDR_NEED_SYNC ){
            needSync = 1;
          }
          sqlite3PagerUnrefNotNull(pPage);
        }
      }
    }else if( (pPage = sqlite3PagerLookup(pPager, pg))!=0 ){
      if( pPage->flags&PGHDR_NEED_SYNC ){
        needSync = 1;
      }
      sqlite3PagerUnrefNotNull(pPage);
    }
  }

  /* If the PGHDR_NEED_SYNC flag is set for any of the nPage pages
  ** starting at pg1, then it needs to be set for all of them. Because
  ** writing to any of these nPage pages may damage the others, the
  ** journal file must contain sync()ed copies of all of them
  ** before any of them can be written out to the database file.
  */
  if( rc==SQLITE_OK && needSync ){
    assert( !MEMDB );
    for(ii=0; ii<nPage; ii++){
      PgHdr *pPage = sqlite3PagerLookup(pPager, pg1+ii);
      if( pPage ){
        pPage->flags |= PGHDR_NEED_SYNC;
        sqlite3PagerUnrefNotNull(pPage);
      }
    }
  }

  assert( (pPager->doNotSpill & SPILLFLAG_NOSYNC)!=0 );
  pPager->doNotSpill &= ~SPILLFLAG_NOSYNC;
  return rc;
}

/*
** Mark a data page as writeable. This routine must be called before
** making changes to a page. The caller must check the return value
** of this function and be careful not to change any page data unless
** this routine returns SQLITE_OK.
**
** The difference between this function and pager_write() is that this
** function also deals with the special case where 2 or more pages
** fit on a single disk sector. In this case all co-resident pages
** must have been written to the journal file before returning.
**
** If an error occurs, SQLITE_NOMEM or an IO error code is returned
** as appropriate. Otherwise, SQLITE_OK.
*/
int sqlite3PagerWrite(PgHdr *pPg){
  Pager *pPager = pPg->pPager;
  assert( (pPg->flags & PGHDR_MMAP)==0 );
  assert( pPager->eState>=PAGER_WRITER_LOCKED );
  assert( assert_pager_state(pPager) );
  if( (pPg->flags & PGHDR_WRITEABLE)!=0 && pPager->dbSize>=pPg->pgno ){
    if( pPager->nSavepoint ) return subjournalPageIfRequired(pPg);
    return SQLITE_OK;
  }else if( pPager->errCode ){
    return pPager->errCode;
  }else if( pPager->sectorSize > (u32)pPager->pageSize ){
    assert( pPager->tempFile==0 );
    return pagerWriteLargeSector(pPg);
  }else{
    return pager_write(pPg);
  }
}

/*
** Return TRUE if the page given in the argument was previously passed
** to sqlite3PagerWrite().  In other words, return TRUE if it is ok
** to change the content of the page.
*/
#ifndef NDEBUG
int sqlite3PagerIswriteable(DbPage *pPg){
  return pPg->flags & PGHDR_WRITEABLE;
}
#endif

/*
** A call to this routine tells the pager that it is not necessary to
** write the information on page pPg back to the disk, even though
** that page might be marked as dirty.  This happens, for example, when
** the page has been added as a leaf of the freelist and so its
** content no longer matters.
**
** The overlying software layer calls this routine when all of the data
** on the given page is unused. The pager marks the page as clean so
** that it does not get written to disk.
**
** Tests show that this optimization can quadruple the speed of large
** DELETE operations.
**
** This optimization cannot be used with a temp-file, as the page may
** have been dirty at the start of the transaction. In that case, if
** memory pressure forces page pPg out of the cache, the data does need
** to be written out to disk so that it may be read back in if the
** current transaction is rolled back.
*/
void sqlite3PagerDontWrite(PgHdr *pPg){
  Pager *pPager = pPg->pPager;
  if( !pPager->tempFile && (pPg->flags&PGHDR_DIRTY) && pPager->nSavepoint==0 ){
    PAGERTRACE(("DONT_WRITE page %d of %d\n", pPg->pgno, PAGERID(pPager)));
    IOTRACE(("CLEAN %p %d\n", pPager, pPg->pgno))
    pPg->flags |= PGHDR_DONT_WRITE;
    pPg->flags &= ~PGHDR_WRITEABLE;
    testcase( pPg->flags & PGHDR_NEED_SYNC );
    pager_set_pagehash(pPg);
  }
}

/*
** This routine is called to increment the value of the database file
** change-counter, stored as a 4-byte big-endian integer starting at
** byte offset 24 of the pager file.  The secondary change counter at
** 92 is also updated, as is the SQLite version number at offset 96.
**
** But this only happens if the pPager->changeCountDone flag is false.
** To avoid excess churning of page 1, the update only happens once.
** See also the pager_write_changecounter() routine that does an
** unconditional update of the change counters.
**
** If the isDirectMode flag is zero, then this is done by calling
** sqlite3PagerWrite() on page 1, then modifying the contents of the
** page data. In this case the file will be updated when the current
** transaction is committed.
**
** The isDirectMode flag may only be non-zero if the library was compiled
** with the SQLITE_ENABLE_ATOMIC_WRITE macro defined. In this case,
** if isDirect is non-zero, then the database file is updated directly
** by writing an updated version of page 1 using a call to the
** sqlite3OsWrite() function.
*/
static int pager_incr_changecounter(Pager *pPager, int isDirectMode){
  int rc = SQLITE_OK;

  assert( pPager->eState==PAGER_WRITER_CACHEMOD
       || pPager->eState==PAGER_WRITER_DBMOD
  );
  assert( assert_pager_state(pPager) );

  /* Declare and initialize constant integer 'isDirect'. If the
  ** atomic-write optimization is enabled in this build, then isDirect
  ** is initialized to the value passed as the isDirectMode parameter
  ** to this function. Otherwise, it is always set to zero.
  **
  ** The idea is that if the atomic-write optimization is not
  ** enabled at compile time, the compiler can omit the tests of
  ** 'isDirect' below, as well as the block enclosed in the
  ** "if( isDirect )" condition.
  */
#ifndef SQLITE_ENABLE_ATOMIC_WRITE
# define DIRECT_MODE 0
  assert( isDirectMode==0 );
  UNUSED_PARAMETER(isDirectMode);
#else
# define DIRECT_MODE isDirectMode
#endif

  if( !pPager->changeCountDone && pPager->dbSize>0 ){
    PgHdr *pPgHdr;                /* Reference to page 1 */

    assert( !pPager->tempFile && isOpen(pPager->fd) );

    /* Open page 1 of the file for writing. */
    rc = sqlite3PagerGet(pPager, 1, &pPgHdr, 0);
    assert( pPgHdr==0 || rc==SQLITE_OK );

    /* If page one was fetched successfully, and this function is not
    ** operating in direct-mode, make page 1 writable.  When not in
    ** direct mode, page 1 is always held in cache and hence the PagerGet()
    ** above is always successful - hence the ALWAYS on rc==SQLITE_OK.
    */
    if( !DIRECT_MODE && ALWAYS(rc==SQLITE_OK) ){
      rc = sqlite3PagerWrite(pPgHdr);
    }

    if( rc==SQLITE_OK ){
      /* Actually do the update of the change counter */
      pager_write_changecounter(pPgHdr);

      /* If running in direct mode, write the contents of page 1 to the file. */
      if( DIRECT_MODE ){
        const void *zBuf;
        assert( pPager->dbFileSize>0 );
        zBuf = pPgHdr->pData;
        if( rc==SQLITE_OK ){
          rc = sqlite3OsWrite(pPager->fd, zBuf, pPager->pageSize, 0);
          pPager->aStat[PAGER_STAT_WRITE]++;
        }
        if( rc==SQLITE_OK ){
          /* Update the pager's copy of the change-counter. Otherwise, the
          ** next time a read transaction is opened the cache will be
          ** flushed (as the change-counter values will not match).  */
          const void *pCopy = (const void *)&((const char *)zBuf)[24];
          memcpy(&pPager->dbFileVers, pCopy, sizeof(pPager->dbFileVers));
          pPager->changeCountDone = 1;
        }
      }else{
        pPager->changeCountDone = 1;
      }
    }

    /* Release the page reference. */
    sqlite3PagerUnref(pPgHdr);
  }
  return rc;
}

/*
** Sync the database file to disk. This is a no-op for in-memory databases
** or pages with the Pager.noSync flag set.
**
** If successful, or if called on a pager for which it is a no-op, this
** function returns SQLITE_OK. Otherwise, an IO error code is returned.
*/
int sqlite3PagerSync(Pager *pPager, const char *zSuper){
  int rc = SQLITE_OK;
  void *pArg = (void*)zSuper;
  rc = sqlite3OsFileControl(pPager->fd, SQLITE_FCNTL_SYNC, pArg);
  if( rc==SQLITE_NOTFOUND ) rc = SQLITE_OK;
  if( rc==SQLITE_OK && !pPager->noSync ){
    assert( !MEMDB );
    rc = sqlite3OsSync(pPager->fd, pPager->syncFlags);
  }
  return rc;
}

/*
** This function may only be called while a write-transaction is active in
** rollback. If the connection is in WAL mode, this call is a no-op.
** Otherwise, if the connection does not already have an EXCLUSIVE lock on
** the database file, an attempt is made to obtain one.
**
** If the EXCLUSIVE lock is already held or the attempt to obtain it is
** successful, or the connection is in WAL mode, SQLITE_OK is returned.
** Otherwise, either SQLITE_BUSY or an SQLITE_IOERR_XXX error code is
** returned.
*/
int sqlite3PagerExclusiveLock(Pager *pPager){
  int rc = pPager->errCode;
  assert( assert_pager_state(pPager) );
  if( rc==SQLITE_OK ){
    assert( pPager->eState==PAGER_WRITER_CACHEMOD
         || pPager->eState==PAGER_WRITER_DBMOD
         || pPager->eState==PAGER_WRITER_LOCKED
    );
    assert( assert_pager_state(pPager) );
    if( 0==pagerUseWal(pPager) ){
      rc = pager_wait_on_lock(pPager, EXCLUSIVE_LOCK);
    }
  }
  return rc;
}

/*
** Sync the database file for the pager pPager. zSuper points to the name
** of a super-journal file that should be written into the individual
** journal file. zSuper may be NULL, which is interpreted as no
** super-journal (a single database transaction).
**
** This routine ensures that:
**
**   * The database file change-counter is updated,
**   * the journal is synced (unless the atomic-write optimization is used),
**   * all dirty pages are written to the database file,
**   * the database file is truncated (if required), and
**   * the database file synced.
**
** The only thing that remains to commit the transaction is to finalize
** (delete, truncate or zero the first part of) the journal file (or
** delete the super-journal file if specified).
**
** Note that if zSuper==NULL, this does not overwrite a previous value
** passed to an sqlite3PagerCommitPhaseOne() call.
**
** If the final parameter - noSync - is true, then the database file itself
** is not synced. The caller must call sqlite3PagerSync() directly to
** sync the database file before calling CommitPhaseTwo() to delete the
** journal file in this case.
*/
int sqlite3PagerCommitPhaseOne(
  Pager *pPager,                  /* Pager object */
  const char *zSuper,            /* If not NULL, the super-journal name */
  int noSync                      /* True to omit the xSync on the db file */
){
  int rc = SQLITE_OK;             /* Return code */

  assert( pPager->eState==PAGER_WRITER_LOCKED
       || pPager->eState==PAGER_WRITER_CACHEMOD
       || pPager->eState==PAGER_WRITER_DBMOD
       || pPager->eState==PAGER_ERROR
  );
  assert( assert_pager_state(pPager) );

  /* If a prior error occurred, report that error again. */
  if( NEVER(pPager->errCode) ) return pPager->errCode;

  /* Provide the ability to easily simulate an I/O error during testing */
  if( sqlite3FaultSim(400) ) return SQLITE_IOERR;

  PAGERTRACE(("DATABASE SYNC: File=%s zSuper=%s nSize=%d\n",
      pPager->zFilename, zSuper, pPager->dbSize));

  /* If no database changes have been made, return early. */
  if( pPager->eState<PAGER_WRITER_CACHEMOD ) return SQLITE_OK;

  assert( MEMDB==0 || pPager->tempFile );
  assert( isOpen(pPager->fd) || pPager->tempFile );
  if( 0==pagerFlushOnCommit(pPager, 1) ){
    /* If this is an in-memory db, or no pages have been written to, or this
    ** function has already been called, it is mostly a no-op.  However, any
    ** backup in progress needs to be restarted.  */
    sqlite3BackupRestart(pPager->pBackup);
  }else{
    PgHdr *pList;
    if( pagerUseWal(pPager) ){
      PgHdr *pPageOne = 0;
      pList = sqlite3PcacheDirtyList(pPager->pPCache);
      if( pList==0 ){
        /* Must have at least one page for the WAL commit flag.
        ** Ticket [2d1a5c67dfc2363e44f29d9bbd57f] 2011-05-18 */
        rc = sqlite3PagerGet(pPager, 1, &pPageOne, 0);
        pList = pPageOne;
        pList->pDirty = 0;
      }
      assert( rc==SQLITE_OK );
      if( ALWAYS(pList) ){
        rc = pagerWalFrames(pPager, pList, pPager->dbSize, 1);
      }
      sqlite3PagerUnref(pPageOne);
      if( rc==SQLITE_OK ){
        sqlite3PcacheCleanAll(pPager->pPCache);
      }
    }else{
      /* The bBatch boolean is true if the batch-atomic-write commit method
      ** should be used.  No rollback journal is created if batch-atomic-write
      ** is enabled.
      */
#ifdef SQLITE_ENABLE_BATCH_ATOMIC_WRITE
      sqlite3_file *fd = pPager->fd;
      int bBatch = zSuper==0    /* An SQLITE_IOCAP_BATCH_ATOMIC commit */
        && (sqlite3OsDeviceCharacteristics(fd) & SQLITE_IOCAP_BATCH_ATOMIC)
        && !pPager->noSync
        && sqlite3JournalIsInMemory(pPager->jfd);
#else
#     define bBatch 0
#endif

#ifdef SQLITE_ENABLE_ATOMIC_WRITE
      /* The following block updates the change-counter. Exactly how it
      ** does this depends on whether or not the atomic-update optimization
      ** was enabled at compile time, and if this transaction meets the
      ** runtime criteria to use the operation:
      **
      **    * The file-system supports the atomic-write property for
      **      blocks of size page-size, and
      **    * This commit is not part of a multi-file transaction, and
      **    * Exactly one page has been modified and store in the journal file.
      **
      ** If the optimization was not enabled at compile time, then the
      ** pager_incr_changecounter() function is called to update the change
      ** counter in 'indirect-mode'. If the optimization is compiled in but
      ** is not applicable to this transaction, call sqlite3JournalCreate()
      ** to make sure the journal file has actually been created, then call
      ** pager_incr_changecounter() to update the change-counter in indirect
      ** mode.
      **
      ** Otherwise, if the optimization is both enabled and applicable,
      ** then call pager_incr_changecounter() to update the change-counter
      ** in 'direct' mode. In this case the journal file will never be
      ** created for this transaction.
      */
      if( bBatch==0 ){
        PgHdr *pPg;
        assert( isOpen(pPager->jfd)
            || pPager->journalMode==PAGER_JOURNALMODE_OFF
            || pPager->journalMode==PAGER_JOURNALMODE_WAL
            );
        if( !zSuper && isOpen(pPager->jfd)
         && pPager->journalOff==jrnlBufferSize(pPager)
         && pPager->dbSize>=pPager->dbOrigSize
         && (!(pPg = sqlite3PcacheDirtyList(pPager->pPCache)) || 0==pPg->pDirty)
        ){
          /* Update the db file change counter via the direct-write method. The
          ** following call will modify the in-memory representation of page 1
          ** to include the updated change counter and then write page 1
          ** directly to the database file. Because of the atomic-write
          ** property of the host file-system, this is safe.
          */
          rc = pager_incr_changecounter(pPager, 1);
        }else{
          rc = sqlite3JournalCreate(pPager->jfd);
          if( rc==SQLITE_OK ){
            rc = pager_incr_changecounter(pPager, 0);
          }
        }
      }
#else  /* SQLITE_ENABLE_ATOMIC_WRITE */
#ifdef SQLITE_ENABLE_BATCH_ATOMIC_WRITE
      if( zSuper ){
        rc = sqlite3JournalCreate(pPager->jfd);
        if( rc!=SQLITE_OK ) goto commit_phase_one_exit;
        assert( bBatch==0 );
      }
#endif
      rc = pager_incr_changecounter(pPager, 0);
#endif /* !SQLITE_ENABLE_ATOMIC_WRITE */
      if( rc!=SQLITE_OK ) goto commit_phase_one_exit;
 
      /* Write the super-journal name into the journal file. If a
      ** super-journal file name has already been written to the journal file,
      ** or if zSuper is NULL (no super-journal), then this call is a no-op.
      */
      rc = writeSuperJournal(pPager, zSuper);
      if( rc!=SQLITE_OK ) goto commit_phase_one_exit;
 
      /* Sync the journal file and write all dirty pages to the database.
      ** If the atomic-update optimization is being used, this sync will not
      ** create the journal file or perform any real IO.
      **
      ** Because the change-counter page was just modified, unless the
      ** atomic-update optimization is used it is almost certain that the
      ** journal requires a sync here. However, in locking_mode=exclusive
      ** on a system under memory pressure it is just possible that this is
      ** not the case. In this case it is likely enough that the redundant
      ** xSync() call will be changed to a no-op by the OS anyhow.
      */
      rc = syncJournal(pPager, 0);
      if( rc!=SQLITE_OK ) goto commit_phase_one_exit;

      pList = sqlite3PcacheDirtyList(pPager->pPCache);
#ifdef SQLITE_ENABLE_BATCH_ATOMIC_WRITE
      if( bBatch ){
        rc = sqlite3OsFileControl(fd, SQLITE_FCNTL_BEGIN_ATOMIC_WRITE, 0);
        if( rc==SQLITE_OK ){
          rc = pager_write_pagelist(pPager, pList);
          if( rc==SQLITE_OK ){
            rc = sqlite3OsFileControl(fd, SQLITE_FCNTL_COMMIT_ATOMIC_WRITE, 0);
          }
          if( rc!=SQLITE_OK ){
            sqlite3OsFileControlHint(fd, SQLITE_FCNTL_ROLLBACK_ATOMIC_WRITE, 0);
          }
        }

        if( (rc&0xFF)==SQLITE_IOERR && rc!=SQLITE_IOERR_NOMEM ){
          rc = sqlite3JournalCreate(pPager->jfd);
          if( rc!=SQLITE_OK ){
            sqlite3OsClose(pPager->jfd);
            goto commit_phase_one_exit;
          }
          bBatch = 0;
        }else{
          sqlite3OsClose(pPager->jfd);
        }
      }
#endif /* SQLITE_ENABLE_BATCH_ATOMIC_WRITE */

      if( bBatch==0 ){
        rc = pager_write_pagelist(pPager, pList);
      }
      if( rc!=SQLITE_OK ){
        assert( rc!=SQLITE_IOERR_BLOCKED );
        goto commit_phase_one_exit;
      }
      sqlite3PcacheCleanAll(pPager->pPCache);

      /* If the file on disk is smaller than the database image, use
      ** pager_truncate to grow the file here. This can happen if the database
      ** image was extended as part of the current transaction and then the
      ** last page in the db image moved to the free-list. In this case the
      ** last page is never written out to disk, leaving the database file
      ** undersized. Fix this now if it is the case.  */
      if( pPager->dbSize>pPager->dbFileSize ){
        Pgno nNew = pPager->dbSize - (pPager->dbSize==PAGER_SJ_PGNO(pPager));
        assert( pPager->eState==PAGER_WRITER_DBMOD );
        rc = pager_truncate(pPager, nNew);
        if( rc!=SQLITE_OK ) goto commit_phase_one_exit;
      }
 
      /* Finally, sync the database file. */
      if( !noSync ){
        rc = sqlite3PagerSync(pPager, zSuper);
      }
      IOTRACE(("DBSYNC %p\n", pPager))
    }
  }

commit_phase_one_exit:
  if( rc==SQLITE_OK && !pagerUseWal(pPager) ){
    pPager->eState = PAGER_WRITER_FINISHED;
  }
  return rc;
}


/*
** When this function is called, the database file has been completely
** updated to reflect the changes made by the current transaction and
** synced to disk. The journal file still exists in the file-system
** though, and if a failure occurs at this point it will eventually
** be used as a hot-journal and the current transaction rolled back.
**
** This function finalizes the journal file, either by deleting,
** truncating or partially zeroing it, so that it cannot be used
** for hot-journal rollback. Once this is done the transaction is
** irrevocably committed.
**
** If an error occurs, an IO error code is returned and the pager
** moves into the error state. Otherwise, SQLITE_OK is returned.
*/
int sqlite3PagerCommitPhaseTwo(Pager *pPager){
  int rc = SQLITE_OK;                  /* Return code */

  /* This routine should not be called if a prior error has occurred.
  ** But if (due to a coding error elsewhere in the system) it does get
  ** called, just return the same error code without doing anything. */
  if( NEVER(pPager->errCode) ) return pPager->errCode;
  pPager->iDataVersion++;

  assert( pPager->eState==PAGER_WRITER_LOCKED
       || pPager->eState==PAGER_WRITER_FINISHED
       || (pagerUseWal(pPager) && pPager->eState==PAGER_WRITER_CACHEMOD)
  );
  assert( assert_pager_state(pPager) );

  /* An optimization. If the database was not actually modified during
  ** this transaction, the pager is running in exclusive-mode and is
  ** using persistent journals, then this function is a no-op.
  **
  ** The start of the journal file currently contains a single journal
  ** header with the nRec field set to 0. If such a journal is used as
  ** a hot-journal during hot-journal rollback, 0 changes will be made
  ** to the database file. So there is no need to zero the journal
  ** header. Since the pager is in exclusive mode, there is no need
  ** to drop any locks either.
  */
  if( pPager->eState==PAGER_WRITER_LOCKED
   && pPager->exclusiveMode
   && pPager->journalMode==PAGER_JOURNALMODE_PERSIST
  ){
    assert( pPager->journalOff==JOURNAL_HDR_SZ(pPager) || !pPager->journalOff );
    pPager->eState = PAGER_READER;
    return SQLITE_OK;
  }

  PAGERTRACE(("COMMIT %d\n", PAGERID(pPager)));
  rc = pager_end_transaction(pPager, pPager->setSuper, 1);
  return pager_error(pPager, rc);
}

/*
** If a write transaction is open, then all changes made within the
** transaction are reverted and the current write-transaction is closed.
** The pager falls back to PAGER_READER state if successful, or PAGER_ERROR
** state if an error occurs.
**
** If the pager is already in PAGER_ERROR state when this function is called,
** it returns Pager.errCode immediately. No work is performed in this case.
**
** Otherwise, in rollback mode, this function performs two functions:
**
**   1) It rolls back the journal file, restoring all database file and
**      in-memory cache pages to the state they were in when the transaction
**      was opened, and
**
**   2) It finalizes the journal file, so that it is not used for hot
**      rollback at any point in the future.
**
** Finalization of the journal file (task 2) is only performed if the
** rollback is successful.
**
** In WAL mode, all cache-entries containing data modified within the
** current transaction are either expelled from the cache or reverted to
** their pre-transaction state by re-reading data from the database or
** WAL files. The WAL transaction is then closed.
*/
int sqlite3PagerRollback(Pager *pPager){
  int rc = SQLITE_OK;                  /* Return code */
  PAGERTRACE(("ROLLBACK %d\n", PAGERID(pPager)));

  /* PagerRollback() is a no-op if called in READER or OPEN state. If
  ** the pager is already in the ERROR state, the rollback is not
  ** attempted here. Instead, the error code is returned to the caller.
  */
  assert( assert_pager_state(pPager) );
  if( pPager->eState==PAGER_ERROR ) return pPager->errCode;
  if( pPager->eState<=PAGER_READER ) return SQLITE_OK;

  if( pagerUseWal(pPager) ){
    int rc2;
    rc = sqlite3PagerSavepoint(pPager, SAVEPOINT_ROLLBACK, -1);
    rc2 = pager_end_transaction(pPager, pPager->setSuper, 0);
    if( rc==SQLITE_OK ) rc = rc2;
  }else if( !isOpen(pPager->jfd) || pPager->eState==PAGER_WRITER_LOCKED ){
    int eState = pPager->eState;
    rc = pager_end_transaction(pPager, 0, 0);
    if( !MEMDB && eState>PAGER_WRITER_LOCKED ){
      /* This can happen using journal_mode=off. Move the pager to the error
      ** state to indicate that the contents of the cache may not be trusted.
      ** Any active readers will get SQLITE_ABORT.
      */
      pPager->errCode = SQLITE_ABORT;
      pPager->eState = PAGER_ERROR;
      setGetterMethod(pPager);
      return rc;
    }
  }else{
    rc = pager_playback(pPager, 0);
  }

  assert( pPager->eState==PAGER_READER || rc!=SQLITE_OK );
  assert( rc==SQLITE_OK || rc==SQLITE_FULL || rc==SQLITE_CORRUPT
          || rc==SQLITE_NOMEM || (rc&0xFF)==SQLITE_IOERR
          || rc==SQLITE_CANTOPEN
  );

  /* If an error occurs during a ROLLBACK, we can no longer trust the pager
  ** cache. So call pager_error() on the way out to make any error persistent.
  */
  return pager_error(pPager, rc);
}

/*
** Return TRUE if the database file is opened read-only.  Return FALSE
** if the database is (in theory) writable.
*/
u8 sqlite3PagerIsreadonly(Pager *pPager){
  return pPager->readOnly;
}

#ifdef SQLITE_DEBUG
/*
** Return the sum of the reference counts for all pages held by pPager.
*/
int sqlite3PagerRefcount(Pager *pPager){
  return sqlite3PcacheRefCount(pPager->pPCache);
}
#endif

/*
** Return the approximate number of bytes of memory currently
** used by the pager and its associated cache.
*/
int sqlite3PagerMemUsed(Pager *pPager){
  int perPageSize = pPager->pageSize + pPager->nExtra
    + (int)(sizeof(PgHdr) + 5*sizeof(void*));
  return perPageSize*sqlite3PcachePagecount(pPager->pPCache)
           + sqlite3MallocSize(pPager)
           + pPager->pageSize;
}

/*
** Return the number of references to the specified page.
*/
int sqlite3PagerPageRefcount(DbPage *pPage){
  return sqlite3PcachePageRefcount(pPage);
}

#ifdef SQLITE_TEST
/*
** This routine is used for testing and analysis only.
*/
int *sqlite3PagerStats(Pager *pPager){
  static int a[11];
  a[0] = sqlite3PcacheRefCount(pPager->pPCache);
  a[1] = sqlite3PcachePagecount(pPager->pPCache);
  a[2] = sqlite3PcacheGetCachesize(pPager->pPCache);
  a[3] = pPager->eState==PAGER_OPEN ? -1 : (int) pPager->dbSize;
  a[4] = pPager->eState;
  a[5] = pPager->errCode;
  a[6] = pPager->aStat[PAGER_STAT_HIT];
  a[7] = pPager->aStat[PAGER_STAT_MISS];
  a[8] = 0;  /* Used to be pPager->nOvfl */
  a[9] = pPager->nRead;
  a[10] = pPager->aStat[PAGER_STAT_WRITE];
  return a;
}
#endif

/*
** Parameter eStat must be one of SQLITE_DBSTATUS_CACHE_HIT, _MISS, _WRITE,
** or _WRITE+1.  The SQLITE_DBSTATUS_CACHE_WRITE+1 case is a translation
** of SQLITE_DBSTATUS_CACHE_SPILL.  The _SPILL case is not contiguous because
** it was added later.
**
** Before returning, *pnVal is incremented by the
** current cache hit or miss count, according to the value of eStat. If the
** reset parameter is non-zero, the cache hit or miss count is zeroed before
** returning.
*/
void sqlite3PagerCacheStat(Pager *pPager, int eStat, int reset, int *pnVal){

  assert( eStat==SQLITE_DBSTATUS_CACHE_HIT
       || eStat==SQLITE_DBSTATUS_CACHE_MISS
       || eStat==SQLITE_DBSTATUS_CACHE_WRITE
       || eStat==SQLITE_DBSTATUS_CACHE_WRITE+1
  );

  assert( SQLITE_DBSTATUS_CACHE_HIT+1==SQLITE_DBSTATUS_CACHE_MISS );
  assert( SQLITE_DBSTATUS_CACHE_HIT+2==SQLITE_DBSTATUS_CACHE_WRITE );
  assert( PAGER_STAT_HIT==0 && PAGER_STAT_MISS==1
           && PAGER_STAT_WRITE==2 && PAGER_STAT_SPILL==3 );

  eStat -= SQLITE_DBSTATUS_CACHE_HIT;
  *pnVal += pPager->aStat[eStat];
  if( reset ){
    pPager->aStat[eStat] = 0;
  }
}

/*
** Return true if this is an in-memory or temp-file backed pager.
*/
int sqlite3PagerIsMemdb(Pager *pPager){
  return pPager->tempFile || pPager->memVfs;
}

/*
** Check that there are at least nSavepoint savepoints open. If there are
** currently less than nSavepoints open, then open one or more savepoints
** to make up the difference. If the number of savepoints is already
** equal to nSavepoint, then this function is a no-op.
**
** If a memory allocation fails, SQLITE_NOMEM is returned. If an error
** occurs while opening the sub-journal file, then an IO error code is
** returned. Otherwise, SQLITE_OK.
*/
static SQLITE_NOINLINE int pagerOpenSavepoint(Pager *pPager, int nSavepoint){
  int rc = SQLITE_OK;                       /* Return code */
  int nCurrent = pPager->nSavepoint;        /* Current number of savepoints */
  int ii;                                   /* Iterator variable */
  PagerSavepoint *aNew;                     /* New Pager.aSavepoint array */

  assert( pPager->eState>=PAGER_WRITER_LOCKED );
  assert( assert_pager_state(pPager) );
  assert( nSavepoint>nCurrent && pPager->useJournal );

  /* Grow the Pager.aSavepoint array using realloc(). Return SQLITE_NOMEM
  ** if the allocation fails. Otherwise, zero the new portion in case a
  ** malloc failure occurs while populating it in the for(...) loop below.
  */
  aNew = (PagerSavepoint *)sqlite3Realloc(
      pPager->aSavepoint, sizeof(PagerSavepoint)*nSavepoint
  );
  if( !aNew ){
    return SQLITE_NOMEM_BKPT;
  }
  memset(&aNew[nCurrent], 0, (nSavepoint-nCurrent) * sizeof(PagerSavepoint));
  pPager->aSavepoint = aNew;

  /* Populate the PagerSavepoint structures just allocated. */
  for(ii=nCurrent; ii<nSavepoint; ii++){
    aNew[ii].nOrig = pPager->dbSize;
    if( isOpen(pPager->jfd) && pPager->journalOff>0 ){
      aNew[ii].iOffset = pPager->journalOff;
    }else{
      aNew[ii].iOffset = JOURNAL_HDR_SZ(pPager);
    }
    aNew[ii].iSubRec = pPager->nSubRec;
    aNew[ii].pInSavepoint = sqlite3BitvecCreate(pPager->dbSize);
    aNew[ii].bTruncateOnRelease = 1;
    if( !aNew[ii].pInSavepoint ){
      return SQLITE_NOMEM_BKPT;
    }
    if( pagerUseWal(pPager) ){
      sqlite3WalSavepoint(pPager->pWal, aNew[ii].aWalData);
    }
    pPager->nSavepoint = ii+1;
  }
  assert( pPager->nSavepoint==nSavepoint );
  assertTruncateConstraint(pPager);
  return rc;
}
int sqlite3PagerOpenSavepoint(Pager *pPager, int nSavepoint){
  assert( pPager->eState>=PAGER_WRITER_LOCKED );
  assert( assert_pager_state(pPager) );

  if( nSavepoint>pPager->nSavepoint && pPager->useJournal ){
    return pagerOpenSavepoint(pPager, nSavepoint);
  }else{
    return SQLITE_OK;
  }
}


/*
** This function is called to rollback or release (commit) a savepoint.
** The savepoint to release or rollback need not be the most recently
** created savepoint.
**
** Parameter op is always either SAVEPOINT_ROLLBACK or SAVEPOINT_RELEASE.
** If it is SAVEPOINT_RELEASE, then release and destroy the savepoint with
** index iSavepoint. If it is SAVEPOINT_ROLLBACK, then rollback all changes
** that have occurred since the specified savepoint was created.
**
** The savepoint to rollback or release is identified by parameter
** iSavepoint. A value of 0 means to operate on the outermost savepoint
** (the first created). A value of (Pager.nSavepoint-1) means operate
** on the most recently created savepoint. If iSavepoint is greater than
** (Pager.nSavepoint-1), then this function is a no-op.
**
** If a negative value is passed to this function, then the current
** transaction is rolled back. This is different to calling
** sqlite3PagerRollback() because this function does not terminate
** the transaction or unlock the database, it just restores the
** contents of the database to its original state.
**
** In any case, all savepoints with an index greater than iSavepoint
** are destroyed. If this is a release operation (op==SAVEPOINT_RELEASE),
** then savepoint iSavepoint is also destroyed.
**
** This function may return SQLITE_NOMEM if a memory allocation fails,
** or an IO error code if an IO error occurs while rolling back a
** savepoint. If no errors occur, SQLITE_OK is returned.
*/
int sqlite3PagerSavepoint(Pager *pPager, int op, int iSavepoint){
  int rc = pPager->errCode;
 
#ifdef SQLITE_ENABLE_ZIPVFS
  if( op==SAVEPOINT_RELEASE ) rc = SQLITE_OK;
#endif

  assert( op==SAVEPOINT_RELEASE || op==SAVEPOINT_ROLLBACK );
  assert( iSavepoint>=0 || op==SAVEPOINT_ROLLBACK );

  if( rc==SQLITE_OK && iSavepoint<pPager->nSavepoint ){
    int ii;            /* Iterator variable */
    int nNew;          /* Number of remaining savepoints after this op. */

    /* Figure out how many savepoints will still be active after this
    ** operation. Store this value in nNew. Then free resources associated
    ** with any savepoints that are destroyed by this operation.
    */
    nNew = iSavepoint + (( op==SAVEPOINT_RELEASE ) ? 0 : 1);
    for(ii=nNew; ii<pPager->nSavepoint; ii++){
      sqlite3BitvecDestroy(pPager->aSavepoint[ii].pInSavepoint);
    }
    pPager->nSavepoint = nNew;

    /* Truncate the sub-journal so that it only includes the parts
    ** that are still in use. */
    if( op==SAVEPOINT_RELEASE ){
      PagerSavepoint *pRel = &pPager->aSavepoint[nNew];
      if( pRel->bTruncateOnRelease && isOpen(pPager->sjfd) ){
        /* Only truncate if it is an in-memory sub-journal. */
        if( sqlite3JournalIsInMemory(pPager->sjfd) ){
          i64 sz = (pPager->pageSize+4)*(i64)pRel->iSubRec;
          rc = sqlite3OsTruncate(pPager->sjfd, sz);
          assert( rc==SQLITE_OK );
        }
        pPager->nSubRec = pRel->iSubRec;
      }
    }
    /* Else this is a rollback operation, playback the specified savepoint.
    ** If this is a temp-file, it is possible that the journal file has
    ** not yet been opened. In this case there have been no changes to
    ** the database file, so the playback operation can be skipped.
    */
    else if( pagerUseWal(pPager) || isOpen(pPager->jfd) ){
      PagerSavepoint *pSavepoint = (nNew==0)?0:&pPager->aSavepoint[nNew-1];
      rc = pagerPlaybackSavepoint(pPager, pSavepoint);
      assert(rc!=SQLITE_DONE);
    }
   
#ifdef SQLITE_ENABLE_ZIPVFS
    /* If the cache has been modified but the savepoint cannot be rolled
    ** back journal_mode=off, put the pager in the error state. This way,
    ** if the VFS used by this pager includes ZipVFS, the entire transaction
    ** can be rolled back at the ZipVFS level.  */
    else if(
        pPager->journalMode==PAGER_JOURNALMODE_OFF
     && pPager->eState>=PAGER_WRITER_CACHEMOD
    ){
      pPager->errCode = SQLITE_ABORT;
      pPager->eState = PAGER_ERROR;
      setGetterMethod(pPager);
    }
#endif
  }

  return rc;
}

/*
** Return the full pathname of the database file.
**
** Except, if the pager is in-memory only, then return an empty string if
** nullIfMemDb is true.  This routine is called with nullIfMemDb==1 when
** used to report the filename to the user, for compatibility with legacy
** behavior.  But when the Btree needs to know the filename for matching to
** shared cache, it uses nullIfMemDb==0 so that in-memory databases can
** participate in shared-cache.
**
** The return value to this routine is always safe to use with
** sqlite3_uri_parameter() and sqlite3_filename_database() and friends.
*/
const char *sqlite3PagerFilename(const Pager *pPager, int nullIfMemDb){
  static const char zFake[8] = { 0, 0, 0, 0, 0, 0, 0, 0 };
  if( nullIfMemDb && (pPager->memDb || sqlite3IsMemdb(pPager->pVfs)) ){
    return &zFake[4];
  }else{
    return pPager->zFilename;
  }
}

/*
** Return the VFS structure for the pager.
*/
sqlite3_vfs *sqlite3PagerVfs(Pager *pPager){
  return pPager->pVfs;
}

/*
** Return the file handle for the database file associated
** with the pager.  This might return NULL if the file has
** not yet been opened.
*/
sqlite3_file *sqlite3PagerFile(Pager *pPager){
  return pPager->fd;
}

/*
** Return the file handle for the journal file (if it exists).
** This will be either the rollback journal or the WAL file.
*/
sqlite3_file *sqlite3PagerJrnlFile(Pager *pPager){
#if SQLITE_OMIT_WAL
  return pPager->jfd;
#else
  return pPager->pWal ? sqlite3WalFile(pPager->pWal) : pPager->jfd;
#endif
}

/*
** Return the full pathname of the journal file.
*/
const char *sqlite3PagerJournalname(Pager *pPager){
  return pPager->zJournal;
}

#ifndef SQLITE_OMIT_AUTOVACUUM
/*
** Move the page pPg to location pgno in the file.
**
** There must be no references to the page previously located at
** pgno (which we call pPgOld) though that page is allowed to be
** in cache.  If the page previously located at pgno is not already
** in the rollback journal, it is not put there by by this routine.
**
** References to the page pPg remain valid. Updating any
** meta-data associated with pPg (i.e. data stored in the nExtra bytes
** allocated along with the page) is the responsibility of the caller.
**
** A transaction must be active when this routine is called. It used to be
** required that a statement transaction was not active, but this restriction
** has been removed (CREATE INDEX needs to move a page when a statement
** transaction is active).
**
** If the fourth argument, isCommit, is non-zero, then this page is being
** moved as part of a database reorganization just before the transaction
** is being committed. In this case, it is guaranteed that the database page
** pPg refers to will not be written to again within this transaction.
**
** This function may return SQLITE_NOMEM or an IO error code if an error
** occurs. Otherwise, it returns SQLITE_OK.
*/
int sqlite3PagerMovepage(Pager *pPager, DbPage *pPg, Pgno pgno, int isCommit){
  PgHdr *pPgOld;               /* The page being overwritten. */
  Pgno needSyncPgno = 0;       /* Old value of pPg->pgno, if sync is required */
  int rc;                      /* Return code */
  Pgno origPgno;               /* The original page number */

  assert( pPg->nRef>0 );
  assert( pPager->eState==PAGER_WRITER_CACHEMOD
       || pPager->eState==PAGER_WRITER_DBMOD
  );
  assert( assert_pager_state(pPager) );

  /* In order to be able to rollback, an in-memory database must journal
  ** the page we are moving from.
  */
  assert( pPager->tempFile || !MEMDB );
  if( pPager->tempFile ){
    rc = sqlite3PagerWrite(pPg);
    if( rc ) return rc;
  }

  /* If the page being moved is dirty and has not been saved by the latest
  ** savepoint, then save the current contents of the page into the
  ** sub-journal now. This is required to handle the following scenario:
  **
  **   BEGIN;
  **     <journal page X, then modify it in memory>
  **     SAVEPOINT one;
  **       <Move page X to location Y>
  **     ROLLBACK TO one;
  **
  ** If page X were not written to the sub-journal here, it would not
  ** be possible to restore its contents when the "ROLLBACK TO one"
  ** statement were is processed.
  **
  ** subjournalPage() may need to allocate space to store pPg->pgno into
  ** one or more savepoint bitvecs. This is the reason this function
  ** may return SQLITE_NOMEM.
  */
  if( (pPg->flags & PGHDR_DIRTY)!=0
   && SQLITE_OK!=(rc = subjournalPageIfRequired(pPg))
  ){
    return rc;
  }

  PAGERTRACE(("MOVE %d page %d (needSync=%d) moves to %d\n",
      PAGERID(pPager), pPg->pgno, (pPg->flags&PGHDR_NEED_SYNC)?1:0, pgno));
  IOTRACE(("MOVE %p %d %d\n", pPager, pPg->pgno, pgno))

  /* If the journal needs to be sync()ed before page pPg->pgno can
  ** be written to, store pPg->pgno in local variable needSyncPgno.
  **
  ** If the isCommit flag is set, there is no need to remember that
  ** the journal needs to be sync()ed before database page pPg->pgno
  ** can be written to. The caller has already promised not to write to it.
  */
  if( (pPg->flags&PGHDR_NEED_SYNC) && !isCommit ){
    needSyncPgno = pPg->pgno;
    assert( pPager->journalMode==PAGER_JOURNALMODE_OFF ||
            pageInJournal(pPager, pPg) || pPg->pgno>pPager->dbOrigSize );
    assert( pPg->flags&PGHDR_DIRTY );
  }

  /* If the cache contains a page with page-number pgno, remove it
  ** from its hash chain. Also, if the PGHDR_NEED_SYNC flag was set for
  ** page pgno before the 'move' operation, it needs to be retained
  ** for the page moved there.
  */
  pPg->flags &= ~PGHDR_NEED_SYNC;
  pPgOld = sqlite3PagerLookup(pPager, pgno);
  assert( !pPgOld || pPgOld->nRef==1 || CORRUPT_DB );
  if( pPgOld ){
    if( NEVER(pPgOld->nRef>1) ){
      sqlite3PagerUnrefNotNull(pPgOld);
      return SQLITE_CORRUPT_BKPT;
    }
    pPg->flags |= (pPgOld->flags&PGHDR_NEED_SYNC);
    if( pPager->tempFile ){
      /* Do not discard pages from an in-memory database since we might
      ** need to rollback later.  Just move the page out of the way. */
      sqlite3PcacheMove(pPgOld, pPager->dbSize+1);
    }else{
      sqlite3PcacheDrop(pPgOld);
    }
  }

  origPgno = pPg->pgno;
  sqlite3PcacheMove(pPg, pgno);
  sqlite3PcacheMakeDirty(pPg);

  /* For an in-memory database, make sure the original page continues
  ** to exist, in case the transaction needs to roll back.  Use pPgOld
  ** as the original page since it has already been allocated.
  */
  if( pPager->tempFile && pPgOld ){
    sqlite3PcacheMove(pPgOld, origPgno);
    sqlite3PagerUnrefNotNull(pPgOld);
  }

  if( needSyncPgno ){
    /* If needSyncPgno is non-zero, then the journal file needs to be
    ** sync()ed before any data is written to database file page needSyncPgno.
    ** Currently, no such page exists in the page-cache and the
    ** "is journaled" bitvec flag has been set. This needs to be remedied by
    ** loading the page into the pager-cache and setting the PGHDR_NEED_SYNC
    ** flag.
    **
    ** If the attempt to load the page into the page-cache fails, (due
    ** to a malloc() or IO failure), clear the bit in the pInJournal[]
    ** array. Otherwise, if the page is loaded and written again in
    ** this transaction, it may be written to the database file before
    ** it is synced into the journal file. This way, it may end up in
    ** the journal file twice, but that is not a problem.
    */
    PgHdr *pPgHdr;
    rc = sqlite3PagerGet(pPager, needSyncPgno, &pPgHdr, 0);
    if( rc!=SQLITE_OK ){
      if( needSyncPgno<=pPager->dbOrigSize ){
        assert( pPager->pTmpSpace!=0 );
        sqlite3BitvecClear(pPager->pInJournal, needSyncPgno, pPager->pTmpSpace);
      }
      return rc;
    }
    pPgHdr->flags |= PGHDR_NEED_SYNC;
    sqlite3PcacheMakeDirty(pPgHdr);
    sqlite3PagerUnrefNotNull(pPgHdr);
  }

  return SQLITE_OK;
}
#endif

/*
** The page handle passed as the first argument refers to a dirty page
** with a page number other than iNew. This function changes the page's
** page number to iNew and sets the value of the PgHdr.flags field to
** the value passed as the third parameter.
*/
void sqlite3PagerRekey(DbPage *pPg, Pgno iNew, u16 flags){
  assert( pPg->pgno!=iNew );
  pPg->flags = flags;
  sqlite3PcacheMove(pPg, iNew);
}

/*
** Return a pointer to the data for the specified page.
*/
void *sqlite3PagerGetData(DbPage *pPg){
  assert( pPg->nRef>0 || pPg->pPager->memDb );
  return pPg->pData;
}

/*
** Return a pointer to the Pager.nExtra bytes of "extra" space
** allocated along with the specified page.
*/
void *sqlite3PagerGetExtra(DbPage *pPg){
  return pPg->pExtra;
}

/*
** Get/set the locking-mode for this pager. Parameter eMode must be one
** of PAGER_LOCKINGMODE_QUERY, PAGER_LOCKINGMODE_NORMAL or
** PAGER_LOCKINGMODE_EXCLUSIVE. If the parameter is not _QUERY, then
** the locking-mode is set to the value specified.
**
** The returned value is either PAGER_LOCKINGMODE_NORMAL or
** PAGER_LOCKINGMODE_EXCLUSIVE, indicating the current (possibly updated)
** locking-mode.
*/
int sqlite3PagerLockingMode(Pager *pPager, int eMode){
  assert( eMode==PAGER_LOCKINGMODE_QUERY
            || eMode==PAGER_LOCKINGMODE_NORMAL
            || eMode==PAGER_LOCKINGMODE_EXCLUSIVE );
  assert( PAGER_LOCKINGMODE_QUERY<0 );
  assert( PAGER_LOCKINGMODE_NORMAL>=0 && PAGER_LOCKINGMODE_EXCLUSIVE>=0 );
  assert( pPager->exclusiveMode || 0==sqlite3WalHeapMemory(pPager->pWal) );
  if( eMode>=0 && !pPager->tempFile && !sqlite3WalHeapMemory(pPager->pWal) ){
    pPager->exclusiveMode = (u8)eMode;
  }
  return (int)pPager->exclusiveMode;
}

/*
** Set the journal-mode for this pager. Parameter eMode must be one of:
**
**    PAGER_JOURNALMODE_DELETE
**    PAGER_JOURNALMODE_TRUNCATE
**    PAGER_JOURNALMODE_PERSIST
**    PAGER_JOURNALMODE_OFF
**    PAGER_JOURNALMODE_MEMORY
**    PAGER_JOURNALMODE_WAL
**
** The journalmode is set to the value specified if the change is allowed.
** The change may be disallowed for the following reasons:
**
**   *  An in-memory database can only have its journal_mode set to _OFF
**      or _MEMORY.
**
**   *  Temporary databases cannot have _WAL journalmode.
**
** The returned indicate the current (possibly updated) journal-mode.
*/
int sqlite3PagerSetJournalMode(Pager *pPager, int eMode){
  u8 eOld = pPager->journalMode;    /* Prior journalmode */

  /* The eMode parameter is always valid */
  assert(      eMode==PAGER_JOURNALMODE_DELETE    /* 0 */
            || eMode==PAGER_JOURNALMODE_PERSIST   /* 1 */
            || eMode==PAGER_JOURNALMODE_OFF       /* 2 */
            || eMode==PAGER_JOURNALMODE_TRUNCATE  /* 3 */
            || eMode==PAGER_JOURNALMODE_MEMORY    /* 4 */
            || eMode==PAGER_JOURNALMODE_WAL       /* 5 */
            || eMode==PAGER_JOURNALMODE_WAL2      /* 6 */ );

  /* This routine is only called from the OP_JournalMode opcode, and
  ** the logic there will never allow a temporary file to be changed
  ** to WAL mode.
  */
  assert( pPager->tempFile==0 || eMode!=PAGER_JOURNALMODE_WAL );

  /* Do allow the journalmode of an in-memory database to be set to
  ** anything other than MEMORY or OFF
  */
  if( MEMDB ){
    assert( eOld==PAGER_JOURNALMODE_MEMORY || eOld==PAGER_JOURNALMODE_OFF );
    if( eMode!=PAGER_JOURNALMODE_MEMORY && eMode!=PAGER_JOURNALMODE_OFF ){
      eMode = eOld;
    }
  }

  if( eMode!=eOld ){

    /* Change the journal mode. */
    assert( pPager->eState!=PAGER_ERROR );
    pPager->journalMode = (u8)eMode;

    /* When transitioning from TRUNCATE or PERSIST to any other journal
    ** mode except WAL, unless the pager is in locking_mode=exclusive mode,
    ** delete the journal file.
    */
    assert( (PAGER_JOURNALMODE_TRUNCATE & 5)==1 );
    assert( (PAGER_JOURNALMODE_PERSIST & 5)==1 );
    assert( (PAGER_JOURNALMODE_DELETE & 5)==0 );
    assert( (PAGER_JOURNALMODE_MEMORY & 5)==4 );
    assert( (PAGER_JOURNALMODE_OFF & 5)==0 );
    assert( (PAGER_JOURNALMODE_WAL & 5)==5 );
    assert( (PAGER_JOURNALMODE_WAL2 & 5)==4 );

    assert( isOpen(pPager->fd) || pPager->exclusiveMode );
    if( !pPager->exclusiveMode && (eOld & 5)==1 && (eMode & 1)==0 
     && eMode!=PAGER_JOURNALMODE_WAL2       /* TODO: fix this if possible */
    ){
      /* In this case we would like to delete the journal file. If it is
      ** not possible, then that is not a problem. Deleting the journal file
      ** here is an optimization only.
      **
      ** Before deleting the journal file, obtain a RESERVED lock on the
      ** database file. This ensures that the journal file is not deleted
      ** while it is in use by some other client.
      */
      sqlite3OsClose(pPager->jfd);
      if( pPager->eLock>=RESERVED_LOCK ){
        sqlite3OsDelete(pPager->pVfs, pPager->zJournal, 0);
      }else{
        int rc = SQLITE_OK;
        int state = pPager->eState;
        assert( state==PAGER_OPEN || state==PAGER_READER );
        if( state==PAGER_OPEN ){
          rc = sqlite3PagerSharedLock(pPager);
        }
        if( pPager->eState==PAGER_READER ){
          assert( rc==SQLITE_OK );
          rc = pagerLockDb(pPager, RESERVED_LOCK);
        }
        if( rc==SQLITE_OK ){
          sqlite3OsDelete(pPager->pVfs, pPager->zJournal, 0);
        }
        if( rc==SQLITE_OK && state==PAGER_READER ){
          pagerUnlockDb(pPager, SHARED_LOCK);
        }else if( state==PAGER_OPEN ){
          pager_unlock(pPager);
        }
        assert( state==pPager->eState );
      }
    }else if( eMode==PAGER_JOURNALMODE_OFF ){
      sqlite3OsClose(pPager->jfd);
    }
  }

  /* Return the new journal mode */
  return (int)pPager->journalMode;
}

/*
** Return the current journal mode.
*/
int sqlite3PagerGetJournalMode(Pager *pPager){
  return (int)pPager->journalMode;
}

/*
** Return TRUE if the pager is in a state where it is OK to change the
** journalmode.  Journalmode changes can only happen when the database
** is unmodified.
*/
int sqlite3PagerOkToChangeJournalMode(Pager *pPager){
  assert( assert_pager_state(pPager) );
  if( pPager->eState>=PAGER_WRITER_CACHEMOD ) return 0;
  if( NEVER(isOpen(pPager->jfd) && pPager->journalOff>0) ) return 0;
  return 1;
}

/*
** Get/set the size-limit used for persistent journal files.
**
** Setting the size limit to -1 means no limit is enforced.
** An attempt to set a limit smaller than -1 is a no-op.
*/
i64 sqlite3PagerJournalSizeLimit(Pager *pPager, i64 iLimit){
  if( iLimit>=-1 ){
    pPager->journalSizeLimit = iLimit;
    sqlite3WalLimit(pPager->pWal, iLimit);
  }
  return pPager->journalSizeLimit;
}

/*
** Return a pointer to the pPager->pBackup variable. The backup module
** in backup.c maintains the content of this variable. This module
** uses it opaquely as an argument to sqlite3BackupRestart() and
** sqlite3BackupUpdate() only.
*/
sqlite3_backup **sqlite3PagerBackupPtr(Pager *pPager){
  return &pPager->pBackup;
}

#ifndef SQLITE_OMIT_VACUUM
/*
** Unless this is an in-memory or temporary database, clear the pager cache.
*/
void sqlite3PagerClearCache(Pager *pPager){
  assert( MEMDB==0 || pPager->tempFile );
  if( pPager->tempFile==0 ) pager_reset(pPager);
}
#endif


#ifndef SQLITE_OMIT_WAL
/*
** This function is called when the user invokes "PRAGMA wal_checkpoint",
** "PRAGMA wal_blocking_checkpoint" or calls the sqlite3_wal_checkpoint()
** or wal_blocking_checkpoint() API functions.
**
** Parameter eMode is one of SQLITE_CHECKPOINT_PASSIVE, FULL or RESTART.
*/
int sqlite3PagerCheckpoint(
  Pager *pPager,                  /* Checkpoint on this pager */
  sqlite3 *db,                    /* Db handle used to check for interrupts */
  int eMode,                      /* Type of checkpoint */
  int *pnLog,                     /* OUT: Final number of frames in log */
  int *pnCkpt                     /* OUT: Final number of checkpointed frames */
){
  int rc = SQLITE_OK;
  if( pPager->pWal==0 && pPager->journalMode==PAGER_JOURNALMODE_WAL ){
    /* This only happens when a database file is zero bytes in size opened and
    ** then "PRAGMA journal_mode=WAL" is run and then sqlite3_wal_checkpoint()
    ** is invoked without any intervening transactions.  We need to start
    ** a transaction to initialize pWal.  The PRAGMA table_list statement is
    ** used for this since it starts transactions on every database file,
    ** including all ATTACHed databases.  This seems expensive for a single
    ** sqlite3_wal_checkpoint() call, but it happens very rarely.
    ** https://sqlite.org/forum/forumpost/fd0f19d229156939
    */
    sqlite3_exec(db, "PRAGMA table_list",0,0,0);
  }
  if( pPager->pWal ){
    rc = sqlite3WalCheckpoint(pPager->pWal, db, eMode,
        (eMode==SQLITE_CHECKPOINT_PASSIVE ? 0 : pPager->xBusyHandler),
        pPager->pBusyHandlerArg,
        pPager->walSyncFlags, pPager->pageSize, (u8 *)pPager->pTmpSpace,
        pnLog, pnCkpt
    );
  }
  return rc;
}

int sqlite3PagerWalCallback(Pager *pPager){
  return sqlite3WalCallback(pPager->pWal);
}

/*
** Return true if the underlying VFS for the given pager supports the
** primitives necessary for write-ahead logging.
*/
int sqlite3PagerWalSupported(Pager *pPager){
  const sqlite3_io_methods *pMethods = pPager->fd->pMethods;
  if( pPager->noLock ) return 0;
  return pPager->exclusiveMode || (pMethods->iVersion>=2 && pMethods->xShmMap);
}

/*
** Attempt to take an exclusive lock on the database file. If a PENDING lock
** is obtained instead, immediately release it.
*/
static int pagerExclusiveLock(Pager *pPager){
  int rc;                         /* Return code */
  u8 eOrigLock;                   /* Original lock */

  assert( pPager->eLock>=SHARED_LOCK );
  eOrigLock = pPager->eLock;
  rc = pagerLockDb(pPager, EXCLUSIVE_LOCK);
  if( rc!=SQLITE_OK ){
    /* If the attempt to grab the exclusive lock failed, release the
    ** pending lock that may have been obtained instead.  */
    pagerUnlockDb(pPager, eOrigLock);
  }

  return rc;
}

/*
** Call sqlite3WalOpen() to open the WAL handle. If the pager is in
** exclusive-locking mode when this function is called, take an EXCLUSIVE
** lock on the database file and use heap-memory to store the wal-index
** in. Otherwise, use the normal shared-memory.
*/
static int pagerOpenWal(Pager *pPager, int bWal2){
  int rc = SQLITE_OK;

  assert( pPager->pWal==0 && pPager->tempFile==0 );
  assert( pPager->eLock==SHARED_LOCK || pPager->eLock==EXCLUSIVE_LOCK );

  /* If the pager is already in exclusive-mode, the WAL module will use
  ** heap-memory for the wal-index instead of the VFS shared-memory
  ** implementation. Take the exclusive lock now, before opening the WAL
  ** file, to make sure this is safe.
  */
  if( pPager->exclusiveMode ){
    rc = pagerExclusiveLock(pPager);
  }

  /* Open the connection to the log file. If this operation fails,
  ** (e.g. due to malloc() failure), return an error code.
  */
  if( rc==SQLITE_OK ){
    rc = sqlite3WalOpen(pPager->pVfs,
        pPager->fd, pPager->zWal, pPager->exclusiveMode,
        pPager->journalSizeLimit, bWal2, &pPager->pWal
    );
  }
  pagerFixMaplimit(pPager);

  return rc;
}


/*
** The caller must be holding a SHARED lock on the database file to call
** this function.
**
** If the pager passed as the first argument is open on a real database
** file (not a temp file or an in-memory database), and the WAL file
** is not already open, make an attempt to open it now. If successful,
** return SQLITE_OK. If an error occurs or the VFS used by the pager does
** not support the xShmXXX() methods, return an error code. *pbOpen is
** not modified in either case.
**
** If the pager is open on a temp-file (or in-memory database), or if
** the WAL file is already open, set *pbOpen to 1 and return SQLITE_OK
** without doing anything.
*/
int sqlite3PagerOpenWal(
  Pager *pPager,                  /* Pager object */
  int bWal2,                      /* Open in wal2 mode if not already open */
  int *pbOpen                     /* OUT: Set to true if call is a no-op */
){
  int rc = SQLITE_OK;             /* Return code */

  assert( assert_pager_state(pPager) );
  assert( pPager->eState==PAGER_OPEN   || pbOpen );
  assert( pPager->eState==PAGER_READER || !pbOpen );
  assert( pbOpen==0 || *pbOpen==0 );
  assert( pbOpen!=0 || (!pPager->tempFile && !pPager->pWal) );

  if( !pPager->tempFile && !pPager->pWal ){
    if( !sqlite3PagerWalSupported(pPager) ) return SQLITE_CANTOPEN;

    /* Close any rollback journal previously open */
    sqlite3OsClose(pPager->jfd);

    rc = pagerOpenWal(pPager, bWal2);
    if( rc==SQLITE_OK ){
      pPager->journalMode = bWal2?PAGER_JOURNALMODE_WAL2:PAGER_JOURNALMODE_WAL;
      pPager->eState = PAGER_OPEN;
    }
  }else{
    *pbOpen = 1;
  }

  return rc;
}

/*
** This function is called to close the connection to the log file prior
** to switching from WAL to rollback mode.
**
** Before closing the log file, this function attempts to take an
** EXCLUSIVE lock on the database file. If this cannot be obtained, an
** error (SQLITE_BUSY) is returned and the log connection is not closed.
** If successful, the EXCLUSIVE lock is not released before returning.
*/
int sqlite3PagerCloseWal(Pager *pPager, sqlite3 *db){
  int rc = SQLITE_OK;

  assert( pPager->journalMode==PAGER_JOURNALMODE_WAL 
       || pPager->journalMode==PAGER_JOURNALMODE_WAL2
  );

  /* If the log file is not already open, but does exist in the file-system,
  ** it may need to be checkpointed before the connection can switch to
  ** rollback mode. Open it now so this can happen.
  */
  if( !pPager->pWal ){
    int logexists = 0;
    rc = pagerLockDb(pPager, SHARED_LOCK);
    if( rc==SQLITE_OK ){
      rc = sqlite3OsAccess(
          pPager->pVfs, pPager->zWal, SQLITE_ACCESS_EXISTS, &logexists
      );
    }
    if( rc==SQLITE_OK && logexists ){
      rc = pagerOpenWal(pPager, 0);
    }
  }
   
  /* Checkpoint and close the log. Because an EXCLUSIVE lock is held on
  ** the database file, the log and log-summary files will be deleted.
  */
  if( rc==SQLITE_OK && pPager->pWal ){
    rc = pagerExclusiveLock(pPager);
    if( rc==SQLITE_OK ){
      rc = sqlite3WalClose(pPager->pWal, db, pPager->walSyncFlags,
                           pPager->pageSize, (u8*)pPager->pTmpSpace);
      pPager->pWal = 0;
      pagerFixMaplimit(pPager);
      if( rc && !pPager->exclusiveMode ) pagerUnlockDb(pPager, SHARED_LOCK);
    }
  }
  return rc;
}

#ifdef SQLITE_ENABLE_SETLK_TIMEOUT
/*
** If pager pPager is a wal-mode database not in exclusive locking mode,
** invoke the sqlite3WalWriteLock() function on the associated Wal object
** with the same db and bLock parameters as were passed to this function.
** Return an SQLite error code if an error occurs, or SQLITE_OK otherwise.
*/
int sqlite3PagerWalWriteLock(Pager *pPager, int bLock){
  int rc = SQLITE_OK;
  if( pagerUseWal(pPager) && pPager->exclusiveMode==0 ){
    rc = sqlite3WalWriteLock(pPager->pWal, bLock);
  }
  return rc;
}

/*
** Set the database handle used by the wal layer to determine if
** blocking locks are required.
*/
void sqlite3PagerWalDb(Pager *pPager, sqlite3 *db){
  if( pagerUseWal(pPager) ){
    sqlite3WalDb(pPager->pWal, db);
  }
}
#endif

#ifdef SQLITE_ENABLE_SNAPSHOT
/*
** If this is a WAL database, obtain a snapshot handle for the snapshot
** currently open. Otherwise, return an error.
*/
int sqlite3PagerSnapshotGet(Pager *pPager, sqlite3_snapshot **ppSnapshot){
  int rc = SQLITE_ERROR;
  if( pPager->pWal ){
    rc = sqlite3WalSnapshotGet(pPager->pWal, ppSnapshot);
  }
  return rc;
}

/*
** If this is a WAL database, store a pointer to pSnapshot. Next time a
** read transaction is opened, attempt to read from the snapshot it
** identifies. If this is not a WAL database, return an error.
*/
int sqlite3PagerSnapshotOpen(
  Pager *pPager,
  sqlite3_snapshot *pSnapshot
){
  int rc = SQLITE_OK;
  if( pPager->pWal ){
    sqlite3WalSnapshotOpen(pPager->pWal, pSnapshot);
  }else{
    rc = SQLITE_ERROR;
  }
  return rc;
}

/*
** If this is a WAL database, call sqlite3WalSnapshotRecover(). If this
** is not a WAL database, return an error.
*/
int sqlite3PagerSnapshotRecover(Pager *pPager){
  int rc;
  if( pPager->pWal ){
    rc = sqlite3WalSnapshotRecover(pPager->pWal);
  }else{
    rc = SQLITE_ERROR;
  }
  return rc;
}

/*
** The caller currently has a read transaction open on the database.
** If this is not a WAL database, SQLITE_ERROR is returned. Otherwise,
** this function takes a SHARED lock on the CHECKPOINTER slot and then
** checks if the snapshot passed as the second argument is still
** available. If so, SQLITE_OK is returned.
**
** If the snapshot is not available, SQLITE_ERROR is returned. Or, if
** the CHECKPOINTER lock cannot be obtained, SQLITE_BUSY. If any error
** occurs (any value other than SQLITE_OK is returned), the CHECKPOINTER
** lock is released before returning.
*/
int sqlite3PagerSnapshotCheck(Pager *pPager, sqlite3_snapshot *pSnapshot){
  int rc;
  if( pPager->pWal ){
    rc = sqlite3WalSnapshotCheck(pPager->pWal, pSnapshot);
  }else{
    rc = SQLITE_ERROR;
  }
  return rc;
}

/*
** Release a lock obtained by an earlier successful call to
** sqlite3PagerSnapshotCheck().
*/
void sqlite3PagerSnapshotUnlock(Pager *pPager){
  assert( pPager->pWal );
  sqlite3WalSnapshotUnlock(pPager->pWal);
}

#endif /* SQLITE_ENABLE_SNAPSHOT */
#endif /* !SQLITE_OMIT_WAL */

#ifdef SQLITE_ENABLE_ZIPVFS
/*
** A read-lock must be held on the pager when this function is called. If
** the pager is in WAL mode and the WAL file currently contains one or more
** frames, return the size in bytes of the page images stored within the
** WAL frames. Otherwise, if this is not a WAL database or the WAL file
** is empty, return 0.
*/
int sqlite3PagerWalFramesize(Pager *pPager){
  assert( pPager->eState>=PAGER_READER );
  return sqlite3WalFramesize(pPager->pWal);
}
#endif

#endif /* SQLITE_OMIT_DISKIO */<|MERGE_RESOLUTION|>--- conflicted
+++ resolved
@@ -917,16 +917,10 @@
         ** to journal_mode=wal.
         */
         assert( p->eLock>=RESERVED_LOCK );
-<<<<<<< HEAD
-        assert( isOpen(p->jfd) 
-             || p->journalMode==PAGER_JOURNALMODE_OFF 
-             || p->journalMode==PAGER_JOURNALMODE_WAL 
-             || p->journalMode==PAGER_JOURNALMODE_WAL2
-=======
         assert( isOpen(p->jfd)
              || p->journalMode==PAGER_JOURNALMODE_OFF
              || p->journalMode==PAGER_JOURNALMODE_WAL
->>>>>>> d4170ac0
+             || p->journalMode==PAGER_JOURNALMODE_WAL2
         );
       }
       assert( pPager->dbOrigSize==pPager->dbFileSize );
@@ -938,16 +932,10 @@
       assert( pPager->errCode==SQLITE_OK );
       assert( !pagerUseWal(pPager) );
       assert( p->eLock>=EXCLUSIVE_LOCK );
-<<<<<<< HEAD
-      assert( isOpen(p->jfd) 
-           || p->journalMode==PAGER_JOURNALMODE_OFF 
-           || p->journalMode==PAGER_JOURNALMODE_WAL 
-           || p->journalMode==PAGER_JOURNALMODE_WAL2
-=======
       assert( isOpen(p->jfd)
            || p->journalMode==PAGER_JOURNALMODE_OFF
            || p->journalMode==PAGER_JOURNALMODE_WAL
->>>>>>> d4170ac0
+           || p->journalMode==PAGER_JOURNALMODE_WAL2
            || (sqlite3OsDeviceCharacteristics(p->fd)&SQLITE_IOCAP_BATCH_ATOMIC)
       );
       assert( pPager->dbOrigSize<=pPager->dbHintSize );
@@ -957,16 +945,10 @@
       assert( p->eLock==EXCLUSIVE_LOCK );
       assert( pPager->errCode==SQLITE_OK );
       assert( !pagerUseWal(pPager) );
-<<<<<<< HEAD
-      assert( isOpen(p->jfd) 
-           || p->journalMode==PAGER_JOURNALMODE_OFF 
-           || p->journalMode==PAGER_JOURNALMODE_WAL 
-           || p->journalMode==PAGER_JOURNALMODE_WAL2
-=======
       assert( isOpen(p->jfd)
            || p->journalMode==PAGER_JOURNALMODE_OFF
            || p->journalMode==PAGER_JOURNALMODE_WAL
->>>>>>> d4170ac0
+           || p->journalMode==PAGER_JOURNALMODE_WAL2
            || (sqlite3OsDeviceCharacteristics(p->fd)&SQLITE_IOCAP_BATCH_ATOMIC)
       );
       break;
@@ -2077,16 +2059,10 @@
       */
       int bDelete = !pPager->tempFile;
       assert( sqlite3JournalIsInMemory(pPager->jfd)==0 );
-<<<<<<< HEAD
-      assert( pPager->journalMode==PAGER_JOURNALMODE_DELETE 
-           || pPager->journalMode==PAGER_JOURNALMODE_MEMORY 
-           || pPager->journalMode==PAGER_JOURNALMODE_WAL
-           || pPager->journalMode==PAGER_JOURNALMODE_WAL2
-=======
       assert( pPager->journalMode==PAGER_JOURNALMODE_DELETE
            || pPager->journalMode==PAGER_JOURNALMODE_MEMORY
            || pPager->journalMode==PAGER_JOURNALMODE_WAL
->>>>>>> d4170ac0
+           || pPager->journalMode==PAGER_JOURNALMODE_WAL2
       );
       sqlite3OsClose(pPager->jfd);
       if( bDelete ){
