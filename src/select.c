/*
** 2001 September 15
**
** The author disclaims copyright to this source code.  In place of
** a legal notice, here is a blessing:
**
**    May you do good and not evil.
**    May you find forgiveness for yourself and forgive others.
**    May you share freely, never taking more than you give.
**
*************************************************************************
** This file contains C code routines that are called by the parser
** to handle SELECT statements in SQLite.
*/
#include "sqliteInt.h"


/*
** Delete all the content of a Select structure but do not deallocate
** the select structure itself.
*/
static void clearSelect(sqlite3 *db, Select *p){
  sqlite3ExprListDelete(db, p->pEList);
  sqlite3SrcListDelete(db, p->pSrc);
  sqlite3ExprDelete(db, p->pWhere);
  sqlite3ExprListDelete(db, p->pGroupBy);
  sqlite3ExprDelete(db, p->pHaving);
  sqlite3ExprListDelete(db, p->pOrderBy);
  sqlite3SelectDelete(db, p->pPrior);
  sqlite3ExprDelete(db, p->pLimit);
  sqlite3ExprDelete(db, p->pOffset);
}

/*
** Initialize a SelectDest structure.
*/
void sqlite3SelectDestInit(SelectDest *pDest, int eDest, int iParm){
  pDest->eDest = (u8)eDest;
  pDest->iParm = iParm;
  pDest->affinity = 0;
  pDest->iMem = 0;
  pDest->nMem = 0;
}


/*
** Allocate a new Select structure and return a pointer to that
** structure.
*/
Select *sqlite3SelectNew(
  Parse *pParse,        /* Parsing context */
  ExprList *pEList,     /* which columns to include in the result */
  SrcList *pSrc,        /* the FROM clause -- which tables to scan */
  Expr *pWhere,         /* the WHERE clause */
  ExprList *pGroupBy,   /* the GROUP BY clause */
  Expr *pHaving,        /* the HAVING clause */
  ExprList *pOrderBy,   /* the ORDER BY clause */
  int isDistinct,       /* true if the DISTINCT keyword is present */
  Expr *pLimit,         /* LIMIT value.  NULL means not used */
  Expr *pOffset         /* OFFSET value.  NULL means no offset */
){
  Select *pNew;
  Select standin;
  sqlite3 *db = pParse->db;
  pNew = sqlite3DbMallocZero(db, sizeof(*pNew) );
  assert( db->mallocFailed || !pOffset || pLimit ); /* OFFSET implies LIMIT */
  if( pNew==0 ){
    assert( db->mallocFailed );
    pNew = &standin;
    memset(pNew, 0, sizeof(*pNew));
  }
  if( pEList==0 ){
    pEList = sqlite3ExprListAppend(pParse, 0, sqlite3Expr(db,TK_ALL,0));
  }
  pNew->pEList = pEList;
  pNew->pSrc = pSrc;
  pNew->pWhere = pWhere;
  pNew->pGroupBy = pGroupBy;
  pNew->pHaving = pHaving;
  pNew->pOrderBy = pOrderBy;
  pNew->selFlags = isDistinct ? SF_Distinct : 0;
  pNew->op = TK_SELECT;
  pNew->pLimit = pLimit;
  pNew->pOffset = pOffset;
  assert( pOffset==0 || pLimit!=0 );
  pNew->addrOpenEphm[0] = -1;
  pNew->addrOpenEphm[1] = -1;
  pNew->addrOpenEphm[2] = -1;
  if( db->mallocFailed ) {
    clearSelect(db, pNew);
    if( pNew!=&standin ) sqlite3DbFree(db, pNew);
    pNew = 0;
  }else{
    assert( pNew->pSrc!=0 || pParse->nErr>0 );
  }
  assert( pNew!=&standin );
  return pNew;
}

/*
** Delete the given Select structure and all of its substructures.
*/
void sqlite3SelectDelete(sqlite3 *db, Select *p){
  if( p ){
    clearSelect(db, p);
    sqlite3DbFree(db, p);
  }
}

/*
** Given 1 to 3 identifiers preceeding the JOIN keyword, determine the
** type of join.  Return an integer constant that expresses that type
** in terms of the following bit values:
**
**     JT_INNER
**     JT_CROSS
**     JT_OUTER
**     JT_NATURAL
**     JT_LEFT
**     JT_RIGHT
**
** A full outer join is the combination of JT_LEFT and JT_RIGHT.
**
** If an illegal or unsupported join type is seen, then still return
** a join type, but put an error in the pParse structure.
*/
int sqlite3JoinType(Parse *pParse, Token *pA, Token *pB, Token *pC){
  int jointype = 0;
  Token *apAll[3];
  Token *p;
                             /*   0123456789 123456789 123456789 123 */
  static const char zKeyText[] = "naturaleftouterightfullinnercross";
  static const struct {
    u8 i;        /* Beginning of keyword text in zKeyText[] */
    u8 nChar;    /* Length of the keyword in characters */
    u8 code;     /* Join type mask */
  } aKeyword[] = {
    /* natural */ { 0,  7, JT_NATURAL                },
    /* left    */ { 6,  4, JT_LEFT|JT_OUTER          },
    /* outer   */ { 10, 5, JT_OUTER                  },
    /* right   */ { 14, 5, JT_RIGHT|JT_OUTER         },
    /* full    */ { 19, 4, JT_LEFT|JT_RIGHT|JT_OUTER },
    /* inner   */ { 23, 5, JT_INNER                  },
    /* cross   */ { 28, 5, JT_INNER|JT_CROSS         },
  };
  int i, j;
  apAll[0] = pA;
  apAll[1] = pB;
  apAll[2] = pC;
  for(i=0; i<3 && apAll[i]; i++){
    p = apAll[i];
    for(j=0; j<ArraySize(aKeyword); j++){
      if( p->n==aKeyword[j].nChar 
          && sqlite3StrNICmp((char*)p->z, &zKeyText[aKeyword[j].i], p->n)==0 ){
        jointype |= aKeyword[j].code;
        break;
      }
    }
    testcase( j==0 || j==1 || j==2 || j==3 || j==4 || j==5 || j==6 );
    if( j>=ArraySize(aKeyword) ){
      jointype |= JT_ERROR;
      break;
    }
  }
  if(
     (jointype & (JT_INNER|JT_OUTER))==(JT_INNER|JT_OUTER) ||
     (jointype & JT_ERROR)!=0
  ){
    const char *zSp = " ";
    assert( pB!=0 );
    if( pC==0 ){ zSp++; }
    sqlite3ErrorMsg(pParse, "unknown or unsupported join type: "
       "%T %T%s%T", pA, pB, zSp, pC);
    jointype = JT_INNER;
  }else if( (jointype & JT_OUTER)!=0 
         && (jointype & (JT_LEFT|JT_RIGHT))!=JT_LEFT ){
    sqlite3ErrorMsg(pParse, 
      "RIGHT and FULL OUTER JOINs are not currently supported");
    jointype = JT_INNER;
  }
  return jointype;
}

/*
** Return the index of a column in a table.  Return -1 if the column
** is not contained in the table.
*/
static int columnIndex(Table *pTab, const char *zCol){
  int i;
  for(i=0; i<pTab->nCol; i++){
    if( sqlite3StrICmp(pTab->aCol[i].zName, zCol)==0 ) return i;
  }
  return -1;
}

/*
** Search the first N tables in pSrc, from left to right, looking for a
** table that has a column named zCol.  
**
** When found, set *piTab and *piCol to the table index and column index
** of the matching column and return TRUE.
**
** If not found, return FALSE.
*/
static int tableAndColumnIndex(
  SrcList *pSrc,       /* Array of tables to search */
  int N,               /* Number of tables in pSrc->a[] to search */
  const char *zCol,    /* Name of the column we are looking for */
  int *piTab,          /* Write index of pSrc->a[] here */
  int *piCol           /* Write index of pSrc->a[*piTab].pTab->aCol[] here */
){
  int i;               /* For looping over tables in pSrc */
  int iCol;            /* Index of column matching zCol */

  assert( (piTab==0)==(piCol==0) );  /* Both or neither are NULL */
  for(i=0; i<N; i++){
    iCol = columnIndex(pSrc->a[i].pTab, zCol);
    if( iCol>=0 ){
      if( piTab ){
        *piTab = i;
        *piCol = iCol;
      }
      return 1;
    }
  }
  return 0;
}

/*
** This function is used to add terms implied by JOIN syntax to the
** WHERE clause expression of a SELECT statement. The new term, which
** is ANDed with the existing WHERE clause, is of the form:
**
**    (tab1.col1 = tab2.col2)
**
** where tab1 is the iSrc'th table in SrcList pSrc and tab2 is the 
** (iSrc+1)'th. Column col1 is column iColLeft of tab1, and col2 is
** column iColRight of tab2.
*/
static void addWhereTerm(
  Parse *pParse,                  /* Parsing context */
  SrcList *pSrc,                  /* List of tables in FROM clause */
  int iLeft,                      /* Index of first table to join in pSrc */
  int iColLeft,                   /* Index of column in first table */
  int iRight,                     /* Index of second table in pSrc */
  int iColRight,                  /* Index of column in second table */
  int isOuterJoin,                /* True if this is an OUTER join */
  Expr **ppWhere                  /* IN/OUT: The WHERE clause to add to */
){
  sqlite3 *db = pParse->db;
  Expr *pE1;
  Expr *pE2;
  Expr *pEq;

  assert( iLeft<iRight );
  assert( pSrc->nSrc>iRight );
  assert( pSrc->a[iLeft].pTab );
  assert( pSrc->a[iRight].pTab );

  pE1 = sqlite3CreateColumnExpr(db, pSrc, iLeft, iColLeft);
  pE2 = sqlite3CreateColumnExpr(db, pSrc, iRight, iColRight);

  pEq = sqlite3PExpr(pParse, TK_EQ, pE1, pE2, 0);
  if( pEq && isOuterJoin ){
    ExprSetProperty(pEq, EP_FromJoin);
    assert( !ExprHasAnyProperty(pEq, EP_TokenOnly|EP_Reduced) );
    ExprSetIrreducible(pEq);
    pEq->iRightJoinTable = (i16)pE2->iTable;
  }
  *ppWhere = sqlite3ExprAnd(db, *ppWhere, pEq);
}

/*
** Set the EP_FromJoin property on all terms of the given expression.
** And set the Expr.iRightJoinTable to iTable for every term in the
** expression.
**
** The EP_FromJoin property is used on terms of an expression to tell
** the LEFT OUTER JOIN processing logic that this term is part of the
** join restriction specified in the ON or USING clause and not a part
** of the more general WHERE clause.  These terms are moved over to the
** WHERE clause during join processing but we need to remember that they
** originated in the ON or USING clause.
**
** The Expr.iRightJoinTable tells the WHERE clause processing that the
** expression depends on table iRightJoinTable even if that table is not
** explicitly mentioned in the expression.  That information is needed
** for cases like this:
**
**    SELECT * FROM t1 LEFT JOIN t2 ON t1.a=t2.b AND t1.x=5
**
** The where clause needs to defer the handling of the t1.x=5
** term until after the t2 loop of the join.  In that way, a
** NULL t2 row will be inserted whenever t1.x!=5.  If we do not
** defer the handling of t1.x=5, it will be processed immediately
** after the t1 loop and rows with t1.x!=5 will never appear in
** the output, which is incorrect.
*/
static void setJoinExpr(Expr *p, int iTable){
  while( p ){
    ExprSetProperty(p, EP_FromJoin);
    assert( !ExprHasAnyProperty(p, EP_TokenOnly|EP_Reduced) );
    ExprSetIrreducible(p);
    p->iRightJoinTable = (i16)iTable;
    setJoinExpr(p->pLeft, iTable);
    p = p->pRight;
  } 
}

/*
** This routine processes the join information for a SELECT statement.
** ON and USING clauses are converted into extra terms of the WHERE clause.
** NATURAL joins also create extra WHERE clause terms.
**
** The terms of a FROM clause are contained in the Select.pSrc structure.
** The left most table is the first entry in Select.pSrc.  The right-most
** table is the last entry.  The join operator is held in the entry to
** the left.  Thus entry 0 contains the join operator for the join between
** entries 0 and 1.  Any ON or USING clauses associated with the join are
** also attached to the left entry.
**
** This routine returns the number of errors encountered.
*/
static int sqliteProcessJoin(Parse *pParse, Select *p){
  SrcList *pSrc;                  /* All tables in the FROM clause */
  int i, j;                       /* Loop counters */
  struct SrcList_item *pLeft;     /* Left table being joined */
  struct SrcList_item *pRight;    /* Right table being joined */

  pSrc = p->pSrc;
  pLeft = &pSrc->a[0];
  pRight = &pLeft[1];
  for(i=0; i<pSrc->nSrc-1; i++, pRight++, pLeft++){
    Table *pLeftTab = pLeft->pTab;
    Table *pRightTab = pRight->pTab;
    int isOuter;

    if( NEVER(pLeftTab==0 || pRightTab==0) ) continue;
    isOuter = (pRight->jointype & JT_OUTER)!=0;

    /* When the NATURAL keyword is present, add WHERE clause terms for
    ** every column that the two tables have in common.
    */
    if( pRight->jointype & JT_NATURAL ){
      if( pRight->pOn || pRight->pUsing ){
        sqlite3ErrorMsg(pParse, "a NATURAL join may not have "
           "an ON or USING clause", 0);
        return 1;
      }
      for(j=0; j<pRightTab->nCol; j++){
        char *zName;   /* Name of column in the right table */
        int iLeft;     /* Matching left table */
        int iLeftCol;  /* Matching column in the left table */

        zName = pRightTab->aCol[j].zName;
        if( tableAndColumnIndex(pSrc, i+1, zName, &iLeft, &iLeftCol) ){
          addWhereTerm(pParse, pSrc, iLeft, iLeftCol, i+1, j,
                       isOuter, &p->pWhere);
        }
      }
    }

    /* Disallow both ON and USING clauses in the same join
    */
    if( pRight->pOn && pRight->pUsing ){
      sqlite3ErrorMsg(pParse, "cannot have both ON and USING "
        "clauses in the same join");
      return 1;
    }

    /* Add the ON clause to the end of the WHERE clause, connected by
    ** an AND operator.
    */
    if( pRight->pOn ){
      if( isOuter ) setJoinExpr(pRight->pOn, pRight->iCursor);
      p->pWhere = sqlite3ExprAnd(pParse->db, p->pWhere, pRight->pOn);
      pRight->pOn = 0;
    }

    /* Create extra terms on the WHERE clause for each column named
    ** in the USING clause.  Example: If the two tables to be joined are 
    ** A and B and the USING clause names X, Y, and Z, then add this
    ** to the WHERE clause:    A.X=B.X AND A.Y=B.Y AND A.Z=B.Z
    ** Report an error if any column mentioned in the USING clause is
    ** not contained in both tables to be joined.
    */
    if( pRight->pUsing ){
      IdList *pList = pRight->pUsing;
      for(j=0; j<pList->nId; j++){
        char *zName;     /* Name of the term in the USING clause */
        int iLeft;       /* Table on the left with matching column name */
        int iLeftCol;    /* Column number of matching column on the left */
        int iRightCol;   /* Column number of matching column on the right */

        zName = pList->a[j].zName;
        iRightCol = columnIndex(pRightTab, zName);
        if( iRightCol<0
         || !tableAndColumnIndex(pSrc, i+1, zName, &iLeft, &iLeftCol)
        ){
          sqlite3ErrorMsg(pParse, "cannot join using column %s - column "
            "not present in both tables", zName);
          return 1;
        }
        addWhereTerm(pParse, pSrc, iLeft, iLeftCol, i+1, iRightCol,
                     isOuter, &p->pWhere);
      }
    }
  }
  return 0;
}

/*
** Insert code into "v" that will push the record on the top of the
** stack into the sorter.
*/
static void pushOntoSorter(
  Parse *pParse,         /* Parser context */
  ExprList *pOrderBy,    /* The ORDER BY clause */
  Select *pSelect,       /* The whole SELECT statement */
  int regData            /* Register holding data to be sorted */
){
  Vdbe *v = pParse->pVdbe;
  int nExpr = pOrderBy->nExpr;
  int regBase = sqlite3GetTempRange(pParse, nExpr+2);
  int regRecord = sqlite3GetTempReg(pParse);
  int op;
  sqlite3ExprCacheClear(pParse);
  sqlite3ExprCodeExprList(pParse, pOrderBy, regBase, 0);
  sqlite3VdbeAddOp2(v, OP_Sequence, pOrderBy->iECursor, regBase+nExpr);
  sqlite3ExprCodeMove(pParse, regData, regBase+nExpr+1, 1);
  sqlite3VdbeAddOp3(v, OP_MakeRecord, regBase, nExpr + 2, regRecord);
  if( pSelect->selFlags & SF_UseSorter ){
    op = OP_SorterInsert;
  }else{
    op = OP_IdxInsert;
  }
  sqlite3VdbeAddOp2(v, op, pOrderBy->iECursor, regRecord);
  sqlite3ReleaseTempReg(pParse, regRecord);
  sqlite3ReleaseTempRange(pParse, regBase, nExpr+2);
  if( pSelect->iLimit ){
    int addr1, addr2;
    int iLimit;
    if( pSelect->iOffset ){
      iLimit = pSelect->iOffset+1;
    }else{
      iLimit = pSelect->iLimit;
    }
    addr1 = sqlite3VdbeAddOp1(v, OP_IfZero, iLimit);
    sqlite3VdbeAddOp2(v, OP_AddImm, iLimit, -1);
    addr2 = sqlite3VdbeAddOp0(v, OP_Goto);
    sqlite3VdbeJumpHere(v, addr1);
    sqlite3VdbeAddOp1(v, OP_Last, pOrderBy->iECursor);
    sqlite3VdbeAddOp1(v, OP_Delete, pOrderBy->iECursor);
    sqlite3VdbeJumpHere(v, addr2);
  }
}

/*
** Add code to implement the OFFSET
*/
static void codeOffset(
  Vdbe *v,          /* Generate code into this VM */
  Select *p,        /* The SELECT statement being coded */
  int iContinue     /* Jump here to skip the current record */
){
  if( p->iOffset && iContinue!=0 ){
    int addr;
    sqlite3VdbeAddOp2(v, OP_AddImm, p->iOffset, -1);
    addr = sqlite3VdbeAddOp1(v, OP_IfNeg, p->iOffset);
    sqlite3VdbeAddOp2(v, OP_Goto, 0, iContinue);
    VdbeComment((v, "skip OFFSET records"));
    sqlite3VdbeJumpHere(v, addr);
  }
}

/*
** Add code that will check to make sure the N registers starting at iMem
** form a distinct entry.  iTab is a sorting index that holds previously
** seen combinations of the N values.  A new entry is made in iTab
** if the current N values are new.
**
** A jump to addrRepeat is made and the N+1 values are popped from the
** stack if the top N elements are not distinct.
*/
static void codeDistinct(
  Parse *pParse,     /* Parsing and code generating context */
  int iTab,          /* A sorting index used to test for distinctness */
  int addrRepeat,    /* Jump to here if not distinct */
  int N,             /* Number of elements */
  int iMem           /* First element */
){
  Vdbe *v;
  int r1;

  v = pParse->pVdbe;
  r1 = sqlite3GetTempReg(pParse);
  sqlite3VdbeAddOp4Int(v, OP_Found, iTab, addrRepeat, iMem, N);
  sqlite3VdbeAddOp3(v, OP_MakeRecord, iMem, N, r1);
  sqlite3VdbeAddOp2(v, OP_IdxInsert, iTab, r1);
  sqlite3ReleaseTempReg(pParse, r1);
}

#ifndef SQLITE_OMIT_SUBQUERY
/*
** Generate an error message when a SELECT is used within a subexpression
** (example:  "a IN (SELECT * FROM table)") but it has more than 1 result
** column.  We do this in a subroutine because the error used to occur
** in multiple places.  (The error only occurs in one place now, but we
** retain the subroutine to minimize code disruption.)
*/
static int checkForMultiColumnSelectError(
  Parse *pParse,       /* Parse context. */
  SelectDest *pDest,   /* Destination of SELECT results */
  int nExpr            /* Number of result columns returned by SELECT */
){
  int eDest = pDest->eDest;
  if( nExpr>1 && (eDest==SRT_Mem || eDest==SRT_Set) ){
    sqlite3ErrorMsg(pParse, "only a single result allowed for "
       "a SELECT that is part of an expression");
    return 1;
  }else{
    return 0;
  }
}
#endif

/*
** This routine generates the code for the inside of the inner loop
** of a SELECT.
**
** If srcTab and nColumn are both zero, then the pEList expressions
** are evaluated in order to get the data for this row.  If nColumn>0
** then data is pulled from srcTab and pEList is used only to get the
** datatypes for each column.
*/
static void selectInnerLoop(
  Parse *pParse,          /* The parser context */
  Select *p,              /* The complete select statement being coded */
  ExprList *pEList,       /* List of values being extracted */
  int srcTab,             /* Pull data from this table */
  int nColumn,            /* Number of columns in the source table */
  ExprList *pOrderBy,     /* If not NULL, sort results using this key */
  int distinct,           /* If >=0, make sure results are distinct */
  SelectDest *pDest,      /* How to dispose of the results */
  int iContinue,          /* Jump here to continue with next row */
  int iBreak              /* Jump here to break out of the inner loop */
){
  Vdbe *v = pParse->pVdbe;
  int i;
  int hasDistinct;        /* True if the DISTINCT keyword is present */
  int regResult;              /* Start of memory holding result set */
  int eDest = pDest->eDest;   /* How to dispose of results */
  int iParm = pDest->iParm;   /* First argument to disposal method */
  int nResultCol;             /* Number of result columns */

  assert( v );
  if( NEVER(v==0) ) return;
  assert( pEList!=0 );
  hasDistinct = distinct>=0;
  if( pOrderBy==0 && !hasDistinct ){
    codeOffset(v, p, iContinue);
  }

  /* Pull the requested columns.
  */
  if( nColumn>0 ){
    nResultCol = nColumn;
  }else{
    nResultCol = pEList->nExpr;
  }
  if( pDest->iMem==0 ){
    pDest->iMem = pParse->nMem+1;
    pDest->nMem = nResultCol;
    pParse->nMem += nResultCol;
  }else{ 
    assert( pDest->nMem==nResultCol );
  }
  regResult = pDest->iMem;
  if( nColumn>0 ){
    for(i=0; i<nColumn; i++){
      sqlite3VdbeAddOp3(v, OP_Column, srcTab, i, regResult+i);
    }
  }else if( eDest!=SRT_Exists ){
    /* If the destination is an EXISTS(...) expression, the actual
    ** values returned by the SELECT are not required.
    */
    sqlite3ExprCacheClear(pParse);
    sqlite3ExprCodeExprList(pParse, pEList, regResult, eDest==SRT_Output);
  }
  nColumn = nResultCol;

  /* If the DISTINCT keyword was present on the SELECT statement
  ** and this row has been seen before, then do not make this row
  ** part of the result.
  */
  if( hasDistinct ){
    assert( pEList!=0 );
    assert( pEList->nExpr==nColumn );
    codeDistinct(pParse, distinct, iContinue, nColumn, regResult);
    if( pOrderBy==0 ){
      codeOffset(v, p, iContinue);
    }
  }

  switch( eDest ){
    /* In this mode, write each query result to the key of the temporary
    ** table iParm.
    */
#ifndef SQLITE_OMIT_COMPOUND_SELECT
    case SRT_Union: {
      int r1;
      r1 = sqlite3GetTempReg(pParse);
      sqlite3VdbeAddOp3(v, OP_MakeRecord, regResult, nColumn, r1);
      sqlite3VdbeAddOp2(v, OP_IdxInsert, iParm, r1);
      sqlite3ReleaseTempReg(pParse, r1);
      break;
    }

    /* Construct a record from the query result, but instead of
    ** saving that record, use it as a key to delete elements from
    ** the temporary table iParm.
    */
    case SRT_Except: {
      sqlite3VdbeAddOp3(v, OP_IdxDelete, iParm, regResult, nColumn);
      break;
    }
#endif

    /* Store the result as data using a unique key.
    */
    case SRT_Table:
    case SRT_EphemTab: {
      int r1 = sqlite3GetTempReg(pParse);
      testcase( eDest==SRT_Table );
      testcase( eDest==SRT_EphemTab );
      sqlite3VdbeAddOp3(v, OP_MakeRecord, regResult, nColumn, r1);
      if( pOrderBy ){
        pushOntoSorter(pParse, pOrderBy, p, r1);
      }else{
        int r2 = sqlite3GetTempReg(pParse);
        sqlite3VdbeAddOp2(v, OP_NewRowid, iParm, r2);
        sqlite3VdbeAddOp3(v, OP_Insert, iParm, r1, r2);
        sqlite3VdbeChangeP5(v, OPFLAG_APPEND);
        sqlite3ReleaseTempReg(pParse, r2);
      }
      sqlite3ReleaseTempReg(pParse, r1);
      break;
    }

#ifndef SQLITE_OMIT_SUBQUERY
    /* If we are creating a set for an "expr IN (SELECT ...)" construct,
    ** then there should be a single item on the stack.  Write this
    ** item into the set table with bogus data.
    */
    case SRT_Set: {
      assert( nColumn==1 );
      p->affinity = sqlite3CompareAffinity(pEList->a[0].pExpr, pDest->affinity);
      if( pOrderBy ){
        /* At first glance you would think we could optimize out the
        ** ORDER BY in this case since the order of entries in the set
        ** does not matter.  But there might be a LIMIT clause, in which
        ** case the order does matter */
        pushOntoSorter(pParse, pOrderBy, p, regResult);
      }else{
        int r1 = sqlite3GetTempReg(pParse);
        sqlite3VdbeAddOp4(v, OP_MakeRecord, regResult, 1, r1, &p->affinity, 1);
        sqlite3ExprCacheAffinityChange(pParse, regResult, 1);
        sqlite3VdbeAddOp2(v, OP_IdxInsert, iParm, r1);
        sqlite3ReleaseTempReg(pParse, r1);
      }
      break;
    }

    /* If any row exist in the result set, record that fact and abort.
    */
    case SRT_Exists: {
      sqlite3VdbeAddOp2(v, OP_Integer, 1, iParm);
      /* The LIMIT clause will terminate the loop for us */
      break;
    }

    /* If this is a scalar select that is part of an expression, then
    ** store the results in the appropriate memory cell and break out
    ** of the scan loop.
    */
    case SRT_Mem: {
      assert( nColumn==1 );
      if( pOrderBy ){
        pushOntoSorter(pParse, pOrderBy, p, regResult);
      }else{
        sqlite3ExprCodeMove(pParse, regResult, iParm, 1);
        /* The LIMIT clause will jump out of the loop for us */
      }
      break;
    }
#endif /* #ifndef SQLITE_OMIT_SUBQUERY */

    /* Send the data to the callback function or to a subroutine.  In the
    ** case of a subroutine, the subroutine itself is responsible for
    ** popping the data from the stack.
    */
    case SRT_Coroutine:
    case SRT_Output: {
      testcase( eDest==SRT_Coroutine );
      testcase( eDest==SRT_Output );
      if( pOrderBy ){
        int r1 = sqlite3GetTempReg(pParse);
        sqlite3VdbeAddOp3(v, OP_MakeRecord, regResult, nColumn, r1);
        pushOntoSorter(pParse, pOrderBy, p, r1);
        sqlite3ReleaseTempReg(pParse, r1);
      }else if( eDest==SRT_Coroutine ){
        sqlite3VdbeAddOp1(v, OP_Yield, pDest->iParm);
      }else{
        sqlite3VdbeAddOp2(v, OP_ResultRow, regResult, nColumn);
        sqlite3ExprCacheAffinityChange(pParse, regResult, nColumn);
      }
      break;
    }

#if !defined(SQLITE_OMIT_TRIGGER)
    /* Discard the results.  This is used for SELECT statements inside
    ** the body of a TRIGGER.  The purpose of such selects is to call
    ** user-defined functions that have side effects.  We do not care
    ** about the actual results of the select.
    */
    default: {
      assert( eDest==SRT_Discard );
      break;
    }
#endif
  }

  /* Jump to the end of the loop if the LIMIT is reached.  Except, if
  ** there is a sorter, in which case the sorter has already limited
  ** the output for us.
  */
  if( pOrderBy==0 && p->iLimit ){
    sqlite3VdbeAddOp3(v, OP_IfZero, p->iLimit, iBreak, -1);
  }
}

/*
** Given an expression list, generate a KeyInfo structure that records
** the collating sequence for each expression in that expression list.
**
** If the ExprList is an ORDER BY or GROUP BY clause then the resulting
** KeyInfo structure is appropriate for initializing a virtual index to
** implement that clause.  If the ExprList is the result set of a SELECT
** then the KeyInfo structure is appropriate for initializing a virtual
** index to implement a DISTINCT test.
**
** Space to hold the KeyInfo structure is obtain from malloc.  The calling
** function is responsible for seeing that this structure is eventually
** freed.  Add the KeyInfo structure to the P4 field of an opcode using
** P4_KEYINFO_HANDOFF is the usual way of dealing with this.
*/
static KeyInfo *keyInfoFromExprList(Parse *pParse, ExprList *pList){
  sqlite3 *db = pParse->db;
  int nExpr;
  KeyInfo *pInfo;
  struct ExprList_item *pItem;
  int i;

  nExpr = pList->nExpr;
  pInfo = sqlite3DbMallocZero(db, sizeof(*pInfo) + nExpr*(sizeof(CollSeq*)+1) );
  if( pInfo ){
    pInfo->aSortOrder = (u8*)&pInfo->aColl[nExpr];
    pInfo->nField = (u16)nExpr;
    pInfo->enc = ENC(db);
    pInfo->db = db;
    for(i=0, pItem=pList->a; i<nExpr; i++, pItem++){
      CollSeq *pColl;
      pColl = sqlite3ExprCollSeq(pParse, pItem->pExpr);
      if( !pColl ){
        pColl = db->pDfltColl;
      }
      pInfo->aColl[i] = pColl;
      pInfo->aSortOrder[i] = pItem->sortOrder;
    }
  }
  return pInfo;
}

#ifndef SQLITE_OMIT_COMPOUND_SELECT
/*
** Name of the connection operator, used for error messages.
*/
static const char *selectOpName(int id){
  char *z;
  switch( id ){
    case TK_ALL:       z = "UNION ALL";   break;
    case TK_INTERSECT: z = "INTERSECT";   break;
    case TK_EXCEPT:    z = "EXCEPT";      break;
    default:           z = "UNION";       break;
  }
  return z;
}
#endif /* SQLITE_OMIT_COMPOUND_SELECT */

#ifndef SQLITE_OMIT_EXPLAIN
/*
** Unless an "EXPLAIN QUERY PLAN" command is being processed, this function
** is a no-op. Otherwise, it adds a single row of output to the EQP result,
** where the caption is of the form:
**
**   "USE TEMP B-TREE FOR xxx"
**
** where xxx is one of "DISTINCT", "ORDER BY" or "GROUP BY". Exactly which
** is determined by the zUsage argument.
*/
static void explainTempTable(Parse *pParse, const char *zUsage){
  if( pParse->explain==2 ){
    Vdbe *v = pParse->pVdbe;
    char *zMsg = sqlite3MPrintf(pParse->db, "USE TEMP B-TREE FOR %s", zUsage);
    sqlite3VdbeAddOp4(v, OP_Explain, pParse->iSelectId, 0, 0, zMsg, P4_DYNAMIC);
  }
}

/*
** Assign expression b to lvalue a. A second, no-op, version of this macro
** is provided when SQLITE_OMIT_EXPLAIN is defined. This allows the code
** in sqlite3Select() to assign values to structure member variables that
** only exist if SQLITE_OMIT_EXPLAIN is not defined without polluting the
** code with #ifndef directives.
*/
# define explainSetInteger(a, b) a = b

#else
/* No-op versions of the explainXXX() functions and macros. */
# define explainTempTable(y,z)
# define explainSetInteger(y,z)
#endif

#if !defined(SQLITE_OMIT_EXPLAIN) && !defined(SQLITE_OMIT_COMPOUND_SELECT)
/*
** Unless an "EXPLAIN QUERY PLAN" command is being processed, this function
** is a no-op. Otherwise, it adds a single row of output to the EQP result,
** where the caption is of one of the two forms:
**
**   "COMPOSITE SUBQUERIES iSub1 and iSub2 (op)"
**   "COMPOSITE SUBQUERIES iSub1 and iSub2 USING TEMP B-TREE (op)"
**
** where iSub1 and iSub2 are the integers passed as the corresponding
** function parameters, and op is the text representation of the parameter
** of the same name. The parameter "op" must be one of TK_UNION, TK_EXCEPT,
** TK_INTERSECT or TK_ALL. The first form is used if argument bUseTmp is 
** false, or the second form if it is true.
*/
static void explainComposite(
  Parse *pParse,                  /* Parse context */
  int op,                         /* One of TK_UNION, TK_EXCEPT etc. */
  int iSub1,                      /* Subquery id 1 */
  int iSub2,                      /* Subquery id 2 */
  int bUseTmp                     /* True if a temp table was used */
){
  assert( op==TK_UNION || op==TK_EXCEPT || op==TK_INTERSECT || op==TK_ALL );
  if( pParse->explain==2 ){
    Vdbe *v = pParse->pVdbe;
    char *zMsg = sqlite3MPrintf(
        pParse->db, "COMPOUND SUBQUERIES %d AND %d %s(%s)", iSub1, iSub2,
        bUseTmp?"USING TEMP B-TREE ":"", selectOpName(op)
    );
    sqlite3VdbeAddOp4(v, OP_Explain, pParse->iSelectId, 0, 0, zMsg, P4_DYNAMIC);
  }
}
#else
/* No-op versions of the explainXXX() functions and macros. */
# define explainComposite(v,w,x,y,z)
#endif

/*
** If the inner loop was generated using a non-null pOrderBy argument,
** then the results were placed in a sorter.  After the loop is terminated
** we need to run the sorter and output the results.  The following
** routine generates the code needed to do that.
*/
static void generateSortTail(
  Parse *pParse,    /* Parsing context */
  Select *p,        /* The SELECT statement */
  Vdbe *v,          /* Generate code into this VDBE */
  int nColumn,      /* Number of columns of data */
  SelectDest *pDest /* Write the sorted results here */
){
  int addrBreak = sqlite3VdbeMakeLabel(v);     /* Jump here to exit loop */
  int addrContinue = sqlite3VdbeMakeLabel(v);  /* Jump here for next cycle */
  int addr;
  int iTab;
  int pseudoTab = 0;
  ExprList *pOrderBy = p->pOrderBy;

  int eDest = pDest->eDest;
  int iParm = pDest->iParm;

  int regRow;
  int regRowid;

  iTab = pOrderBy->iECursor;
  regRow = sqlite3GetTempReg(pParse);
  if( eDest==SRT_Output || eDest==SRT_Coroutine ){
    pseudoTab = pParse->nTab++;
    sqlite3VdbeAddOp3(v, OP_OpenPseudo, pseudoTab, regRow, nColumn);
    regRowid = 0;
  }else{
    regRowid = sqlite3GetTempReg(pParse);
  }
  if( p->selFlags & SF_UseSorter ){
    int regSortOut = ++pParse->nMem;
    int ptab2 = pParse->nTab++;
    sqlite3VdbeAddOp3(v, OP_OpenPseudo, ptab2, regSortOut, pOrderBy->nExpr+2);
    addr = 1 + sqlite3VdbeAddOp2(v, OP_SorterSort, iTab, addrBreak);
    codeOffset(v, p, addrContinue);
    sqlite3VdbeAddOp2(v, OP_SorterData, iTab, regSortOut);
    sqlite3VdbeAddOp3(v, OP_Column, ptab2, pOrderBy->nExpr+1, regRow);
    sqlite3VdbeChangeP5(v, OPFLAG_CLEARCACHE);
  }else{
    addr = 1 + sqlite3VdbeAddOp2(v, OP_Sort, iTab, addrBreak);
    codeOffset(v, p, addrContinue);
    sqlite3VdbeAddOp3(v, OP_Column, iTab, pOrderBy->nExpr+1, regRow);
  }
  switch( eDest ){
    case SRT_Table:
    case SRT_EphemTab: {
      testcase( eDest==SRT_Table );
      testcase( eDest==SRT_EphemTab );
      sqlite3VdbeAddOp2(v, OP_NewRowid, iParm, regRowid);
      sqlite3VdbeAddOp3(v, OP_Insert, iParm, regRow, regRowid);
      sqlite3VdbeChangeP5(v, OPFLAG_APPEND);
      break;
    }
#ifndef SQLITE_OMIT_SUBQUERY
    case SRT_Set: {
      assert( nColumn==1 );
      sqlite3VdbeAddOp4(v, OP_MakeRecord, regRow, 1, regRowid, &p->affinity, 1);
      sqlite3ExprCacheAffinityChange(pParse, regRow, 1);
      sqlite3VdbeAddOp2(v, OP_IdxInsert, iParm, regRowid);
      break;
    }
    case SRT_Mem: {
      assert( nColumn==1 );
      sqlite3ExprCodeMove(pParse, regRow, iParm, 1);
      /* The LIMIT clause will terminate the loop for us */
      break;
    }
#endif
    default: {
      int i;
      assert( eDest==SRT_Output || eDest==SRT_Coroutine ); 
      testcase( eDest==SRT_Output );
      testcase( eDest==SRT_Coroutine );
      for(i=0; i<nColumn; i++){
        assert( regRow!=pDest->iMem+i );
        sqlite3VdbeAddOp3(v, OP_Column, pseudoTab, i, pDest->iMem+i);
        if( i==0 ){
          sqlite3VdbeChangeP5(v, OPFLAG_CLEARCACHE);
        }
      }
      if( eDest==SRT_Output ){
        sqlite3VdbeAddOp2(v, OP_ResultRow, pDest->iMem, nColumn);
        sqlite3ExprCacheAffinityChange(pParse, pDest->iMem, nColumn);
      }else{
        sqlite3VdbeAddOp1(v, OP_Yield, pDest->iParm);
      }
      break;
    }
  }
  sqlite3ReleaseTempReg(pParse, regRow);
  sqlite3ReleaseTempReg(pParse, regRowid);

  /* The bottom of the loop
  */
  sqlite3VdbeResolveLabel(v, addrContinue);
  if( p->selFlags & SF_UseSorter ){
    sqlite3VdbeAddOp2(v, OP_SorterNext, iTab, addr);
  }else{
    sqlite3VdbeAddOp2(v, OP_Next, iTab, addr);
  }
  sqlite3VdbeResolveLabel(v, addrBreak);
  if( eDest==SRT_Output || eDest==SRT_Coroutine ){
    sqlite3VdbeAddOp2(v, OP_Close, pseudoTab, 0);
  }
}

/*
** Return a pointer to a string containing the 'declaration type' of the
** expression pExpr. The string may be treated as static by the caller.
**
** The declaration type is the exact datatype definition extracted from the
** original CREATE TABLE statement if the expression is a column. The
** declaration type for a ROWID field is INTEGER. Exactly when an expression
** is considered a column can be complex in the presence of subqueries. The
** result-set expression in all of the following SELECT statements is 
** considered a column by this function.
**
**   SELECT col FROM tbl;
**   SELECT (SELECT col FROM tbl;
**   SELECT (SELECT col FROM tbl);
**   SELECT abc FROM (SELECT col AS abc FROM tbl);
** 
** The declaration type for any expression other than a column is NULL.
*/
static const char *columnType(
  NameContext *pNC, 
  Expr *pExpr,
  const char **pzOriginDb,
  const char **pzOriginTab,
  const char **pzOriginCol
){
  char const *zType = 0;
  char const *zOriginDb = 0;
  char const *zOriginTab = 0;
  char const *zOriginCol = 0;
  int j;
  if( NEVER(pExpr==0) || pNC->pSrcList==0 ) return 0;

  switch( pExpr->op ){
    case TK_AGG_COLUMN:
    case TK_COLUMN: {
      /* The expression is a column. Locate the table the column is being
      ** extracted from in NameContext.pSrcList. This table may be real
      ** database table or a subquery.
      */
      Table *pTab = 0;            /* Table structure column is extracted from */
      Select *pS = 0;             /* Select the column is extracted from */
      int iCol = pExpr->iColumn;  /* Index of column in pTab */
      testcase( pExpr->op==TK_AGG_COLUMN );
      testcase( pExpr->op==TK_COLUMN );
      while( pNC && !pTab ){
        SrcList *pTabList = pNC->pSrcList;
        for(j=0;j<pTabList->nSrc && pTabList->a[j].iCursor!=pExpr->iTable;j++);
        if( j<pTabList->nSrc ){
          pTab = pTabList->a[j].pTab;
          pS = pTabList->a[j].pSelect;
        }else{
          pNC = pNC->pNext;
        }
      }

      if( pTab==0 ){
        /* At one time, code such as "SELECT new.x" within a trigger would
        ** cause this condition to run.  Since then, we have restructured how
        ** trigger code is generated and so this condition is no longer 
        ** possible. However, it can still be true for statements like
        ** the following:
        **
        **   CREATE TABLE t1(col INTEGER);
        **   SELECT (SELECT t1.col) FROM FROM t1;
        **
        ** when columnType() is called on the expression "t1.col" in the 
        ** sub-select. In this case, set the column type to NULL, even
        ** though it should really be "INTEGER".
        **
        ** This is not a problem, as the column type of "t1.col" is never
        ** used. When columnType() is called on the expression 
        ** "(SELECT t1.col)", the correct type is returned (see the TK_SELECT
        ** branch below.  */
        break;
      }

      assert( pTab && pExpr->pTab==pTab );
      if( pS ){
        /* The "table" is actually a sub-select or a view in the FROM clause
        ** of the SELECT statement. Return the declaration type and origin
        ** data for the result-set column of the sub-select.
        */
        if( iCol>=0 && ALWAYS(iCol<pS->pEList->nExpr) ){
          /* If iCol is less than zero, then the expression requests the
          ** rowid of the sub-select or view. This expression is legal (see 
          ** test case misc2.2.2) - it always evaluates to NULL.
          */
          NameContext sNC;
          Expr *p = pS->pEList->a[iCol].pExpr;
          sNC.pSrcList = pS->pSrc;
          sNC.pNext = pNC;
          sNC.pParse = pNC->pParse;
          zType = columnType(&sNC, p, &zOriginDb, &zOriginTab, &zOriginCol); 
        }
      }else if( ALWAYS(pTab->pSchema) ){
        /* A real table */
        assert( !pS );
        if( iCol<0 ) iCol = pTab->iPKey;
        assert( iCol==-1 || (iCol>=0 && iCol<pTab->nCol) );
        if( iCol<0 ){
          zType = "INTEGER";
          zOriginCol = "rowid";
        }else{
          zType = pTab->aCol[iCol].zType;
          zOriginCol = pTab->aCol[iCol].zName;
        }
        zOriginTab = pTab->zName;
        if( pNC->pParse ){
          int iDb = sqlite3SchemaToIndex(pNC->pParse->db, pTab->pSchema);
          zOriginDb = pNC->pParse->db->aDb[iDb].zName;
        }
      }
      break;
    }
#ifndef SQLITE_OMIT_SUBQUERY
    case TK_SELECT: {
      /* The expression is a sub-select. Return the declaration type and
      ** origin info for the single column in the result set of the SELECT
      ** statement.
      */
      NameContext sNC;
      Select *pS = pExpr->x.pSelect;
      Expr *p = pS->pEList->a[0].pExpr;
      assert( ExprHasProperty(pExpr, EP_xIsSelect) );
      sNC.pSrcList = pS->pSrc;
      sNC.pNext = pNC;
      sNC.pParse = pNC->pParse;
      zType = columnType(&sNC, p, &zOriginDb, &zOriginTab, &zOriginCol); 
      break;
    }
#endif
  }
  
  if( pzOriginDb ){
    assert( pzOriginTab && pzOriginCol );
    *pzOriginDb = zOriginDb;
    *pzOriginTab = zOriginTab;
    *pzOriginCol = zOriginCol;
  }
  return zType;
}

/*
** Generate code that will tell the VDBE the declaration types of columns
** in the result set.
*/
static void generateColumnTypes(
  Parse *pParse,      /* Parser context */
  SrcList *pTabList,  /* List of tables */
  ExprList *pEList    /* Expressions defining the result set */
){
#ifndef SQLITE_OMIT_DECLTYPE
  Vdbe *v = pParse->pVdbe;
  int i;
  NameContext sNC;
  sNC.pSrcList = pTabList;
  sNC.pParse = pParse;
  for(i=0; i<pEList->nExpr; i++){
    Expr *p = pEList->a[i].pExpr;
    const char *zType;
#ifdef SQLITE_ENABLE_COLUMN_METADATA
    const char *zOrigDb = 0;
    const char *zOrigTab = 0;
    const char *zOrigCol = 0;
    zType = columnType(&sNC, p, &zOrigDb, &zOrigTab, &zOrigCol);

    /* The vdbe must make its own copy of the column-type and other 
    ** column specific strings, in case the schema is reset before this
    ** virtual machine is deleted.
    */
    sqlite3VdbeSetColName(v, i, COLNAME_DATABASE, zOrigDb, SQLITE_TRANSIENT);
    sqlite3VdbeSetColName(v, i, COLNAME_TABLE, zOrigTab, SQLITE_TRANSIENT);
    sqlite3VdbeSetColName(v, i, COLNAME_COLUMN, zOrigCol, SQLITE_TRANSIENT);
#else
    zType = columnType(&sNC, p, 0, 0, 0);
#endif
    sqlite3VdbeSetColName(v, i, COLNAME_DECLTYPE, zType, SQLITE_TRANSIENT);
  }
#endif /* SQLITE_OMIT_DECLTYPE */
}

/*
** Generate code that will tell the VDBE the names of columns
** in the result set.  This information is used to provide the
** azCol[] values in the callback.
*/
static void generateColumnNames(
  Parse *pParse,      /* Parser context */
  SrcList *pTabList,  /* List of tables */
  ExprList *pEList    /* Expressions defining the result set */
){
  Vdbe *v = pParse->pVdbe;
  int i, j;
  sqlite3 *db = pParse->db;
  int fullNames, shortNames;

#ifndef SQLITE_OMIT_EXPLAIN
  /* If this is an EXPLAIN, skip this step */
  if( pParse->explain ){
    return;
  }
#endif

  if( pParse->colNamesSet || NEVER(v==0) || db->mallocFailed ) return;
  pParse->colNamesSet = 1;
  fullNames = (db->flags & SQLITE_FullColNames)!=0;
  shortNames = (db->flags & SQLITE_ShortColNames)!=0;
  sqlite3VdbeSetNumCols(v, pEList->nExpr);
  for(i=0; i<pEList->nExpr; i++){
    Expr *p;
    p = pEList->a[i].pExpr;
    if( NEVER(p==0) ) continue;
    if( pEList->a[i].zName ){
      char *zName = pEList->a[i].zName;
      sqlite3VdbeSetColName(v, i, COLNAME_NAME, zName, SQLITE_TRANSIENT);
    }else if( (p->op==TK_COLUMN || p->op==TK_AGG_COLUMN) && pTabList ){
      Table *pTab;
      char *zCol;
      int iCol = p->iColumn;
      for(j=0; ALWAYS(j<pTabList->nSrc); j++){
        if( pTabList->a[j].iCursor==p->iTable ) break;
      }
      assert( j<pTabList->nSrc );
      pTab = pTabList->a[j].pTab;
      if( iCol<0 ) iCol = pTab->iPKey;
      assert( iCol==-1 || (iCol>=0 && iCol<pTab->nCol) );
      if( iCol<0 ){
        zCol = "rowid";
      }else{
        zCol = pTab->aCol[iCol].zName;
      }
      if( !shortNames && !fullNames ){
        sqlite3VdbeSetColName(v, i, COLNAME_NAME, 
            sqlite3DbStrDup(db, pEList->a[i].zSpan), SQLITE_DYNAMIC);
      }else if( fullNames ){
        char *zName = 0;
        zName = sqlite3MPrintf(db, "%s.%s", pTab->zName, zCol);
        sqlite3VdbeSetColName(v, i, COLNAME_NAME, zName, SQLITE_DYNAMIC);
      }else{
        sqlite3VdbeSetColName(v, i, COLNAME_NAME, zCol, SQLITE_TRANSIENT);
      }
    }else{
      sqlite3VdbeSetColName(v, i, COLNAME_NAME, 
          sqlite3DbStrDup(db, pEList->a[i].zSpan), SQLITE_DYNAMIC);
    }
  }
  generateColumnTypes(pParse, pTabList, pEList);
}

/*
** Given a an expression list (which is really the list of expressions
** that form the result set of a SELECT statement) compute appropriate
** column names for a table that would hold the expression list.
**
** All column names will be unique.
**
** Only the column names are computed.  Column.zType, Column.zColl,
** and other fields of Column are zeroed.
**
** Return SQLITE_OK on success.  If a memory allocation error occurs,
** store NULL in *paCol and 0 in *pnCol and return SQLITE_NOMEM.
*/
static int selectColumnsFromExprList(
  Parse *pParse,          /* Parsing context */
  ExprList *pEList,       /* Expr list from which to derive column names */
  int *pnCol,             /* Write the number of columns here */
  Column **paCol          /* Write the new column list here */
){
  sqlite3 *db = pParse->db;   /* Database connection */
  int i, j;                   /* Loop counters */
  int cnt;                    /* Index added to make the name unique */
  Column *aCol, *pCol;        /* For looping over result columns */
  int nCol;                   /* Number of columns in the result set */
  Expr *p;                    /* Expression for a single result column */
  char *zName;                /* Column name */
  int nName;                  /* Size of name in zName[] */

  *pnCol = nCol = pEList->nExpr;
  aCol = *paCol = sqlite3DbMallocZero(db, sizeof(aCol[0])*nCol);
  if( aCol==0 ) return SQLITE_NOMEM;
  for(i=0, pCol=aCol; i<nCol; i++, pCol++){
    /* Get an appropriate name for the column
    */
    p = pEList->a[i].pExpr;
    assert( p->pRight==0 || ExprHasProperty(p->pRight, EP_IntValue)
               || p->pRight->u.zToken==0 || p->pRight->u.zToken[0]!=0 );
    if( (zName = pEList->a[i].zName)!=0 ){
      /* If the column contains an "AS <name>" phrase, use <name> as the name */
      zName = sqlite3DbStrDup(db, zName);
    }else{
      Expr *pColExpr = p;  /* The expression that is the result column name */
      Table *pTab;         /* Table associated with this expression */
      while( pColExpr->op==TK_DOT ){
        pColExpr = pColExpr->pRight;
        assert( pColExpr!=0 );
      }
      if( pColExpr->op==TK_COLUMN && ALWAYS(pColExpr->pTab!=0) ){
        /* For columns use the column name name */
        int iCol = pColExpr->iColumn;
        pTab = pColExpr->pTab;
        if( iCol<0 ) iCol = pTab->iPKey;
        zName = sqlite3MPrintf(db, "%s",
                 iCol>=0 ? pTab->aCol[iCol].zName : "rowid");
      }else if( pColExpr->op==TK_ID ){
        assert( !ExprHasProperty(pColExpr, EP_IntValue) );
        zName = sqlite3MPrintf(db, "%s", pColExpr->u.zToken);
      }else{
        /* Use the original text of the column expression as its name */
        zName = sqlite3MPrintf(db, "%s", pEList->a[i].zSpan);
      }
    }
    if( db->mallocFailed ){
      sqlite3DbFree(db, zName);
      break;
    }

    /* Make sure the column name is unique.  If the name is not unique,
    ** append a integer to the name so that it becomes unique.
    */
    nName = sqlite3Strlen30(zName);
    for(j=cnt=0; j<i; j++){
      if( sqlite3StrICmp(aCol[j].zName, zName)==0 ){
        char *zNewName;
        zName[nName] = 0;
        zNewName = sqlite3MPrintf(db, "%s:%d", zName, ++cnt);
        sqlite3DbFree(db, zName);
        zName = zNewName;
        j = -1;
        if( zName==0 ) break;
      }
    }
    pCol->zName = zName;
  }
  if( db->mallocFailed ){
    for(j=0; j<i; j++){
      sqlite3DbFree(db, aCol[j].zName);
    }
    sqlite3DbFree(db, aCol);
    *paCol = 0;
    *pnCol = 0;
    return SQLITE_NOMEM;
  }
  return SQLITE_OK;
}

/*
** Add type and collation information to a column list based on
** a SELECT statement.
** 
** The column list presumably came from selectColumnNamesFromExprList().
** The column list has only names, not types or collations.  This
** routine goes through and adds the types and collations.
**
** This routine requires that all identifiers in the SELECT
** statement be resolved.
*/
static void selectAddColumnTypeAndCollation(
  Parse *pParse,        /* Parsing contexts */
  int nCol,             /* Number of columns */
  Column *aCol,         /* List of columns */
  Select *pSelect       /* SELECT used to determine types and collations */
){
  sqlite3 *db = pParse->db;
  NameContext sNC;
  Column *pCol;
  CollSeq *pColl;
  int i;
  Expr *p;
  struct ExprList_item *a;

  assert( pSelect!=0 );
  assert( (pSelect->selFlags & SF_Resolved)!=0 );
  assert( nCol==pSelect->pEList->nExpr || db->mallocFailed );
  if( db->mallocFailed ) return;
  memset(&sNC, 0, sizeof(sNC));
  sNC.pSrcList = pSelect->pSrc;
  a = pSelect->pEList->a;
  for(i=0, pCol=aCol; i<nCol; i++, pCol++){
    p = a[i].pExpr;
    pCol->zType = sqlite3DbStrDup(db, columnType(&sNC, p, 0, 0, 0));
    pCol->affinity = sqlite3ExprAffinity(p);
    if( pCol->affinity==0 ) pCol->affinity = SQLITE_AFF_NONE;
    pColl = sqlite3ExprCollSeq(pParse, p);
    if( pColl ){
      pCol->zColl = sqlite3DbStrDup(db, pColl->zName);
    }
  }
}

/*
** Given a SELECT statement, generate a Table structure that describes
** the result set of that SELECT.
*/
Table *sqlite3ResultSetOfSelect(Parse *pParse, Select *pSelect){
  Table *pTab;
  sqlite3 *db = pParse->db;
  int savedFlags;

  savedFlags = db->flags;
  db->flags &= ~SQLITE_FullColNames;
  db->flags |= SQLITE_ShortColNames;
  sqlite3SelectPrep(pParse, pSelect, 0);
  if( pParse->nErr ) return 0;
  while( pSelect->pPrior ) pSelect = pSelect->pPrior;
  db->flags = savedFlags;
  pTab = sqlite3DbMallocZero(db, sizeof(Table) );
  if( pTab==0 ){
    return 0;
  }
  /* The sqlite3ResultSetOfSelect() is only used n contexts where lookaside
  ** is disabled */
  assert( db->lookaside.bEnabled==0 );
  pTab->nRef = 1;
  pTab->zName = 0;
  pTab->nRowEst = 1000000;
  selectColumnsFromExprList(pParse, pSelect->pEList, &pTab->nCol, &pTab->aCol);
  selectAddColumnTypeAndCollation(pParse, pTab->nCol, pTab->aCol, pSelect);
  pTab->iPKey = -1;
  if( db->mallocFailed ){
    sqlite3DeleteTable(db, pTab);
    return 0;
  }
  return pTab;
}

/*
** Get a VDBE for the given parser context.  Create a new one if necessary.
** If an error occurs, return NULL and leave a message in pParse.
*/
Vdbe *sqlite3GetVdbe(Parse *pParse){
  Vdbe *v = pParse->pVdbe;
  if( v==0 ){
    v = pParse->pVdbe = sqlite3VdbeCreate(pParse->db);
#ifndef SQLITE_OMIT_TRACE
    if( v ){
      sqlite3VdbeAddOp0(v, OP_Trace);
    }
#endif
  }
  return v;
}


/*
** Compute the iLimit and iOffset fields of the SELECT based on the
** pLimit and pOffset expressions.  pLimit and pOffset hold the expressions
** that appear in the original SQL statement after the LIMIT and OFFSET
** keywords.  Or NULL if those keywords are omitted. iLimit and iOffset 
** are the integer memory register numbers for counters used to compute 
** the limit and offset.  If there is no limit and/or offset, then 
** iLimit and iOffset are negative.
**
** This routine changes the values of iLimit and iOffset only if
** a limit or offset is defined by pLimit and pOffset.  iLimit and
** iOffset should have been preset to appropriate default values
** (usually but not always -1) prior to calling this routine.
** Only if pLimit!=0 or pOffset!=0 do the limit registers get
** redefined.  The UNION ALL operator uses this property to force
** the reuse of the same limit and offset registers across multiple
** SELECT statements.
*/
static void computeLimitRegisters(Parse *pParse, Select *p, int iBreak){
  Vdbe *v = 0;
  int iLimit = 0;
  int iOffset;
  int addr1, n;
  if( p->iLimit ) return;

  /* 
  ** "LIMIT -1" always shows all rows.  There is some
  ** contraversy about what the correct behavior should be.
  ** The current implementation interprets "LIMIT 0" to mean
  ** no rows.
  */
  sqlite3ExprCacheClear(pParse);
  assert( p->pOffset==0 || p->pLimit!=0 );
  if( p->pLimit ){
    p->iLimit = iLimit = ++pParse->nMem;
    v = sqlite3GetVdbe(pParse);
    if( NEVER(v==0) ) return;  /* VDBE should have already been allocated */
    if( sqlite3ExprIsInteger(p->pLimit, &n) ){
      sqlite3VdbeAddOp2(v, OP_Integer, n, iLimit);
      VdbeComment((v, "LIMIT counter"));
      if( n==0 ){
        sqlite3VdbeAddOp2(v, OP_Goto, 0, iBreak);
      }else{
        if( p->nSelectRow > (double)n ) p->nSelectRow = (double)n;
      }
    }else{
      sqlite3ExprCode(pParse, p->pLimit, iLimit);
      sqlite3VdbeAddOp1(v, OP_MustBeInt, iLimit);
      VdbeComment((v, "LIMIT counter"));
      sqlite3VdbeAddOp2(v, OP_IfZero, iLimit, iBreak);
    }
    if( p->pOffset ){
      p->iOffset = iOffset = ++pParse->nMem;
      pParse->nMem++;   /* Allocate an extra register for limit+offset */
      sqlite3ExprCode(pParse, p->pOffset, iOffset);
      sqlite3VdbeAddOp1(v, OP_MustBeInt, iOffset);
      VdbeComment((v, "OFFSET counter"));
      addr1 = sqlite3VdbeAddOp1(v, OP_IfPos, iOffset);
      sqlite3VdbeAddOp2(v, OP_Integer, 0, iOffset);
      sqlite3VdbeJumpHere(v, addr1);
      sqlite3VdbeAddOp3(v, OP_Add, iLimit, iOffset, iOffset+1);
      VdbeComment((v, "LIMIT+OFFSET"));
      addr1 = sqlite3VdbeAddOp1(v, OP_IfPos, iLimit);
      sqlite3VdbeAddOp2(v, OP_Integer, -1, iOffset+1);
      sqlite3VdbeJumpHere(v, addr1);
    }
  }
}

#ifndef SQLITE_OMIT_COMPOUND_SELECT
/*
** Return the appropriate collating sequence for the iCol-th column of
** the result set for the compound-select statement "p".  Return NULL if
** the column has no default collating sequence.
**
** The collating sequence for the compound select is taken from the
** left-most term of the select that has a collating sequence.
*/
static CollSeq *multiSelectCollSeq(Parse *pParse, Select *p, int iCol){
  CollSeq *pRet;
  if( p->pPrior ){
    pRet = multiSelectCollSeq(pParse, p->pPrior, iCol);
  }else{
    pRet = 0;
  }
  assert( iCol>=0 );
  if( pRet==0 && iCol<p->pEList->nExpr ){
    pRet = sqlite3ExprCollSeq(pParse, p->pEList->a[iCol].pExpr);
  }
  return pRet;
}
#endif /* SQLITE_OMIT_COMPOUND_SELECT */

/* Forward reference */
static int multiSelectOrderBy(
  Parse *pParse,        /* Parsing context */
  Select *p,            /* The right-most of SELECTs to be coded */
  SelectDest *pDest     /* What to do with query results */
);


#ifndef SQLITE_OMIT_COMPOUND_SELECT
/*
** This routine is called to process a compound query form from
** two or more separate queries using UNION, UNION ALL, EXCEPT, or
** INTERSECT
**
** "p" points to the right-most of the two queries.  the query on the
** left is p->pPrior.  The left query could also be a compound query
** in which case this routine will be called recursively. 
**
** The results of the total query are to be written into a destination
** of type eDest with parameter iParm.
**
** Example 1:  Consider a three-way compound SQL statement.
**
**     SELECT a FROM t1 UNION SELECT b FROM t2 UNION SELECT c FROM t3
**
** This statement is parsed up as follows:
**
**     SELECT c FROM t3
**      |
**      `----->  SELECT b FROM t2
**                |
**                `------>  SELECT a FROM t1
**
** The arrows in the diagram above represent the Select.pPrior pointer.
** So if this routine is called with p equal to the t3 query, then
** pPrior will be the t2 query.  p->op will be TK_UNION in this case.
**
** Notice that because of the way SQLite parses compound SELECTs, the
** individual selects always group from left to right.
*/
static int multiSelect(
  Parse *pParse,        /* Parsing context */
  Select *p,            /* The right-most of SELECTs to be coded */
  SelectDest *pDest     /* What to do with query results */
){
  int rc = SQLITE_OK;   /* Success code from a subroutine */
  Select *pPrior;       /* Another SELECT immediately to our left */
  Vdbe *v;              /* Generate code to this VDBE */
  SelectDest dest;      /* Alternative data destination */
  Select *pDelete = 0;  /* Chain of simple selects to delete */
  sqlite3 *db;          /* Database connection */
#ifndef SQLITE_OMIT_EXPLAIN
  int iSub1;            /* EQP id of left-hand query */
  int iSub2;            /* EQP id of right-hand query */
#endif

  /* Make sure there is no ORDER BY or LIMIT clause on prior SELECTs.  Only
  ** the last (right-most) SELECT in the series may have an ORDER BY or LIMIT.
  */
  assert( p && p->pPrior );  /* Calling function guarantees this much */
  db = pParse->db;
  pPrior = p->pPrior;
  assert( pPrior->pRightmost!=pPrior );
  assert( pPrior->pRightmost==p->pRightmost );
  dest = *pDest;
  if( pPrior->pOrderBy ){
    sqlite3ErrorMsg(pParse,"ORDER BY clause should come after %s not before",
      selectOpName(p->op));
    rc = 1;
    goto multi_select_end;
  }
  if( pPrior->pLimit ){
    sqlite3ErrorMsg(pParse,"LIMIT clause should come after %s not before",
      selectOpName(p->op));
    rc = 1;
    goto multi_select_end;
  }

  v = sqlite3GetVdbe(pParse);
  assert( v!=0 );  /* The VDBE already created by calling function */

  /* Create the destination temporary table if necessary
  */
  if( dest.eDest==SRT_EphemTab ){
    assert( p->pEList );
    sqlite3VdbeAddOp2(v, OP_OpenEphemeral, dest.iParm, p->pEList->nExpr);
    sqlite3VdbeChangeP5(v, BTREE_UNORDERED);
    dest.eDest = SRT_Table;
  }

  /* Make sure all SELECTs in the statement have the same number of elements
  ** in their result sets.
  */
  assert( p->pEList && pPrior->pEList );
  if( p->pEList->nExpr!=pPrior->pEList->nExpr ){
    sqlite3ErrorMsg(pParse, "SELECTs to the left and right of %s"
      " do not have the same number of result columns", selectOpName(p->op));
    rc = 1;
    goto multi_select_end;
  }

  /* Compound SELECTs that have an ORDER BY clause are handled separately.
  */
  if( p->pOrderBy ){
    return multiSelectOrderBy(pParse, p, pDest);
  }

  /* Generate code for the left and right SELECT statements.
  */
  switch( p->op ){
    case TK_ALL: {
      int addr = 0;
      int nLimit;
      assert( !pPrior->pLimit );
      pPrior->pLimit = p->pLimit;
      pPrior->pOffset = p->pOffset;
      explainSetInteger(iSub1, pParse->iNextSelectId);
      rc = sqlite3Select(pParse, pPrior, &dest);
      p->pLimit = 0;
      p->pOffset = 0;
      if( rc ){
        goto multi_select_end;
      }
      p->pPrior = 0;
      p->iLimit = pPrior->iLimit;
      p->iOffset = pPrior->iOffset;
      if( p->iLimit ){
        addr = sqlite3VdbeAddOp1(v, OP_IfZero, p->iLimit);
        VdbeComment((v, "Jump ahead if LIMIT reached"));
      }
      explainSetInteger(iSub2, pParse->iNextSelectId);
      rc = sqlite3Select(pParse, p, &dest);
      testcase( rc!=SQLITE_OK );
      pDelete = p->pPrior;
      p->pPrior = pPrior;
      p->nSelectRow += pPrior->nSelectRow;
      if( pPrior->pLimit
       && sqlite3ExprIsInteger(pPrior->pLimit, &nLimit)
       && p->nSelectRow > (double)nLimit 
      ){
        p->nSelectRow = (double)nLimit;
      }
      if( addr ){
        sqlite3VdbeJumpHere(v, addr);
      }
      break;
    }
    case TK_EXCEPT:
    case TK_UNION: {
      int unionTab;    /* Cursor number of the temporary table holding result */
      u8 op = 0;       /* One of the SRT_ operations to apply to self */
      int priorOp;     /* The SRT_ operation to apply to prior selects */
      Expr *pLimit, *pOffset; /* Saved values of p->nLimit and p->nOffset */
      int addr;
      SelectDest uniondest;

      testcase( p->op==TK_EXCEPT );
      testcase( p->op==TK_UNION );
      priorOp = SRT_Union;
      if( dest.eDest==priorOp && ALWAYS(!p->pLimit &&!p->pOffset) ){
        /* We can reuse a temporary table generated by a SELECT to our
        ** right.
        */
        assert( p->pRightmost!=p );  /* Can only happen for leftward elements
                                     ** of a 3-way or more compound */
        assert( p->pLimit==0 );      /* Not allowed on leftward elements */
        assert( p->pOffset==0 );     /* Not allowed on leftward elements */
        unionTab = dest.iParm;
      }else{
        /* We will need to create our own temporary table to hold the
        ** intermediate results.
        */
        unionTab = pParse->nTab++;
        assert( p->pOrderBy==0 );
        addr = sqlite3VdbeAddOp2(v, OP_OpenEphemeral, unionTab, 0);
        assert( p->addrOpenEphm[0] == -1 );
        p->addrOpenEphm[0] = addr;
        p->pRightmost->selFlags |= SF_UsesEphemeral;
        assert( p->pEList );
      }

      /* Code the SELECT statements to our left
      */
      assert( !pPrior->pOrderBy );
      sqlite3SelectDestInit(&uniondest, priorOp, unionTab);
      explainSetInteger(iSub1, pParse->iNextSelectId);
      rc = sqlite3Select(pParse, pPrior, &uniondest);
      if( rc ){
        goto multi_select_end;
      }

      /* Code the current SELECT statement
      */
      if( p->op==TK_EXCEPT ){
        op = SRT_Except;
      }else{
        assert( p->op==TK_UNION );
        op = SRT_Union;
      }
      p->pPrior = 0;
      pLimit = p->pLimit;
      p->pLimit = 0;
      pOffset = p->pOffset;
      p->pOffset = 0;
      uniondest.eDest = op;
      explainSetInteger(iSub2, pParse->iNextSelectId);
      rc = sqlite3Select(pParse, p, &uniondest);
      testcase( rc!=SQLITE_OK );
      /* Query flattening in sqlite3Select() might refill p->pOrderBy.
      ** Be sure to delete p->pOrderBy, therefore, to avoid a memory leak. */
      sqlite3ExprListDelete(db, p->pOrderBy);
      pDelete = p->pPrior;
      p->pPrior = pPrior;
      p->pOrderBy = 0;
      if( p->op==TK_UNION ) p->nSelectRow += pPrior->nSelectRow;
      sqlite3ExprDelete(db, p->pLimit);
      p->pLimit = pLimit;
      p->pOffset = pOffset;
      p->iLimit = 0;
      p->iOffset = 0;

      /* Convert the data in the temporary table into whatever form
      ** it is that we currently need.
      */
      assert( unionTab==dest.iParm || dest.eDest!=priorOp );
      if( dest.eDest!=priorOp ){
        int iCont, iBreak, iStart;
        assert( p->pEList );
        if( dest.eDest==SRT_Output ){
          Select *pFirst = p;
          while( pFirst->pPrior ) pFirst = pFirst->pPrior;
          generateColumnNames(pParse, 0, pFirst->pEList);
        }
        iBreak = sqlite3VdbeMakeLabel(v);
        iCont = sqlite3VdbeMakeLabel(v);
        computeLimitRegisters(pParse, p, iBreak);
        sqlite3VdbeAddOp2(v, OP_Rewind, unionTab, iBreak);
        iStart = sqlite3VdbeCurrentAddr(v);
        selectInnerLoop(pParse, p, p->pEList, unionTab, p->pEList->nExpr,
                        0, -1, &dest, iCont, iBreak);
        sqlite3VdbeResolveLabel(v, iCont);
        sqlite3VdbeAddOp2(v, OP_Next, unionTab, iStart);
        sqlite3VdbeResolveLabel(v, iBreak);
        sqlite3VdbeAddOp2(v, OP_Close, unionTab, 0);
      }
      break;
    }
    default: assert( p->op==TK_INTERSECT ); {
      int tab1, tab2;
      int iCont, iBreak, iStart;
      Expr *pLimit, *pOffset;
      int addr;
      SelectDest intersectdest;
      int r1;

      /* INTERSECT is different from the others since it requires
      ** two temporary tables.  Hence it has its own case.  Begin
      ** by allocating the tables we will need.
      */
      tab1 = pParse->nTab++;
      tab2 = pParse->nTab++;
      assert( p->pOrderBy==0 );

      addr = sqlite3VdbeAddOp2(v, OP_OpenEphemeral, tab1, 0);
      assert( p->addrOpenEphm[0] == -1 );
      p->addrOpenEphm[0] = addr;
      p->pRightmost->selFlags |= SF_UsesEphemeral;
      assert( p->pEList );

      /* Code the SELECTs to our left into temporary table "tab1".
      */
      sqlite3SelectDestInit(&intersectdest, SRT_Union, tab1);
      explainSetInteger(iSub1, pParse->iNextSelectId);
      rc = sqlite3Select(pParse, pPrior, &intersectdest);
      if( rc ){
        goto multi_select_end;
      }

      /* Code the current SELECT into temporary table "tab2"
      */
      addr = sqlite3VdbeAddOp2(v, OP_OpenEphemeral, tab2, 0);
      assert( p->addrOpenEphm[1] == -1 );
      p->addrOpenEphm[1] = addr;
      p->pPrior = 0;
      pLimit = p->pLimit;
      p->pLimit = 0;
      pOffset = p->pOffset;
      p->pOffset = 0;
      intersectdest.iParm = tab2;
      explainSetInteger(iSub2, pParse->iNextSelectId);
      rc = sqlite3Select(pParse, p, &intersectdest);
      testcase( rc!=SQLITE_OK );
      pDelete = p->pPrior;
      p->pPrior = pPrior;
      if( p->nSelectRow>pPrior->nSelectRow ) p->nSelectRow = pPrior->nSelectRow;
      sqlite3ExprDelete(db, p->pLimit);
      p->pLimit = pLimit;
      p->pOffset = pOffset;

      /* Generate code to take the intersection of the two temporary
      ** tables.
      */
      assert( p->pEList );
      if( dest.eDest==SRT_Output ){
        Select *pFirst = p;
        while( pFirst->pPrior ) pFirst = pFirst->pPrior;
        generateColumnNames(pParse, 0, pFirst->pEList);
      }
      iBreak = sqlite3VdbeMakeLabel(v);
      iCont = sqlite3VdbeMakeLabel(v);
      computeLimitRegisters(pParse, p, iBreak);
      sqlite3VdbeAddOp2(v, OP_Rewind, tab1, iBreak);
      r1 = sqlite3GetTempReg(pParse);
      iStart = sqlite3VdbeAddOp2(v, OP_RowKey, tab1, r1);
      sqlite3VdbeAddOp4Int(v, OP_NotFound, tab2, iCont, r1, 0);
      sqlite3ReleaseTempReg(pParse, r1);
      selectInnerLoop(pParse, p, p->pEList, tab1, p->pEList->nExpr,
                      0, -1, &dest, iCont, iBreak);
      sqlite3VdbeResolveLabel(v, iCont);
      sqlite3VdbeAddOp2(v, OP_Next, tab1, iStart);
      sqlite3VdbeResolveLabel(v, iBreak);
      sqlite3VdbeAddOp2(v, OP_Close, tab2, 0);
      sqlite3VdbeAddOp2(v, OP_Close, tab1, 0);
      break;
    }
  }

  explainComposite(pParse, p->op, iSub1, iSub2, p->op!=TK_ALL);

  /* Compute collating sequences used by 
  ** temporary tables needed to implement the compound select.
  ** Attach the KeyInfo structure to all temporary tables.
  **
  ** This section is run by the right-most SELECT statement only.
  ** SELECT statements to the left always skip this part.  The right-most
  ** SELECT might also skip this part if it has no ORDER BY clause and
  ** no temp tables are required.
  */
  if( p->selFlags & SF_UsesEphemeral ){
    int i;                        /* Loop counter */
    KeyInfo *pKeyInfo;            /* Collating sequence for the result set */
    Select *pLoop;                /* For looping through SELECT statements */
    CollSeq **apColl;             /* For looping through pKeyInfo->aColl[] */
    int nCol;                     /* Number of columns in result set */

    assert( p->pRightmost==p );
    nCol = p->pEList->nExpr;
    pKeyInfo = sqlite3DbMallocZero(db,
                       sizeof(*pKeyInfo)+nCol*(sizeof(CollSeq*) + 1));
    if( !pKeyInfo ){
      rc = SQLITE_NOMEM;
      goto multi_select_end;
    }

    pKeyInfo->enc = ENC(db);
    pKeyInfo->nField = (u16)nCol;

    for(i=0, apColl=pKeyInfo->aColl; i<nCol; i++, apColl++){
      *apColl = multiSelectCollSeq(pParse, p, i);
      if( 0==*apColl ){
        *apColl = db->pDfltColl;
      }
    }

    for(pLoop=p; pLoop; pLoop=pLoop->pPrior){
      for(i=0; i<2; i++){
        int addr = pLoop->addrOpenEphm[i];
        if( addr<0 ){
          /* If [0] is unused then [1] is also unused.  So we can
          ** always safely abort as soon as the first unused slot is found */
          assert( pLoop->addrOpenEphm[1]<0 );
          break;
        }
        sqlite3VdbeChangeP2(v, addr, nCol);
        sqlite3VdbeChangeP4(v, addr, (char*)pKeyInfo, P4_KEYINFO);
        pLoop->addrOpenEphm[i] = -1;
      }
    }
    sqlite3DbFree(db, pKeyInfo);
  }

multi_select_end:
  pDest->iMem = dest.iMem;
  pDest->nMem = dest.nMem;
  sqlite3SelectDelete(db, pDelete);
  return rc;
}
#endif /* SQLITE_OMIT_COMPOUND_SELECT */

/*
** Code an output subroutine for a coroutine implementation of a
** SELECT statment.
**
** The data to be output is contained in pIn->iMem.  There are
** pIn->nMem columns to be output.  pDest is where the output should
** be sent.
**
** regReturn is the number of the register holding the subroutine
** return address.
**
** If regPrev>0 then it is the first register in a vector that
** records the previous output.  mem[regPrev] is a flag that is false
** if there has been no previous output.  If regPrev>0 then code is
** generated to suppress duplicates.  pKeyInfo is used for comparing
** keys.
**
** If the LIMIT found in p->iLimit is reached, jump immediately to
** iBreak.
*/
static int generateOutputSubroutine(
  Parse *pParse,          /* Parsing context */
  Select *p,              /* The SELECT statement */
  SelectDest *pIn,        /* Coroutine supplying data */
  SelectDest *pDest,      /* Where to send the data */
  int regReturn,          /* The return address register */
  int regPrev,            /* Previous result register.  No uniqueness if 0 */
  KeyInfo *pKeyInfo,      /* For comparing with previous entry */
  int p4type,             /* The p4 type for pKeyInfo */
  int iBreak              /* Jump here if we hit the LIMIT */
){
  Vdbe *v = pParse->pVdbe;
  int iContinue;
  int addr;

  addr = sqlite3VdbeCurrentAddr(v);
  iContinue = sqlite3VdbeMakeLabel(v);

  /* Suppress duplicates for UNION, EXCEPT, and INTERSECT 
  */
  if( regPrev ){
    int j1, j2;
    j1 = sqlite3VdbeAddOp1(v, OP_IfNot, regPrev);
    j2 = sqlite3VdbeAddOp4(v, OP_Compare, pIn->iMem, regPrev+1, pIn->nMem,
                              (char*)pKeyInfo, p4type);
    sqlite3VdbeAddOp3(v, OP_Jump, j2+2, iContinue, j2+2);
    sqlite3VdbeJumpHere(v, j1);
    sqlite3ExprCodeCopy(pParse, pIn->iMem, regPrev+1, pIn->nMem);
    sqlite3VdbeAddOp2(v, OP_Integer, 1, regPrev);
  }
  if( pParse->db->mallocFailed ) return 0;

  /* Suppress the the first OFFSET entries if there is an OFFSET clause
  */
  codeOffset(v, p, iContinue);

  switch( pDest->eDest ){
    /* Store the result as data using a unique key.
    */
    case SRT_Table:
    case SRT_EphemTab: {
      int r1 = sqlite3GetTempReg(pParse);
      int r2 = sqlite3GetTempReg(pParse);
      testcase( pDest->eDest==SRT_Table );
      testcase( pDest->eDest==SRT_EphemTab );
      sqlite3VdbeAddOp3(v, OP_MakeRecord, pIn->iMem, pIn->nMem, r1);
      sqlite3VdbeAddOp2(v, OP_NewRowid, pDest->iParm, r2);
      sqlite3VdbeAddOp3(v, OP_Insert, pDest->iParm, r1, r2);
      sqlite3VdbeChangeP5(v, OPFLAG_APPEND);
      sqlite3ReleaseTempReg(pParse, r2);
      sqlite3ReleaseTempReg(pParse, r1);
      break;
    }

#ifndef SQLITE_OMIT_SUBQUERY
    /* If we are creating a set for an "expr IN (SELECT ...)" construct,
    ** then there should be a single item on the stack.  Write this
    ** item into the set table with bogus data.
    */
    case SRT_Set: {
      int r1;
      assert( pIn->nMem==1 );
      p->affinity = 
         sqlite3CompareAffinity(p->pEList->a[0].pExpr, pDest->affinity);
      r1 = sqlite3GetTempReg(pParse);
      sqlite3VdbeAddOp4(v, OP_MakeRecord, pIn->iMem, 1, r1, &p->affinity, 1);
      sqlite3ExprCacheAffinityChange(pParse, pIn->iMem, 1);
      sqlite3VdbeAddOp2(v, OP_IdxInsert, pDest->iParm, r1);
      sqlite3ReleaseTempReg(pParse, r1);
      break;
    }

#if 0  /* Never occurs on an ORDER BY query */
    /* If any row exist in the result set, record that fact and abort.
    */
    case SRT_Exists: {
      sqlite3VdbeAddOp2(v, OP_Integer, 1, pDest->iParm);
      /* The LIMIT clause will terminate the loop for us */
      break;
    }
#endif

    /* If this is a scalar select that is part of an expression, then
    ** store the results in the appropriate memory cell and break out
    ** of the scan loop.
    */
    case SRT_Mem: {
      assert( pIn->nMem==1 );
      sqlite3ExprCodeMove(pParse, pIn->iMem, pDest->iParm, 1);
      /* The LIMIT clause will jump out of the loop for us */
      break;
    }
#endif /* #ifndef SQLITE_OMIT_SUBQUERY */

    /* The results are stored in a sequence of registers
    ** starting at pDest->iMem.  Then the co-routine yields.
    */
    case SRT_Coroutine: {
      if( pDest->iMem==0 ){
        pDest->iMem = sqlite3GetTempRange(pParse, pIn->nMem);
        pDest->nMem = pIn->nMem;
      }
      sqlite3ExprCodeMove(pParse, pIn->iMem, pDest->iMem, pDest->nMem);
      sqlite3VdbeAddOp1(v, OP_Yield, pDest->iParm);
      break;
    }

    /* If none of the above, then the result destination must be
    ** SRT_Output.  This routine is never called with any other
    ** destination other than the ones handled above or SRT_Output.
    **
    ** For SRT_Output, results are stored in a sequence of registers.  
    ** Then the OP_ResultRow opcode is used to cause sqlite3_step() to
    ** return the next row of result.
    */
    default: {
      assert( pDest->eDest==SRT_Output );
      sqlite3VdbeAddOp2(v, OP_ResultRow, pIn->iMem, pIn->nMem);
      sqlite3ExprCacheAffinityChange(pParse, pIn->iMem, pIn->nMem);
      break;
    }
  }

  /* Jump to the end of the loop if the LIMIT is reached.
  */
  if( p->iLimit ){
    sqlite3VdbeAddOp3(v, OP_IfZero, p->iLimit, iBreak, -1);
  }

  /* Generate the subroutine return
  */
  sqlite3VdbeResolveLabel(v, iContinue);
  sqlite3VdbeAddOp1(v, OP_Return, regReturn);

  return addr;
}

/*
** Alternative compound select code generator for cases when there
** is an ORDER BY clause.
**
** We assume a query of the following form:
**
**      <selectA>  <operator>  <selectB>  ORDER BY <orderbylist>
**
** <operator> is one of UNION ALL, UNION, EXCEPT, or INTERSECT.  The idea
** is to code both <selectA> and <selectB> with the ORDER BY clause as
** co-routines.  Then run the co-routines in parallel and merge the results
** into the output.  In addition to the two coroutines (called selectA and
** selectB) there are 7 subroutines:
**
**    outA:    Move the output of the selectA coroutine into the output
**             of the compound query.
**
**    outB:    Move the output of the selectB coroutine into the output
**             of the compound query.  (Only generated for UNION and
**             UNION ALL.  EXCEPT and INSERTSECT never output a row that
**             appears only in B.)
**
**    AltB:    Called when there is data from both coroutines and A<B.
**
**    AeqB:    Called when there is data from both coroutines and A==B.
**
**    AgtB:    Called when there is data from both coroutines and A>B.
**
**    EofA:    Called when data is exhausted from selectA.
**
**    EofB:    Called when data is exhausted from selectB.
**
** The implementation of the latter five subroutines depend on which 
** <operator> is used:
**
**
**             UNION ALL         UNION            EXCEPT          INTERSECT
**          -------------  -----------------  --------------  -----------------
**   AltB:   outA, nextA      outA, nextA       outA, nextA         nextA
**
**   AeqB:   outA, nextA         nextA             nextA         outA, nextA
**
**   AgtB:   outB, nextB      outB, nextB          nextB            nextB
**
**   EofA:   outB, nextB      outB, nextB          halt             halt
**
**   EofB:   outA, nextA      outA, nextA       outA, nextA         halt
**
** In the AltB, AeqB, and AgtB subroutines, an EOF on A following nextA
** causes an immediate jump to EofA and an EOF on B following nextB causes
** an immediate jump to EofB.  Within EofA and EofB, and EOF on entry or
** following nextX causes a jump to the end of the select processing.
**
** Duplicate removal in the UNION, EXCEPT, and INTERSECT cases is handled
** within the output subroutine.  The regPrev register set holds the previously
** output value.  A comparison is made against this value and the output
** is skipped if the next results would be the same as the previous.
**
** The implementation plan is to implement the two coroutines and seven
** subroutines first, then put the control logic at the bottom.  Like this:
**
**          goto Init
**     coA: coroutine for left query (A)
**     coB: coroutine for right query (B)
**    outA: output one row of A
**    outB: output one row of B (UNION and UNION ALL only)
**    EofA: ...
**    EofB: ...
**    AltB: ...
**    AeqB: ...
**    AgtB: ...
**    Init: initialize coroutine registers
**          yield coA
**          if eof(A) goto EofA
**          yield coB
**          if eof(B) goto EofB
**    Cmpr: Compare A, B
**          Jump AltB, AeqB, AgtB
**     End: ...
**
** We call AltB, AeqB, AgtB, EofA, and EofB "subroutines" but they are not
** actually called using Gosub and they do not Return.  EofA and EofB loop
** until all data is exhausted then jump to the "end" labe.  AltB, AeqB,
** and AgtB jump to either L2 or to one of EofA or EofB.
*/
#ifndef SQLITE_OMIT_COMPOUND_SELECT
static int multiSelectOrderBy(
  Parse *pParse,        /* Parsing context */
  Select *p,            /* The right-most of SELECTs to be coded */
  SelectDest *pDest     /* What to do with query results */
){
  int i, j;             /* Loop counters */
  Select *pPrior;       /* Another SELECT immediately to our left */
  Vdbe *v;              /* Generate code to this VDBE */
  SelectDest destA;     /* Destination for coroutine A */
  SelectDest destB;     /* Destination for coroutine B */
  int regAddrA;         /* Address register for select-A coroutine */
  int regEofA;          /* Flag to indicate when select-A is complete */
  int regAddrB;         /* Address register for select-B coroutine */
  int regEofB;          /* Flag to indicate when select-B is complete */
  int addrSelectA;      /* Address of the select-A coroutine */
  int addrSelectB;      /* Address of the select-B coroutine */
  int regOutA;          /* Address register for the output-A subroutine */
  int regOutB;          /* Address register for the output-B subroutine */
  int addrOutA;         /* Address of the output-A subroutine */
  int addrOutB = 0;     /* Address of the output-B subroutine */
  int addrEofA;         /* Address of the select-A-exhausted subroutine */
  int addrEofB;         /* Address of the select-B-exhausted subroutine */
  int addrAltB;         /* Address of the A<B subroutine */
  int addrAeqB;         /* Address of the A==B subroutine */
  int addrAgtB;         /* Address of the A>B subroutine */
  int regLimitA;        /* Limit register for select-A */
  int regLimitB;        /* Limit register for select-A */
  int regPrev;          /* A range of registers to hold previous output */
  int savedLimit;       /* Saved value of p->iLimit */
  int savedOffset;      /* Saved value of p->iOffset */
  int labelCmpr;        /* Label for the start of the merge algorithm */
  int labelEnd;         /* Label for the end of the overall SELECT stmt */
  int j1;               /* Jump instructions that get retargetted */
  int op;               /* One of TK_ALL, TK_UNION, TK_EXCEPT, TK_INTERSECT */
  KeyInfo *pKeyDup = 0; /* Comparison information for duplicate removal */
  KeyInfo *pKeyMerge;   /* Comparison information for merging rows */
  sqlite3 *db;          /* Database connection */
  ExprList *pOrderBy;   /* The ORDER BY clause */
  int nOrderBy;         /* Number of terms in the ORDER BY clause */
  int *aPermute;        /* Mapping from ORDER BY terms to result set columns */
#ifndef SQLITE_OMIT_EXPLAIN
  int iSub1;            /* EQP id of left-hand query */
  int iSub2;            /* EQP id of right-hand query */
#endif

  assert( p->pOrderBy!=0 );
  assert( pKeyDup==0 ); /* "Managed" code needs this.  Ticket #3382. */
  db = pParse->db;
  v = pParse->pVdbe;
  assert( v!=0 );       /* Already thrown the error if VDBE alloc failed */
  labelEnd = sqlite3VdbeMakeLabel(v);
  labelCmpr = sqlite3VdbeMakeLabel(v);


  /* Patch up the ORDER BY clause
  */
  op = p->op;  
  pPrior = p->pPrior;
  assert( pPrior->pOrderBy==0 );
  pOrderBy = p->pOrderBy;
  assert( pOrderBy );
  nOrderBy = pOrderBy->nExpr;

  /* For operators other than UNION ALL we have to make sure that
  ** the ORDER BY clause covers every term of the result set.  Add
  ** terms to the ORDER BY clause as necessary.
  */
  if( op!=TK_ALL ){
    for(i=1; db->mallocFailed==0 && i<=p->pEList->nExpr; i++){
      struct ExprList_item *pItem;
      for(j=0, pItem=pOrderBy->a; j<nOrderBy; j++, pItem++){
        assert( pItem->iOrderByCol>0 );
        if( pItem->iOrderByCol==i ) break;
      }
      if( j==nOrderBy ){
        Expr *pNew = sqlite3Expr(db, TK_INTEGER, 0);
        if( pNew==0 ) return SQLITE_NOMEM;
        pNew->flags |= EP_IntValue;
        pNew->u.iValue = i;
        pOrderBy = sqlite3ExprListAppend(pParse, pOrderBy, pNew);
        pOrderBy->a[nOrderBy++].iOrderByCol = (u16)i;
      }
    }
  }

  /* Compute the comparison permutation and keyinfo that is used with
  ** the permutation used to determine if the next
  ** row of results comes from selectA or selectB.  Also add explicit
  ** collations to the ORDER BY clause terms so that when the subqueries
  ** to the right and the left are evaluated, they use the correct
  ** collation.
  */
  aPermute = sqlite3DbMallocRaw(db, sizeof(int)*nOrderBy);
  if( aPermute ){
    struct ExprList_item *pItem;
    for(i=0, pItem=pOrderBy->a; i<nOrderBy; i++, pItem++){
      assert( pItem->iOrderByCol>0  && pItem->iOrderByCol<=p->pEList->nExpr );
      aPermute[i] = pItem->iOrderByCol - 1;
    }
    pKeyMerge =
      sqlite3DbMallocRaw(db, sizeof(*pKeyMerge)+nOrderBy*(sizeof(CollSeq*)+1));
    if( pKeyMerge ){
      pKeyMerge->aSortOrder = (u8*)&pKeyMerge->aColl[nOrderBy];
      pKeyMerge->nField = (u16)nOrderBy;
      pKeyMerge->enc = ENC(db);
      for(i=0; i<nOrderBy; i++){
        CollSeq *pColl;
        Expr *pTerm = pOrderBy->a[i].pExpr;
        if( pTerm->flags & EP_ExpCollate ){
          pColl = pTerm->pColl;
        }else{
          pColl = multiSelectCollSeq(pParse, p, aPermute[i]);
          pTerm->flags |= EP_ExpCollate;
          pTerm->pColl = pColl;
        }
        pKeyMerge->aColl[i] = pColl;
        pKeyMerge->aSortOrder[i] = pOrderBy->a[i].sortOrder;
      }
    }
  }else{
    pKeyMerge = 0;
  }

  /* Reattach the ORDER BY clause to the query.
  */
  p->pOrderBy = pOrderBy;
  pPrior->pOrderBy = sqlite3ExprListDup(pParse->db, pOrderBy, 0);

  /* Allocate a range of temporary registers and the KeyInfo needed
  ** for the logic that removes duplicate result rows when the
  ** operator is UNION, EXCEPT, or INTERSECT (but not UNION ALL).
  */
  if( op==TK_ALL ){
    regPrev = 0;
  }else{
    int nExpr = p->pEList->nExpr;
    assert( nOrderBy>=nExpr || db->mallocFailed );
    regPrev = sqlite3GetTempRange(pParse, nExpr+1);
    sqlite3VdbeAddOp2(v, OP_Integer, 0, regPrev);
    pKeyDup = sqlite3DbMallocZero(db,
                  sizeof(*pKeyDup) + nExpr*(sizeof(CollSeq*)+1) );
    if( pKeyDup ){
      pKeyDup->aSortOrder = (u8*)&pKeyDup->aColl[nExpr];
      pKeyDup->nField = (u16)nExpr;
      pKeyDup->enc = ENC(db);
      for(i=0; i<nExpr; i++){
        pKeyDup->aColl[i] = multiSelectCollSeq(pParse, p, i);
        pKeyDup->aSortOrder[i] = 0;
      }
    }
  }
 
  /* Separate the left and the right query from one another
  */
  p->pPrior = 0;
  sqlite3ResolveOrderGroupBy(pParse, p, p->pOrderBy, "ORDER");
  if( pPrior->pPrior==0 ){
    sqlite3ResolveOrderGroupBy(pParse, pPrior, pPrior->pOrderBy, "ORDER");
  }

  /* Compute the limit registers */
  computeLimitRegisters(pParse, p, labelEnd);
  if( p->iLimit && op==TK_ALL ){
    regLimitA = ++pParse->nMem;
    regLimitB = ++pParse->nMem;
    sqlite3VdbeAddOp2(v, OP_Copy, p->iOffset ? p->iOffset+1 : p->iLimit,
                                  regLimitA);
    sqlite3VdbeAddOp2(v, OP_Copy, regLimitA, regLimitB);
  }else{
    regLimitA = regLimitB = 0;
  }
  sqlite3ExprDelete(db, p->pLimit);
  p->pLimit = 0;
  sqlite3ExprDelete(db, p->pOffset);
  p->pOffset = 0;

  regAddrA = ++pParse->nMem;
  regEofA = ++pParse->nMem;
  regAddrB = ++pParse->nMem;
  regEofB = ++pParse->nMem;
  regOutA = ++pParse->nMem;
  regOutB = ++pParse->nMem;
  sqlite3SelectDestInit(&destA, SRT_Coroutine, regAddrA);
  sqlite3SelectDestInit(&destB, SRT_Coroutine, regAddrB);

  /* Jump past the various subroutines and coroutines to the main
  ** merge loop
  */
  j1 = sqlite3VdbeAddOp0(v, OP_Goto);
  addrSelectA = sqlite3VdbeCurrentAddr(v);


  /* Generate a coroutine to evaluate the SELECT statement to the
  ** left of the compound operator - the "A" select.
  */
  VdbeNoopComment((v, "Begin coroutine for left SELECT"));
  pPrior->iLimit = regLimitA;
  explainSetInteger(iSub1, pParse->iNextSelectId);
  sqlite3Select(pParse, pPrior, &destA);
  sqlite3VdbeAddOp2(v, OP_Integer, 1, regEofA);
  sqlite3VdbeAddOp1(v, OP_Yield, regAddrA);
  VdbeNoopComment((v, "End coroutine for left SELECT"));

  /* Generate a coroutine to evaluate the SELECT statement on 
  ** the right - the "B" select
  */
  addrSelectB = sqlite3VdbeCurrentAddr(v);
  VdbeNoopComment((v, "Begin coroutine for right SELECT"));
  savedLimit = p->iLimit;
  savedOffset = p->iOffset;
  p->iLimit = regLimitB;
  p->iOffset = 0;  
  explainSetInteger(iSub2, pParse->iNextSelectId);
  sqlite3Select(pParse, p, &destB);
  p->iLimit = savedLimit;
  p->iOffset = savedOffset;
  sqlite3VdbeAddOp2(v, OP_Integer, 1, regEofB);
  sqlite3VdbeAddOp1(v, OP_Yield, regAddrB);
  VdbeNoopComment((v, "End coroutine for right SELECT"));

  /* Generate a subroutine that outputs the current row of the A
  ** select as the next output row of the compound select.
  */
  VdbeNoopComment((v, "Output routine for A"));
  addrOutA = generateOutputSubroutine(pParse,
                 p, &destA, pDest, regOutA,
                 regPrev, pKeyDup, P4_KEYINFO_HANDOFF, labelEnd);
  
  /* Generate a subroutine that outputs the current row of the B
  ** select as the next output row of the compound select.
  */
  if( op==TK_ALL || op==TK_UNION ){
    VdbeNoopComment((v, "Output routine for B"));
    addrOutB = generateOutputSubroutine(pParse,
                 p, &destB, pDest, regOutB,
                 regPrev, pKeyDup, P4_KEYINFO_STATIC, labelEnd);
  }

  /* Generate a subroutine to run when the results from select A
  ** are exhausted and only data in select B remains.
  */
  VdbeNoopComment((v, "eof-A subroutine"));
  if( op==TK_EXCEPT || op==TK_INTERSECT ){
    addrEofA = sqlite3VdbeAddOp2(v, OP_Goto, 0, labelEnd);
  }else{  
    addrEofA = sqlite3VdbeAddOp2(v, OP_If, regEofB, labelEnd);
    sqlite3VdbeAddOp2(v, OP_Gosub, regOutB, addrOutB);
    sqlite3VdbeAddOp1(v, OP_Yield, regAddrB);
    sqlite3VdbeAddOp2(v, OP_Goto, 0, addrEofA);
    p->nSelectRow += pPrior->nSelectRow;
  }

  /* Generate a subroutine to run when the results from select B
  ** are exhausted and only data in select A remains.
  */
  if( op==TK_INTERSECT ){
    addrEofB = addrEofA;
    if( p->nSelectRow > pPrior->nSelectRow ) p->nSelectRow = pPrior->nSelectRow;
  }else{  
    VdbeNoopComment((v, "eof-B subroutine"));
    addrEofB = sqlite3VdbeAddOp2(v, OP_If, regEofA, labelEnd);
    sqlite3VdbeAddOp2(v, OP_Gosub, regOutA, addrOutA);
    sqlite3VdbeAddOp1(v, OP_Yield, regAddrA);
    sqlite3VdbeAddOp2(v, OP_Goto, 0, addrEofB);
  }

  /* Generate code to handle the case of A<B
  */
  VdbeNoopComment((v, "A-lt-B subroutine"));
  addrAltB = sqlite3VdbeAddOp2(v, OP_Gosub, regOutA, addrOutA);
  sqlite3VdbeAddOp1(v, OP_Yield, regAddrA);
  sqlite3VdbeAddOp2(v, OP_If, regEofA, addrEofA);
  sqlite3VdbeAddOp2(v, OP_Goto, 0, labelCmpr);

  /* Generate code to handle the case of A==B
  */
  if( op==TK_ALL ){
    addrAeqB = addrAltB;
  }else if( op==TK_INTERSECT ){
    addrAeqB = addrAltB;
    addrAltB++;
  }else{
    VdbeNoopComment((v, "A-eq-B subroutine"));
    addrAeqB =
    sqlite3VdbeAddOp1(v, OP_Yield, regAddrA);
    sqlite3VdbeAddOp2(v, OP_If, regEofA, addrEofA);
    sqlite3VdbeAddOp2(v, OP_Goto, 0, labelCmpr);
  }

  /* Generate code to handle the case of A>B
  */
  VdbeNoopComment((v, "A-gt-B subroutine"));
  addrAgtB = sqlite3VdbeCurrentAddr(v);
  if( op==TK_ALL || op==TK_UNION ){
    sqlite3VdbeAddOp2(v, OP_Gosub, regOutB, addrOutB);
  }
  sqlite3VdbeAddOp1(v, OP_Yield, regAddrB);
  sqlite3VdbeAddOp2(v, OP_If, regEofB, addrEofB);
  sqlite3VdbeAddOp2(v, OP_Goto, 0, labelCmpr);

  /* This code runs once to initialize everything.
  */
  sqlite3VdbeJumpHere(v, j1);
  sqlite3VdbeAddOp2(v, OP_Integer, 0, regEofA);
  sqlite3VdbeAddOp2(v, OP_Integer, 0, regEofB);
  sqlite3VdbeAddOp2(v, OP_Gosub, regAddrA, addrSelectA);
  sqlite3VdbeAddOp2(v, OP_Gosub, regAddrB, addrSelectB);
  sqlite3VdbeAddOp2(v, OP_If, regEofA, addrEofA);
  sqlite3VdbeAddOp2(v, OP_If, regEofB, addrEofB);

  /* Implement the main merge loop
  */
  sqlite3VdbeResolveLabel(v, labelCmpr);
  sqlite3VdbeAddOp4(v, OP_Permutation, 0, 0, 0, (char*)aPermute, P4_INTARRAY);
  sqlite3VdbeAddOp4(v, OP_Compare, destA.iMem, destB.iMem, nOrderBy,
                         (char*)pKeyMerge, P4_KEYINFO_HANDOFF);
  sqlite3VdbeAddOp3(v, OP_Jump, addrAltB, addrAeqB, addrAgtB);

  /* Release temporary registers
  */
  if( regPrev ){
    sqlite3ReleaseTempRange(pParse, regPrev, nOrderBy+1);
  }

  /* Jump to the this point in order to terminate the query.
  */
  sqlite3VdbeResolveLabel(v, labelEnd);

  /* Set the number of output columns
  */
  if( pDest->eDest==SRT_Output ){
    Select *pFirst = pPrior;
    while( pFirst->pPrior ) pFirst = pFirst->pPrior;
    generateColumnNames(pParse, 0, pFirst->pEList);
  }

  /* Reassembly the compound query so that it will be freed correctly
  ** by the calling function */
  if( p->pPrior ){
    sqlite3SelectDelete(db, p->pPrior);
  }
  p->pPrior = pPrior;

  /*** TBD:  Insert subroutine calls to close cursors on incomplete
  **** subqueries ****/
  explainComposite(pParse, p->op, iSub1, iSub2, 0);
  return SQLITE_OK;
}
#endif

#if !defined(SQLITE_OMIT_SUBQUERY) || !defined(SQLITE_OMIT_VIEW)
/* Forward Declarations */
static void substExprList(sqlite3*, ExprList*, int, ExprList*);
static void substSelect(sqlite3*, Select *, int, ExprList *);

/*
** Scan through the expression pExpr.  Replace every reference to
** a column in table number iTable with a copy of the iColumn-th
** entry in pEList.  (But leave references to the ROWID column 
** unchanged.)
**
** This routine is part of the flattening procedure.  A subquery
** whose result set is defined by pEList appears as entry in the
** FROM clause of a SELECT such that the VDBE cursor assigned to that
** FORM clause entry is iTable.  This routine make the necessary 
** changes to pExpr so that it refers directly to the source table
** of the subquery rather the result set of the subquery.
*/
static Expr *substExpr(
  sqlite3 *db,        /* Report malloc errors to this connection */
  Expr *pExpr,        /* Expr in which substitution occurs */
  int iTable,         /* Table to be substituted */
  ExprList *pEList    /* Substitute expressions */
){
  if( pExpr==0 ) return 0;
  if( pExpr->op==TK_COLUMN && pExpr->iTable==iTable ){
    if( pExpr->iColumn<0 ){
      pExpr->op = TK_NULL;
    }else{
      Expr *pNew;
      assert( pEList!=0 && pExpr->iColumn<pEList->nExpr );
      assert( pExpr->pLeft==0 && pExpr->pRight==0 );
      pNew = sqlite3ExprDup(db, pEList->a[pExpr->iColumn].pExpr, 0);
      if( pNew && pExpr->pColl ){
        pNew->pColl = pExpr->pColl;
      }
      sqlite3ExprDelete(db, pExpr);
      pExpr = pNew;
    }
  }else{
    pExpr->pLeft = substExpr(db, pExpr->pLeft, iTable, pEList);
    pExpr->pRight = substExpr(db, pExpr->pRight, iTable, pEList);
    if( ExprHasProperty(pExpr, EP_xIsSelect) ){
      substSelect(db, pExpr->x.pSelect, iTable, pEList);
    }else{
      substExprList(db, pExpr->x.pList, iTable, pEList);
    }
  }
  return pExpr;
}
static void substExprList(
  sqlite3 *db,         /* Report malloc errors here */
  ExprList *pList,     /* List to scan and in which to make substitutes */
  int iTable,          /* Table to be substituted */
  ExprList *pEList     /* Substitute values */
){
  int i;
  if( pList==0 ) return;
  for(i=0; i<pList->nExpr; i++){
    pList->a[i].pExpr = substExpr(db, pList->a[i].pExpr, iTable, pEList);
  }
}
static void substSelect(
  sqlite3 *db,         /* Report malloc errors here */
  Select *p,           /* SELECT statement in which to make substitutions */
  int iTable,          /* Table to be replaced */
  ExprList *pEList     /* Substitute values */
){
  SrcList *pSrc;
  struct SrcList_item *pItem;
  int i;
  if( !p ) return;
  substExprList(db, p->pEList, iTable, pEList);
  substExprList(db, p->pGroupBy, iTable, pEList);
  substExprList(db, p->pOrderBy, iTable, pEList);
  p->pHaving = substExpr(db, p->pHaving, iTable, pEList);
  p->pWhere = substExpr(db, p->pWhere, iTable, pEList);
  substSelect(db, p->pPrior, iTable, pEList);
  pSrc = p->pSrc;
  assert( pSrc );  /* Even for (SELECT 1) we have: pSrc!=0 but pSrc->nSrc==0 */
  if( ALWAYS(pSrc) ){
    for(i=pSrc->nSrc, pItem=pSrc->a; i>0; i--, pItem++){
      substSelect(db, pItem->pSelect, iTable, pEList);
    }
  }
}
#endif /* !defined(SQLITE_OMIT_SUBQUERY) || !defined(SQLITE_OMIT_VIEW) */

#if !defined(SQLITE_OMIT_SUBQUERY) || !defined(SQLITE_OMIT_VIEW)
/*
** This routine attempts to flatten subqueries as a performance optimization.
** This routine returns 1 if it makes changes and 0 if no flattening occurs.
**
** To understand the concept of flattening, consider the following
** query:
**
**     SELECT a FROM (SELECT x+y AS a FROM t1 WHERE z<100) WHERE a>5
**
** The default way of implementing this query is to execute the
** subquery first and store the results in a temporary table, then
** run the outer query on that temporary table.  This requires two
** passes over the data.  Furthermore, because the temporary table
** has no indices, the WHERE clause on the outer query cannot be
** optimized.
**
** This routine attempts to rewrite queries such as the above into
** a single flat select, like this:
**
**     SELECT x+y AS a FROM t1 WHERE z<100 AND a>5
**
** The code generated for this simpification gives the same result
** but only has to scan the data once.  And because indices might 
** exist on the table t1, a complete scan of the data might be
** avoided.
**
** Flattening is only attempted if all of the following are true:
**
**   (1)  The subquery and the outer query do not both use aggregates.
**
**   (2)  The subquery is not an aggregate or the outer query is not a join.
**
**   (3)  The subquery is not the right operand of a left outer join
**        (Originally ticket #306.  Strengthened by ticket #3300)
**
**   (4)  The subquery is not DISTINCT.
**
**  (**)  At one point restrictions (4) and (5) defined a subset of DISTINCT
**        sub-queries that were excluded from this optimization. Restriction 
**        (4) has since been expanded to exclude all DISTINCT subqueries.
**
**   (6)  The subquery does not use aggregates or the outer query is not
**        DISTINCT.
**
**   (7)  The subquery has a FROM clause.  TODO:  For subqueries without
**        A FROM clause, consider adding a FROM close with the special
**        table sqlite_once that consists of a single row containing a
**        single NULL.
**
**   (8)  The subquery does not use LIMIT or the outer query is not a join.
**
**   (9)  The subquery does not use LIMIT or the outer query does not use
**        aggregates.
**
**  (10)  The subquery does not use aggregates or the outer query does not
**        use LIMIT.
**
**  (11)  The subquery and the outer query do not both have ORDER BY clauses.
**
**  (**)  Not implemented.  Subsumed into restriction (3).  Was previously
**        a separate restriction deriving from ticket #350.
**
**  (13)  The subquery and outer query do not both use LIMIT.
**
**  (14)  The subquery does not use OFFSET.
**
**  (15)  The outer query is not part of a compound select or the
**        subquery does not have a LIMIT clause.
**        (See ticket #2339 and ticket [02a8e81d44]).
**
**  (16)  The outer query is not an aggregate or the subquery does
**        not contain ORDER BY.  (Ticket #2942)  This used to not matter
**        until we introduced the group_concat() function.  
**
**  (17)  The sub-query is not a compound select, or it is a UNION ALL 
**        compound clause made up entirely of non-aggregate queries, and 
**        the parent query:
**
**          * is not itself part of a compound select,
**          * is not an aggregate or DISTINCT query, and
**          * is not a join
**
**        The parent and sub-query may contain WHERE clauses. Subject to
**        rules (11), (13) and (14), they may also contain ORDER BY,
**        LIMIT and OFFSET clauses.  The subquery cannot use any compound
**        operator other than UNION ALL because all the other compound
**        operators have an implied DISTINCT which is disallowed by
**        restriction (4).
**
**  (18)  If the sub-query is a compound select, then all terms of the
**        ORDER by clause of the parent must be simple references to 
**        columns of the sub-query.
**
**  (19)  The subquery does not use LIMIT or the outer query does not
**        have a WHERE clause.
**
**  (20)  If the sub-query is a compound select, then it must not use
**        an ORDER BY clause.  Ticket #3773.  We could relax this constraint
**        somewhat by saying that the terms of the ORDER BY clause must
**        appear as unmodified result columns in the outer query.  But we
**        have other optimizations in mind to deal with that case.
**
**  (21)  The subquery does not use LIMIT or the outer query is not
**        DISTINCT.  (See ticket [752e1646fc]).
**
** In this routine, the "p" parameter is a pointer to the outer query.
** The subquery is p->pSrc->a[iFrom].  isAgg is true if the outer query
** uses aggregates and subqueryIsAgg is true if the subquery uses aggregates.
**
** If flattening is not attempted, this routine is a no-op and returns 0.
** If flattening is attempted this routine returns 1.
**
** All of the expression analysis must occur on both the outer query and
** the subquery before this routine runs.
*/
static int flattenSubquery(
  Parse *pParse,       /* Parsing context */
  Select *p,           /* The parent or outer SELECT statement */
  int iFrom,           /* Index in p->pSrc->a[] of the inner subquery */
  int isAgg,           /* True if outer SELECT uses aggregate functions */
  int subqueryIsAgg    /* True if the subquery uses aggregate functions */
){
  const char *zSavedAuthContext = pParse->zAuthContext;
  Select *pParent;
  Select *pSub;       /* The inner query or "subquery" */
  Select *pSub1;      /* Pointer to the rightmost select in sub-query */
  SrcList *pSrc;      /* The FROM clause of the outer query */
  SrcList *pSubSrc;   /* The FROM clause of the subquery */
  ExprList *pList;    /* The result set of the outer query */
  int iParent;        /* VDBE cursor number of the pSub result set temp table */
  int i;              /* Loop counter */
  Expr *pWhere;                    /* The WHERE clause */
  struct SrcList_item *pSubitem;   /* The subquery */
  sqlite3 *db = pParse->db;

  /* Check to see if flattening is permitted.  Return 0 if not.
  */
  assert( p!=0 );
  assert( p->pPrior==0 );  /* Unable to flatten compound queries */
  if( db->flags & SQLITE_QueryFlattener ) return 0;
  pSrc = p->pSrc;
  assert( pSrc && iFrom>=0 && iFrom<pSrc->nSrc );
  pSubitem = &pSrc->a[iFrom];
  iParent = pSubitem->iCursor;
  pSub = pSubitem->pSelect;
  assert( pSub!=0 );
  if( isAgg && subqueryIsAgg ) return 0;                 /* Restriction (1)  */
  if( subqueryIsAgg && pSrc->nSrc>1 ) return 0;          /* Restriction (2)  */
  pSubSrc = pSub->pSrc;
  assert( pSubSrc );
  /* Prior to version 3.1.2, when LIMIT and OFFSET had to be simple constants,
  ** not arbitrary expresssions, we allowed some combining of LIMIT and OFFSET
  ** because they could be computed at compile-time.  But when LIMIT and OFFSET
  ** became arbitrary expressions, we were forced to add restrictions (13)
  ** and (14). */
  if( pSub->pLimit && p->pLimit ) return 0;              /* Restriction (13) */
  if( pSub->pOffset ) return 0;                          /* Restriction (14) */
  if( p->pRightmost && pSub->pLimit ){
    return 0;                                            /* Restriction (15) */
  }
  if( pSubSrc->nSrc==0 ) return 0;                       /* Restriction (7)  */
  if( pSub->selFlags & SF_Distinct ) return 0;           /* Restriction (5)  */
  if( pSub->pLimit && (pSrc->nSrc>1 || isAgg) ){
     return 0;         /* Restrictions (8)(9) */
  }
  if( (p->selFlags & SF_Distinct)!=0 && subqueryIsAgg ){
     return 0;         /* Restriction (6)  */
  }
  if( p->pOrderBy && pSub->pOrderBy ){
     return 0;                                           /* Restriction (11) */
  }
  if( isAgg && pSub->pOrderBy ) return 0;                /* Restriction (16) */
  if( pSub->pLimit && p->pWhere ) return 0;              /* Restriction (19) */
  if( pSub->pLimit && (p->selFlags & SF_Distinct)!=0 ){
     return 0;         /* Restriction (21) */
  }

  /* OBSOLETE COMMENT 1:
  ** Restriction 3:  If the subquery is a join, make sure the subquery is 
  ** not used as the right operand of an outer join.  Examples of why this
  ** is not allowed:
  **
  **         t1 LEFT OUTER JOIN (t2 JOIN t3)
  **
  ** If we flatten the above, we would get
  **
  **         (t1 LEFT OUTER JOIN t2) JOIN t3
  **
  ** which is not at all the same thing.
  **
  ** OBSOLETE COMMENT 2:
  ** Restriction 12:  If the subquery is the right operand of a left outer
  ** join, make sure the subquery has no WHERE clause.
  ** An examples of why this is not allowed:
  **
  **         t1 LEFT OUTER JOIN (SELECT * FROM t2 WHERE t2.x>0)
  **
  ** If we flatten the above, we would get
  **
  **         (t1 LEFT OUTER JOIN t2) WHERE t2.x>0
  **
  ** But the t2.x>0 test will always fail on a NULL row of t2, which
  ** effectively converts the OUTER JOIN into an INNER JOIN.
  **
  ** THIS OVERRIDES OBSOLETE COMMENTS 1 AND 2 ABOVE:
  ** Ticket #3300 shows that flattening the right term of a LEFT JOIN
  ** is fraught with danger.  Best to avoid the whole thing.  If the
  ** subquery is the right term of a LEFT JOIN, then do not flatten.
  */
  if( (pSubitem->jointype & JT_OUTER)!=0 ){
    return 0;
  }

  /* Restriction 17: If the sub-query is a compound SELECT, then it must
  ** use only the UNION ALL operator. And none of the simple select queries
  ** that make up the compound SELECT are allowed to be aggregate or distinct
  ** queries.
  */
  if( pSub->pPrior ){
    if( pSub->pOrderBy ){
      return 0;  /* Restriction 20 */
    }
    if( isAgg || (p->selFlags & SF_Distinct)!=0 || pSrc->nSrc!=1 ){
      return 0;
    }
    for(pSub1=pSub; pSub1; pSub1=pSub1->pPrior){
      testcase( (pSub1->selFlags & (SF_Distinct|SF_Aggregate))==SF_Distinct );
      testcase( (pSub1->selFlags & (SF_Distinct|SF_Aggregate))==SF_Aggregate );
      assert( pSub->pSrc!=0 );
      if( (pSub1->selFlags & (SF_Distinct|SF_Aggregate))!=0
       || (pSub1->pPrior && pSub1->op!=TK_ALL) 
       || pSub1->pSrc->nSrc<1
      ){
        return 0;
      }
      testcase( pSub1->pSrc->nSrc>1 );
    }

    /* Restriction 18. */
    if( p->pOrderBy ){
      int ii;
      for(ii=0; ii<p->pOrderBy->nExpr; ii++){
        if( p->pOrderBy->a[ii].iOrderByCol==0 ) return 0;
      }
    }
  }

  /***** If we reach this point, flattening is permitted. *****/

  /* Authorize the subquery */
  pParse->zAuthContext = pSubitem->zName;
  sqlite3AuthCheck(pParse, SQLITE_SELECT, 0, 0, 0);
  pParse->zAuthContext = zSavedAuthContext;

  /* If the sub-query is a compound SELECT statement, then (by restrictions
  ** 17 and 18 above) it must be a UNION ALL and the parent query must 
  ** be of the form:
  **
  **     SELECT <expr-list> FROM (<sub-query>) <where-clause> 
  **
  ** followed by any ORDER BY, LIMIT and/or OFFSET clauses. This block
  ** creates N-1 copies of the parent query without any ORDER BY, LIMIT or 
  ** OFFSET clauses and joins them to the left-hand-side of the original
  ** using UNION ALL operators. In this case N is the number of simple
  ** select statements in the compound sub-query.
  **
  ** Example:
  **
  **     SELECT a+1 FROM (
  **        SELECT x FROM tab
  **        UNION ALL
  **        SELECT y FROM tab
  **        UNION ALL
  **        SELECT abs(z*2) FROM tab2
  **     ) WHERE a!=5 ORDER BY 1
  **
  ** Transformed into:
  **
  **     SELECT x+1 FROM tab WHERE x+1!=5
  **     UNION ALL
  **     SELECT y+1 FROM tab WHERE y+1!=5
  **     UNION ALL
  **     SELECT abs(z*2)+1 FROM tab2 WHERE abs(z*2)+1!=5
  **     ORDER BY 1
  **
  ** We call this the "compound-subquery flattening".
  */
  for(pSub=pSub->pPrior; pSub; pSub=pSub->pPrior){
    Select *pNew;
    ExprList *pOrderBy = p->pOrderBy;
    Expr *pLimit = p->pLimit;
    Select *pPrior = p->pPrior;
    p->pOrderBy = 0;
    p->pSrc = 0;
    p->pPrior = 0;
    p->pLimit = 0;
    pNew = sqlite3SelectDup(db, p, 0);
    p->pLimit = pLimit;
    p->pOrderBy = pOrderBy;
    p->pSrc = pSrc;
    p->op = TK_ALL;
    p->pRightmost = 0;
    if( pNew==0 ){
      pNew = pPrior;
    }else{
      pNew->pPrior = pPrior;
      pNew->pRightmost = 0;
    }
    p->pPrior = pNew;
    if( db->mallocFailed ) return 1;
  }

  /* Begin flattening the iFrom-th entry of the FROM clause 
  ** in the outer query.
  */
  pSub = pSub1 = pSubitem->pSelect;

  /* Delete the transient table structure associated with the
  ** subquery
  */
  sqlite3DbFree(db, pSubitem->zDatabase);
  sqlite3DbFree(db, pSubitem->zName);
  sqlite3DbFree(db, pSubitem->zAlias);
  pSubitem->zDatabase = 0;
  pSubitem->zName = 0;
  pSubitem->zAlias = 0;
  pSubitem->pSelect = 0;

  /* Defer deleting the Table object associated with the
  ** subquery until code generation is
  ** complete, since there may still exist Expr.pTab entries that
  ** refer to the subquery even after flattening.  Ticket #3346.
  **
  ** pSubitem->pTab is always non-NULL by test restrictions and tests above.
  */
  if( ALWAYS(pSubitem->pTab!=0) ){
    Table *pTabToDel = pSubitem->pTab;
    if( pTabToDel->nRef==1 ){
      Parse *pToplevel = sqlite3ParseToplevel(pParse);
      pTabToDel->pNextZombie = pToplevel->pZombieTab;
      pToplevel->pZombieTab = pTabToDel;
    }else{
      pTabToDel->nRef--;
    }
    pSubitem->pTab = 0;
  }

  /* The following loop runs once for each term in a compound-subquery
  ** flattening (as described above).  If we are doing a different kind
  ** of flattening - a flattening other than a compound-subquery flattening -
  ** then this loop only runs once.
  **
  ** This loop moves all of the FROM elements of the subquery into the
  ** the FROM clause of the outer query.  Before doing this, remember
  ** the cursor number for the original outer query FROM element in
  ** iParent.  The iParent cursor will never be used.  Subsequent code
  ** will scan expressions looking for iParent references and replace
  ** those references with expressions that resolve to the subquery FROM
  ** elements we are now copying in.
  */
  for(pParent=p; pParent; pParent=pParent->pPrior, pSub=pSub->pPrior){
    int nSubSrc;
    u8 jointype = 0;
    pSubSrc = pSub->pSrc;     /* FROM clause of subquery */
    nSubSrc = pSubSrc->nSrc;  /* Number of terms in subquery FROM clause */
    pSrc = pParent->pSrc;     /* FROM clause of the outer query */

    if( pSrc ){
      assert( pParent==p );  /* First time through the loop */
      jointype = pSubitem->jointype;
    }else{
      assert( pParent!=p );  /* 2nd and subsequent times through the loop */
      pSrc = pParent->pSrc = sqlite3SrcListAppend(db, 0, 0, 0);
      if( pSrc==0 ){
        assert( db->mallocFailed );
        break;
      }
    }

    /* The subquery uses a single slot of the FROM clause of the outer
    ** query.  If the subquery has more than one element in its FROM clause,
    ** then expand the outer query to make space for it to hold all elements
    ** of the subquery.
    **
    ** Example:
    **
    **    SELECT * FROM tabA, (SELECT * FROM sub1, sub2), tabB;
    **
    ** The outer query has 3 slots in its FROM clause.  One slot of the
    ** outer query (the middle slot) is used by the subquery.  The next
    ** block of code will expand the out query to 4 slots.  The middle
    ** slot is expanded to two slots in order to make space for the
    ** two elements in the FROM clause of the subquery.
    */
    if( nSubSrc>1 ){
      pParent->pSrc = pSrc = sqlite3SrcListEnlarge(db, pSrc, nSubSrc-1,iFrom+1);
      if( db->mallocFailed ){
        break;
      }
    }

    /* Transfer the FROM clause terms from the subquery into the
    ** outer query.
    */
    for(i=0; i<nSubSrc; i++){
      sqlite3IdListDelete(db, pSrc->a[i+iFrom].pUsing);
      pSrc->a[i+iFrom] = pSubSrc->a[i];
      memset(&pSubSrc->a[i], 0, sizeof(pSubSrc->a[i]));
    }
    pSrc->a[iFrom].jointype = jointype;
  
    /* Now begin substituting subquery result set expressions for 
    ** references to the iParent in the outer query.
    ** 
    ** Example:
    **
    **   SELECT a+5, b*10 FROM (SELECT x*3 AS a, y+10 AS b FROM t1) WHERE a>b;
    **   \                     \_____________ subquery __________/          /
    **    \_____________________ outer query ______________________________/
    **
    ** We look at every expression in the outer query and every place we see
    ** "a" we substitute "x*3" and every place we see "b" we substitute "y+10".
    */
    pList = pParent->pEList;
    for(i=0; i<pList->nExpr; i++){
      if( pList->a[i].zName==0 ){
        const char *zSpan = pList->a[i].zSpan;
        if( ALWAYS(zSpan) ){
          pList->a[i].zName = sqlite3DbStrDup(db, zSpan);
        }
      }
    }
    substExprList(db, pParent->pEList, iParent, pSub->pEList);
    if( isAgg ){
      substExprList(db, pParent->pGroupBy, iParent, pSub->pEList);
      pParent->pHaving = substExpr(db, pParent->pHaving, iParent, pSub->pEList);
    }
    if( pSub->pOrderBy ){
      assert( pParent->pOrderBy==0 );
      pParent->pOrderBy = pSub->pOrderBy;
      pSub->pOrderBy = 0;
    }else if( pParent->pOrderBy ){
      substExprList(db, pParent->pOrderBy, iParent, pSub->pEList);
    }
    if( pSub->pWhere ){
      pWhere = sqlite3ExprDup(db, pSub->pWhere, 0);
    }else{
      pWhere = 0;
    }
    if( subqueryIsAgg ){
      assert( pParent->pHaving==0 );
      pParent->pHaving = pParent->pWhere;
      pParent->pWhere = pWhere;
      pParent->pHaving = substExpr(db, pParent->pHaving, iParent, pSub->pEList);
      pParent->pHaving = sqlite3ExprAnd(db, pParent->pHaving, 
                                  sqlite3ExprDup(db, pSub->pHaving, 0));
      assert( pParent->pGroupBy==0 );
      pParent->pGroupBy = sqlite3ExprListDup(db, pSub->pGroupBy, 0);
    }else{
      pParent->pWhere = substExpr(db, pParent->pWhere, iParent, pSub->pEList);
      pParent->pWhere = sqlite3ExprAnd(db, pParent->pWhere, pWhere);
    }
  
    /* The flattened query is distinct if either the inner or the
    ** outer query is distinct. 
    */
    pParent->selFlags |= pSub->selFlags & SF_Distinct;
  
    /*
    ** SELECT ... FROM (SELECT ... LIMIT a OFFSET b) LIMIT x OFFSET y;
    **
    ** One is tempted to try to add a and b to combine the limits.  But this
    ** does not work if either limit is negative.
    */
    if( pSub->pLimit ){
      pParent->pLimit = pSub->pLimit;
      pSub->pLimit = 0;
    }
  }

  /* Finially, delete what is left of the subquery and return
  ** success.
  */
  sqlite3SelectDelete(db, pSub1);

  return 1;
}
#endif /* !defined(SQLITE_OMIT_SUBQUERY) || !defined(SQLITE_OMIT_VIEW) */

/*
** Analyze the SELECT statement passed as an argument to see if it
** is a min() or max() query. Return WHERE_ORDERBY_MIN or WHERE_ORDERBY_MAX if 
** it is, or 0 otherwise. At present, a query is considered to be
** a min()/max() query if:
**
**   1. There is a single object in the FROM clause.
**
**   2. There is a single expression in the result set, and it is
**      either min(x) or max(x), where x is a column reference.
*/
static u8 minMaxQuery(Select *p){
  Expr *pExpr;
  ExprList *pEList = p->pEList;

  if( pEList->nExpr!=1 ) return WHERE_ORDERBY_NORMAL;
  pExpr = pEList->a[0].pExpr;
  if( pExpr->op!=TK_AGG_FUNCTION ) return 0;
  if( NEVER(ExprHasProperty(pExpr, EP_xIsSelect)) ) return 0;
  pEList = pExpr->x.pList;
  if( pEList==0 || pEList->nExpr!=1 ) return 0;
  if( pEList->a[0].pExpr->op!=TK_AGG_COLUMN ) return WHERE_ORDERBY_NORMAL;
  assert( !ExprHasProperty(pExpr, EP_IntValue) );
  if( sqlite3StrICmp(pExpr->u.zToken,"min")==0 ){
    return WHERE_ORDERBY_MIN;
  }else if( sqlite3StrICmp(pExpr->u.zToken,"max")==0 ){
    return WHERE_ORDERBY_MAX;
  }
  return WHERE_ORDERBY_NORMAL;
}

/*
** The select statement passed as the first argument is an aggregate query.
** The second argment is the associated aggregate-info object. This 
** function tests if the SELECT is of the form:
**
**   SELECT count(*) FROM <tbl>
**
** where table is a database table, not a sub-select or view. If the query
** does match this pattern, then a pointer to the Table object representing
** <tbl> is returned. Otherwise, 0 is returned.
*/
static Table *isSimpleCount(Select *p, AggInfo *pAggInfo){
  Table *pTab;
  Expr *pExpr;

  assert( !p->pGroupBy );

  if( p->pWhere || p->pEList->nExpr!=1 
   || p->pSrc->nSrc!=1 || p->pSrc->a[0].pSelect
  ){
    return 0;
  }
  pTab = p->pSrc->a[0].pTab;
  pExpr = p->pEList->a[0].pExpr;
  assert( pTab && !pTab->pSelect && pExpr );

  if( IsVirtual(pTab) ) return 0;
  if( pExpr->op!=TK_AGG_FUNCTION ) return 0;
  if( (pAggInfo->aFunc[0].pFunc->flags&SQLITE_FUNC_COUNT)==0 ) return 0;
  if( pExpr->flags&EP_Distinct ) return 0;

  return pTab;
}

/*
** If the source-list item passed as an argument was augmented with an
** INDEXED BY clause, then try to locate the specified index. If there
** was such a clause and the named index cannot be found, return 
** SQLITE_ERROR and leave an error in pParse. Otherwise, populate 
** pFrom->pIndex and return SQLITE_OK.
*/
int sqlite3IndexedByLookup(Parse *pParse, struct SrcList_item *pFrom){
  if( pFrom->pTab && pFrom->zIndex ){
    Table *pTab = pFrom->pTab;
    char *zIndex = pFrom->zIndex;
    Index *pIdx;
    for(pIdx=pTab->pIndex; 
        pIdx && sqlite3StrICmp(pIdx->zName, zIndex); 
        pIdx=pIdx->pNext
    );
    if( !pIdx ){
      sqlite3ErrorMsg(pParse, "no such index: %s", zIndex, 0);
      pParse->checkSchema = 1;
      return SQLITE_ERROR;
    }
    pFrom->pIndex = pIdx;
  }
  return SQLITE_OK;
}

/*
** This routine is a Walker callback for "expanding" a SELECT statement.
** "Expanding" means to do the following:
**
**    (1)  Make sure VDBE cursor numbers have been assigned to every
**         element of the FROM clause.
**
**    (2)  Fill in the pTabList->a[].pTab fields in the SrcList that 
**         defines FROM clause.  When views appear in the FROM clause,
**         fill pTabList->a[].pSelect with a copy of the SELECT statement
**         that implements the view.  A copy is made of the view's SELECT
**         statement so that we can freely modify or delete that statement
**         without worrying about messing up the presistent representation
**         of the view.
**
**    (3)  Add terms to the WHERE clause to accomodate the NATURAL keyword
**         on joins and the ON and USING clause of joins.
**
**    (4)  Scan the list of columns in the result set (pEList) looking
**         for instances of the "*" operator or the TABLE.* operator.
**         If found, expand each "*" to be every column in every table
**         and TABLE.* to be every column in TABLE.
**
*/
static int selectExpander(Walker *pWalker, Select *p){
  Parse *pParse = pWalker->pParse;
  int i, j, k;
  SrcList *pTabList;
  ExprList *pEList;
  struct SrcList_item *pFrom;
  sqlite3 *db = pParse->db;

  if( db->mallocFailed  ){
    return WRC_Abort;
  }
  if( NEVER(p->pSrc==0) || (p->selFlags & SF_Expanded)!=0 ){
    return WRC_Prune;
  }
  p->selFlags |= SF_Expanded;
  pTabList = p->pSrc;
  pEList = p->pEList;

  /* Make sure cursor numbers have been assigned to all entries in
  ** the FROM clause of the SELECT statement.
  */
  sqlite3SrcListAssignCursors(pParse, pTabList);

  /* Look up every table named in the FROM clause of the select.  If
  ** an entry of the FROM clause is a subquery instead of a table or view,
  ** then create a transient table structure to describe the subquery.
  */
  for(i=0, pFrom=pTabList->a; i<pTabList->nSrc; i++, pFrom++){
    Table *pTab;
    if( pFrom->pTab!=0 ){
      /* This statement has already been prepared.  There is no need
      ** to go further. */
      assert( i==0 );
      return WRC_Prune;
    }
    if( pFrom->zName==0 ){
#ifndef SQLITE_OMIT_SUBQUERY
      Select *pSel = pFrom->pSelect;
      /* A sub-query in the FROM clause of a SELECT */
      assert( pSel!=0 );
      assert( pFrom->pTab==0 );
      sqlite3WalkSelect(pWalker, pSel);
      pFrom->pTab = pTab = sqlite3DbMallocZero(db, sizeof(Table));
      if( pTab==0 ) return WRC_Abort;
      pTab->nRef = 1;
      pTab->zName = sqlite3MPrintf(db, "sqlite_subquery_%p_", (void*)pTab);
      while( pSel->pPrior ){ pSel = pSel->pPrior; }
      selectColumnsFromExprList(pParse, pSel->pEList, &pTab->nCol, &pTab->aCol);
      pTab->iPKey = -1;
      pTab->nRowEst = 1000000;
      pTab->tabFlags |= TF_Ephemeral;
#endif
    }else{
      /* An ordinary table or view name in the FROM clause */
      assert( pFrom->pTab==0 );
      pFrom->pTab = pTab = 
        sqlite3LocateTable(pParse,0,pFrom->zName,pFrom->zDatabase);
      if( pTab==0 ) return WRC_Abort;
      pTab->nRef++;
#if !defined(SQLITE_OMIT_VIEW) || !defined (SQLITE_OMIT_VIRTUALTABLE)
      if( pTab->pSelect || IsVirtual(pTab) ){
        /* We reach here if the named table is a really a view */
        if( sqlite3ViewGetColumnNames(pParse, pTab) ) return WRC_Abort;
        assert( pFrom->pSelect==0 );
        pFrom->pSelect = sqlite3SelectDup(db, pTab->pSelect, 0);
        sqlite3WalkSelect(pWalker, pFrom->pSelect);
      }
#endif
    }

    /* Locate the index named by the INDEXED BY clause, if any. */
    if( sqlite3IndexedByLookup(pParse, pFrom) ){
      return WRC_Abort;
    }
  }

  /* Process NATURAL keywords, and ON and USING clauses of joins.
  */
  if( db->mallocFailed || sqliteProcessJoin(pParse, p) ){
    return WRC_Abort;
  }

  /* For every "*" that occurs in the column list, insert the names of
  ** all columns in all tables.  And for every TABLE.* insert the names
  ** of all columns in TABLE.  The parser inserted a special expression
  ** with the TK_ALL operator for each "*" that it found in the column list.
  ** The following code just has to locate the TK_ALL expressions and expand
  ** each one to the list of all columns in all tables.
  **
  ** The first loop just checks to see if there are any "*" operators
  ** that need expanding.
  */
  for(k=0; k<pEList->nExpr; k++){
    Expr *pE = pEList->a[k].pExpr;
    if( pE->op==TK_ALL ) break;
    assert( pE->op!=TK_DOT || pE->pRight!=0 );
    assert( pE->op!=TK_DOT || (pE->pLeft!=0 && pE->pLeft->op==TK_ID) );
    if( pE->op==TK_DOT && pE->pRight->op==TK_ALL ) break;
  }
  if( k<pEList->nExpr ){
    /*
    ** If we get here it means the result set contains one or more "*"
    ** operators that need to be expanded.  Loop through each expression
    ** in the result set and expand them one by one.
    */
    struct ExprList_item *a = pEList->a;
    ExprList *pNew = 0;
    int flags = pParse->db->flags;
    int longNames = (flags & SQLITE_FullColNames)!=0
                      && (flags & SQLITE_ShortColNames)==0;

    for(k=0; k<pEList->nExpr; k++){
      Expr *pE = a[k].pExpr;
      assert( pE->op!=TK_DOT || pE->pRight!=0 );
      if( pE->op!=TK_ALL && (pE->op!=TK_DOT || pE->pRight->op!=TK_ALL) ){
        /* This particular expression does not need to be expanded.
        */
        pNew = sqlite3ExprListAppend(pParse, pNew, a[k].pExpr);
        if( pNew ){
          pNew->a[pNew->nExpr-1].zName = a[k].zName;
          pNew->a[pNew->nExpr-1].zSpan = a[k].zSpan;
          a[k].zName = 0;
          a[k].zSpan = 0;
        }
        a[k].pExpr = 0;
      }else{
        /* This expression is a "*" or a "TABLE.*" and needs to be
        ** expanded. */
        int tableSeen = 0;      /* Set to 1 when TABLE matches */
        char *zTName;            /* text of name of TABLE */
        if( pE->op==TK_DOT ){
          assert( pE->pLeft!=0 );
          assert( !ExprHasProperty(pE->pLeft, EP_IntValue) );
          zTName = pE->pLeft->u.zToken;
        }else{
          zTName = 0;
        }
        for(i=0, pFrom=pTabList->a; i<pTabList->nSrc; i++, pFrom++){
          Table *pTab = pFrom->pTab;
          char *zTabName = pFrom->zAlias;
          if( zTabName==0 ){
            zTabName = pTab->zName;
          }
          if( db->mallocFailed ) break;
          if( zTName && sqlite3StrICmp(zTName, zTabName)!=0 ){
            continue;
          }
          tableSeen = 1;
          for(j=0; j<pTab->nCol; j++){
            Expr *pExpr, *pRight;
            char *zName = pTab->aCol[j].zName;
            char *zColname;  /* The computed column name */
            char *zToFree;   /* Malloced string that needs to be freed */
            Token sColname;  /* Computed column name as a token */

            /* If a column is marked as 'hidden' (currently only possible
            ** for virtual tables), do not include it in the expanded
            ** result-set list.
            */
            if( IsHiddenColumn(&pTab->aCol[j]) ){
              assert(IsVirtual(pTab));
              continue;
            }

            if( i>0 && zTName==0 ){
              if( (pFrom->jointype & JT_NATURAL)!=0
                && tableAndColumnIndex(pTabList, i, zName, 0, 0)
              ){
                /* In a NATURAL join, omit the join columns from the 
                ** table to the right of the join */
                continue;
              }
              if( sqlite3IdListIndex(pFrom->pUsing, zName)>=0 ){
                /* In a join with a USING clause, omit columns in the
                ** using clause from the table on the right. */
                continue;
              }
            }
            pRight = sqlite3Expr(db, TK_ID, zName);
            zColname = zName;
            zToFree = 0;
            if( longNames || pTabList->nSrc>1 ){
              Expr *pLeft;
              pLeft = sqlite3Expr(db, TK_ID, zTabName);
              pExpr = sqlite3PExpr(pParse, TK_DOT, pLeft, pRight, 0);
              if( longNames ){
                zColname = sqlite3MPrintf(db, "%s.%s", zTabName, zName);
                zToFree = zColname;
              }
            }else{
              pExpr = pRight;
            }
            pNew = sqlite3ExprListAppend(pParse, pNew, pExpr);
            sColname.z = zColname;
            sColname.n = sqlite3Strlen30(zColname);
            sqlite3ExprListSetName(pParse, pNew, &sColname, 0);
            sqlite3DbFree(db, zToFree);
          }
        }
        if( !tableSeen ){
          if( zTName ){
            sqlite3ErrorMsg(pParse, "no such table: %s", zTName);
          }else{
            sqlite3ErrorMsg(pParse, "no tables specified");
          }
        }
      }
    }
    sqlite3ExprListDelete(db, pEList);
    p->pEList = pNew;
  }
#if SQLITE_MAX_COLUMN
  if( p->pEList && p->pEList->nExpr>db->aLimit[SQLITE_LIMIT_COLUMN] ){
    sqlite3ErrorMsg(pParse, "too many columns in result set");
  }
#endif
  return WRC_Continue;
}

/*
** No-op routine for the parse-tree walker.
**
** When this routine is the Walker.xExprCallback then expression trees
** are walked without any actions being taken at each node.  Presumably,
** when this routine is used for Walker.xExprCallback then 
** Walker.xSelectCallback is set to do something useful for every 
** subquery in the parser tree.
*/
static int exprWalkNoop(Walker *NotUsed, Expr *NotUsed2){
  UNUSED_PARAMETER2(NotUsed, NotUsed2);
  return WRC_Continue;
}

/*
** This routine "expands" a SELECT statement and all of its subqueries.
** For additional information on what it means to "expand" a SELECT
** statement, see the comment on the selectExpand worker callback above.
**
** Expanding a SELECT statement is the first step in processing a
** SELECT statement.  The SELECT statement must be expanded before
** name resolution is performed.
**
** If anything goes wrong, an error message is written into pParse.
** The calling function can detect the problem by looking at pParse->nErr
** and/or pParse->db->mallocFailed.
*/
static void sqlite3SelectExpand(Parse *pParse, Select *pSelect){
  Walker w;
  w.xSelectCallback = selectExpander;
  w.xExprCallback = exprWalkNoop;
  w.pParse = pParse;
  sqlite3WalkSelect(&w, pSelect);
}


#ifndef SQLITE_OMIT_SUBQUERY
/*
** This is a Walker.xSelectCallback callback for the sqlite3SelectTypeInfo()
** interface.
**
** For each FROM-clause subquery, add Column.zType and Column.zColl
** information to the Table structure that represents the result set
** of that subquery.
**
** The Table structure that represents the result set was constructed
** by selectExpander() but the type and collation information was omitted
** at that point because identifiers had not yet been resolved.  This
** routine is called after identifier resolution.
*/
static int selectAddSubqueryTypeInfo(Walker *pWalker, Select *p){
  Parse *pParse;
  int i;
  SrcList *pTabList;
  struct SrcList_item *pFrom;

  assert( p->selFlags & SF_Resolved );
  if( (p->selFlags & SF_HasTypeInfo)==0 ){
    p->selFlags |= SF_HasTypeInfo;
    pParse = pWalker->pParse;
    pTabList = p->pSrc;
    for(i=0, pFrom=pTabList->a; i<pTabList->nSrc; i++, pFrom++){
      Table *pTab = pFrom->pTab;
      if( ALWAYS(pTab!=0) && (pTab->tabFlags & TF_Ephemeral)!=0 ){
        /* A sub-query in the FROM clause of a SELECT */
        Select *pSel = pFrom->pSelect;
        assert( pSel );
        while( pSel->pPrior ) pSel = pSel->pPrior;
        selectAddColumnTypeAndCollation(pParse, pTab->nCol, pTab->aCol, pSel);
      }
    }
  }
  return WRC_Continue;
}
#endif


/*
** This routine adds datatype and collating sequence information to
** the Table structures of all FROM-clause subqueries in a
** SELECT statement.
**
** Use this routine after name resolution.
*/
static void sqlite3SelectAddTypeInfo(Parse *pParse, Select *pSelect){
#ifndef SQLITE_OMIT_SUBQUERY
  Walker w;
  w.xSelectCallback = selectAddSubqueryTypeInfo;
  w.xExprCallback = exprWalkNoop;
  w.pParse = pParse;
  sqlite3WalkSelect(&w, pSelect);
#endif
}


/*
** This routine sets of a SELECT statement for processing.  The
** following is accomplished:
**
**     *  VDBE Cursor numbers are assigned to all FROM-clause terms.
**     *  Ephemeral Table objects are created for all FROM-clause subqueries.
**     *  ON and USING clauses are shifted into WHERE statements
**     *  Wildcards "*" and "TABLE.*" in result sets are expanded.
**     *  Identifiers in expression are matched to tables.
**
** This routine acts recursively on all subqueries within the SELECT.
*/
void sqlite3SelectPrep(
  Parse *pParse,         /* The parser context */
  Select *p,             /* The SELECT statement being coded. */
  NameContext *pOuterNC  /* Name context for container */
){
  sqlite3 *db;
  if( NEVER(p==0) ) return;
  db = pParse->db;
  if( p->selFlags & SF_HasTypeInfo ) return;
  sqlite3SelectExpand(pParse, p);
  if( pParse->nErr || db->mallocFailed ) return;
  sqlite3ResolveSelectNames(pParse, p, pOuterNC);
  if( pParse->nErr || db->mallocFailed ) return;
  sqlite3SelectAddTypeInfo(pParse, p);
}

/*
** Reset the aggregate accumulator.
**
** The aggregate accumulator is a set of memory cells that hold
** intermediate results while calculating an aggregate.  This
** routine simply stores NULLs in all of those memory cells.
*/
static void resetAccumulator(Parse *pParse, AggInfo *pAggInfo){
  Vdbe *v = pParse->pVdbe;
  int i;
  struct AggInfo_func *pFunc;
  if( pAggInfo->nFunc+pAggInfo->nColumn==0 ){
    return;
  }
  for(i=0; i<pAggInfo->nColumn; i++){
    sqlite3VdbeAddOp2(v, OP_Null, 0, pAggInfo->aCol[i].iMem);
  }
  for(pFunc=pAggInfo->aFunc, i=0; i<pAggInfo->nFunc; i++, pFunc++){
    sqlite3VdbeAddOp2(v, OP_Null, 0, pFunc->iMem);
    if( pFunc->iDistinct>=0 ){
      Expr *pE = pFunc->pExpr;
      assert( !ExprHasProperty(pE, EP_xIsSelect) );
      if( pE->x.pList==0 || pE->x.pList->nExpr!=1 ){
        sqlite3ErrorMsg(pParse, "DISTINCT aggregates must have exactly one "
           "argument");
        pFunc->iDistinct = -1;
      }else{
        KeyInfo *pKeyInfo = keyInfoFromExprList(pParse, pE->x.pList);
        sqlite3VdbeAddOp4(v, OP_OpenEphemeral, pFunc->iDistinct, 0, 0,
                          (char*)pKeyInfo, P4_KEYINFO_HANDOFF);
      }
    }
  }
}

/*
** Invoke the OP_AggFinalize opcode for every aggregate function
** in the AggInfo structure.
*/
static void finalizeAggFunctions(Parse *pParse, AggInfo *pAggInfo){
  Vdbe *v = pParse->pVdbe;
  int i;
  struct AggInfo_func *pF;
  for(i=0, pF=pAggInfo->aFunc; i<pAggInfo->nFunc; i++, pF++){
    ExprList *pList = pF->pExpr->x.pList;
    assert( !ExprHasProperty(pF->pExpr, EP_xIsSelect) );
    sqlite3VdbeAddOp4(v, OP_AggFinal, pF->iMem, pList ? pList->nExpr : 0, 0,
                      (void*)pF->pFunc, P4_FUNCDEF);
  }
}

/*
** Update the accumulator memory cells for an aggregate based on
** the current cursor position.
*/
static void updateAccumulator(Parse *pParse, AggInfo *pAggInfo){
  Vdbe *v = pParse->pVdbe;
  int i;
  struct AggInfo_func *pF;
  struct AggInfo_col *pC;

  pAggInfo->directMode = 1;
  sqlite3ExprCacheClear(pParse);
  for(i=0, pF=pAggInfo->aFunc; i<pAggInfo->nFunc; i++, pF++){
    int nArg;
    int addrNext = 0;
    int regAgg;
    ExprList *pList = pF->pExpr->x.pList;
    assert( !ExprHasProperty(pF->pExpr, EP_xIsSelect) );
    if( pList ){
      nArg = pList->nExpr;
      regAgg = sqlite3GetTempRange(pParse, nArg);
      sqlite3ExprCodeExprList(pParse, pList, regAgg, 1);
    }else{
      nArg = 0;
      regAgg = 0;
    }
    if( pF->iDistinct>=0 ){
      addrNext = sqlite3VdbeMakeLabel(v);
      assert( nArg==1 );
      codeDistinct(pParse, pF->iDistinct, addrNext, 1, regAgg);
    }
    if( pF->pFunc->flags & SQLITE_FUNC_NEEDCOLL ){
      CollSeq *pColl = 0;
      struct ExprList_item *pItem;
      int j;
      assert( pList!=0 );  /* pList!=0 if pF->pFunc has NEEDCOLL */
      for(j=0, pItem=pList->a; !pColl && j<nArg; j++, pItem++){
        pColl = sqlite3ExprCollSeq(pParse, pItem->pExpr);
      }
      if( !pColl ){
        pColl = pParse->db->pDfltColl;
      }
      sqlite3VdbeAddOp4(v, OP_CollSeq, 0, 0, 0, (char *)pColl, P4_COLLSEQ);
    }
    sqlite3VdbeAddOp4(v, OP_AggStep, 0, regAgg, pF->iMem,
                      (void*)pF->pFunc, P4_FUNCDEF);
    sqlite3VdbeChangeP5(v, (u8)nArg);
    sqlite3ExprCacheAffinityChange(pParse, regAgg, nArg);
    sqlite3ReleaseTempRange(pParse, regAgg, nArg);
    if( addrNext ){
      sqlite3VdbeResolveLabel(v, addrNext);
      sqlite3ExprCacheClear(pParse);
    }
  }

  /* Before populating the accumulator registers, clear the column cache.
  ** Otherwise, if any of the required column values are already present 
  ** in registers, sqlite3ExprCode() may use OP_SCopy to copy the value
  ** to pC->iMem. But by the time the value is used, the original register
  ** may have been used, invalidating the underlying buffer holding the
  ** text or blob value. See ticket [883034dcb5].
  **
  ** Another solution would be to change the OP_SCopy used to copy cached
  ** values to an OP_Copy.
  */
  sqlite3ExprCacheClear(pParse);
  for(i=0, pC=pAggInfo->aCol; i<pAggInfo->nAccumulator; i++, pC++){
    sqlite3ExprCode(pParse, pC->pExpr, pC->iMem);
  }
  pAggInfo->directMode = 0;
  sqlite3ExprCacheClear(pParse);
}

/*
** Add a single OP_Explain instruction to the VDBE to explain a simple
** count(*) query ("SELECT count(*) FROM pTab").
*/
#ifndef SQLITE_OMIT_EXPLAIN
static void explainSimpleCount(
  Parse *pParse,                  /* Parse context */
  Table *pTab,                    /* Table being queried */
  Index *pIdx                     /* Index used to optimize scan, or NULL */
){
  if( pParse->explain==2 ){
    char *zEqp = sqlite3MPrintf(pParse->db, "SCAN TABLE %s %s%s(~%d rows)",
        pTab->zName, 
        pIdx ? "USING COVERING INDEX " : "",
        pIdx ? pIdx->zName : "",
        pTab->nRowEst
    );
    sqlite3VdbeAddOp4(
        pParse->pVdbe, OP_Explain, pParse->iSelectId, 0, 0, zEqp, P4_DYNAMIC
    );
  }
}
#else
# define explainSimpleCount(a,b,c)
#endif

/*
** Generate code for the SELECT statement given in the p argument.  
**
** The results are distributed in various ways depending on the
** contents of the SelectDest structure pointed to by argument pDest
** as follows:
**
**     pDest->eDest    Result
**     ------------    -------------------------------------------
**     SRT_Output      Generate a row of output (using the OP_ResultRow
**                     opcode) for each row in the result set.
**
**     SRT_Mem         Only valid if the result is a single column.
**                     Store the first column of the first result row
**                     in register pDest->iParm then abandon the rest
**                     of the query.  This destination implies "LIMIT 1".
**
**     SRT_Set         The result must be a single column.  Store each
**                     row of result as the key in table pDest->iParm. 
**                     Apply the affinity pDest->affinity before storing
**                     results.  Used to implement "IN (SELECT ...)".
**
**     SRT_Union       Store results as a key in a temporary table pDest->iParm.
**
**     SRT_Except      Remove results from the temporary table pDest->iParm.
**
**     SRT_Table       Store results in temporary table pDest->iParm.
**                     This is like SRT_EphemTab except that the table
**                     is assumed to already be open.
**
**     SRT_EphemTab    Create an temporary table pDest->iParm and store
**                     the result there. The cursor is left open after
**                     returning.  This is like SRT_Table except that
**                     this destination uses OP_OpenEphemeral to create
**                     the table first.
**
**     SRT_Coroutine   Generate a co-routine that returns a new row of
**                     results each time it is invoked.  The entry point
**                     of the co-routine is stored in register pDest->iParm.
**
**     SRT_Exists      Store a 1 in memory cell pDest->iParm if the result
**                     set is not empty.
**
**     SRT_Discard     Throw the results away.  This is used by SELECT
**                     statements within triggers whose only purpose is
**                     the side-effects of functions.
**
** This routine returns the number of errors.  If any errors are
** encountered, then an appropriate error message is left in
** pParse->zErrMsg.
**
** This routine does NOT free the Select structure passed in.  The
** calling function needs to do that.
*/
int sqlite3Select(
  Parse *pParse,         /* The parser context */
  Select *p,             /* The SELECT statement being coded. */
  SelectDest *pDest      /* What to do with the query results */
){
  int i, j;              /* Loop counters */
  WhereInfo *pWInfo;     /* Return from sqlite3WhereBegin() */
  Vdbe *v;               /* The virtual machine under construction */
  int isAgg;             /* True for select lists like "count(*)" */
  ExprList *pEList;      /* List of columns to extract. */
  SrcList *pTabList;     /* List of tables to select from */
  Expr *pWhere;          /* The WHERE clause.  May be NULL */
  ExprList *pOrderBy;    /* The ORDER BY clause.  May be NULL */
  ExprList *pGroupBy;    /* The GROUP BY clause.  May be NULL */
  Expr *pHaving;         /* The HAVING clause.  May be NULL */
  int isDistinct;        /* True if the DISTINCT keyword is present */
  int distinct;          /* Table to use for the distinct set */
  int rc = 1;            /* Value to return from this function */
  int addrSortIndex;     /* Address of an OP_OpenEphemeral instruction */
  int addrDistinctIndex; /* Address of an OP_OpenEphemeral instruction */
  AggInfo sAggInfo;      /* Information used by aggregate queries */
  int iEnd;              /* Address of the end of the query */
  sqlite3 *db;           /* The database connection */

#ifndef SQLITE_OMIT_EXPLAIN
  int iRestoreSelectId = pParse->iSelectId;
  pParse->iSelectId = pParse->iNextSelectId++;
#endif

  db = pParse->db;
  if( p==0 || db->mallocFailed || pParse->nErr ){
    return 1;
  }
  if( sqlite3AuthCheck(pParse, SQLITE_SELECT, 0, 0, 0) ) return 1;
  memset(&sAggInfo, 0, sizeof(sAggInfo));

  if( IgnorableOrderby(pDest) ){
    assert(pDest->eDest==SRT_Exists || pDest->eDest==SRT_Union || 
           pDest->eDest==SRT_Except || pDest->eDest==SRT_Discard);
    /* If ORDER BY makes no difference in the output then neither does
    ** DISTINCT so it can be removed too. */
    sqlite3ExprListDelete(db, p->pOrderBy);
    p->pOrderBy = 0;
    p->selFlags &= ~SF_Distinct;
  }
  sqlite3SelectPrep(pParse, p, 0);
  pOrderBy = p->pOrderBy;
  pTabList = p->pSrc;
  pEList = p->pEList;
  if( pParse->nErr || db->mallocFailed ){
    goto select_end;
  }
  isAgg = (p->selFlags & SF_Aggregate)!=0;
  assert( pEList!=0 );

  /* Begin generating code.
  */
  v = sqlite3GetVdbe(pParse);
  if( v==0 ) goto select_end;

  /* If writing to memory or generating a set
  ** only a single column may be output.
  */
#ifndef SQLITE_OMIT_SUBQUERY
  if( checkForMultiColumnSelectError(pParse, pDest, pEList->nExpr) ){
    goto select_end;
  }
#endif

  /* Generate code for all sub-queries in the FROM clause
  */
#if !defined(SQLITE_OMIT_SUBQUERY) || !defined(SQLITE_OMIT_VIEW)
  for(i=0; !p->pPrior && i<pTabList->nSrc; i++){
    struct SrcList_item *pItem = &pTabList->a[i];
    SelectDest dest;
    Select *pSub = pItem->pSelect;
    int isAggSub;

    if( pSub==0 ) continue;
    if( pItem->addrFillSub ){
      sqlite3VdbeAddOp2(v, OP_Gosub, pItem->regReturn, pItem->addrFillSub);
      continue;
    }

    /* Increment Parse.nHeight by the height of the largest expression
    ** tree refered to by this, the parent select. The child select
    ** may contain expression trees of at most
    ** (SQLITE_MAX_EXPR_DEPTH-Parse.nHeight) height. This is a bit
    ** more conservative than necessary, but much easier than enforcing
    ** an exact limit.
    */
    pParse->nHeight += sqlite3SelectExprHeight(p);

    isAggSub = (pSub->selFlags & SF_Aggregate)!=0;
    if( flattenSubquery(pParse, p, i, isAgg, isAggSub) ){
      /* This subquery can be absorbed into its parent. */
      if( isAggSub ){
        isAgg = 1;
        p->selFlags |= SF_Aggregate;
      }
      i = -1;
    }else{
      /* Generate a subroutine that will fill an ephemeral table with
      ** the content of this subquery.  pItem->addrFillSub will point
      ** to the address of the generated subroutine.  pItem->regReturn
      ** is a register allocated to hold the subroutine return address
      */
      int topAddr;
      int onceAddr = 0;
      int retAddr;
      assert( pItem->addrFillSub==0 );
      pItem->regReturn = ++pParse->nMem;
      topAddr = sqlite3VdbeAddOp2(v, OP_Integer, 0, pItem->regReturn);
      pItem->addrFillSub = topAddr+1;
      VdbeNoopComment((v, "materialize %s", pItem->pTab->zName));
      if( pItem->isCorrelated==0 ){
        /* If the subquery is no correlated and if we are not inside of
        ** a trigger, then we only need to compute the value of the subquery
        ** once. */
        onceAddr = sqlite3CodeOnce(pParse);
      }
      sqlite3SelectDestInit(&dest, SRT_EphemTab, pItem->iCursor);
      explainSetInteger(pItem->iSelectId, (u8)pParse->iNextSelectId);
      sqlite3Select(pParse, pSub, &dest);
      pItem->pTab->nRowEst = (unsigned)pSub->nSelectRow;
      if( onceAddr ) sqlite3VdbeJumpHere(v, onceAddr);
      retAddr = sqlite3VdbeAddOp1(v, OP_Return, pItem->regReturn);
      VdbeComment((v, "end %s", pItem->pTab->zName));
      sqlite3VdbeChangeP1(v, topAddr, retAddr);
      sqlite3ClearTempRegCache(pParse);
    }
    if( /*pParse->nErr ||*/ db->mallocFailed ){
      goto select_end;
    }
    pParse->nHeight -= sqlite3SelectExprHeight(p);
    pTabList = p->pSrc;
    if( !IgnorableOrderby(pDest) ){
      pOrderBy = p->pOrderBy;
    }
  }
  pEList = p->pEList;
#endif
  pWhere = p->pWhere;
  pGroupBy = p->pGroupBy;
  pHaving = p->pHaving;
  isDistinct = (p->selFlags & SF_Distinct)!=0;

#ifndef SQLITE_OMIT_COMPOUND_SELECT
  /* If there is are a sequence of queries, do the earlier ones first.
  */
  if( p->pPrior ){
    if( p->pRightmost==0 ){
      Select *pLoop, *pRight = 0;
      int cnt = 0;
      int mxSelect;
      for(pLoop=p; pLoop; pLoop=pLoop->pPrior, cnt++){
        pLoop->pRightmost = p;
        pLoop->pNext = pRight;
        pRight = pLoop;
      }
      mxSelect = db->aLimit[SQLITE_LIMIT_COMPOUND_SELECT];
      if( mxSelect && cnt>mxSelect ){
        sqlite3ErrorMsg(pParse, "too many terms in compound SELECT");
        goto select_end;
      }
    }
    rc = multiSelect(pParse, p, pDest);
    explainSetInteger(pParse->iSelectId, iRestoreSelectId);
    return rc;
  }
#endif

  /* If there is both a GROUP BY and an ORDER BY clause and they are
  ** identical, then disable the ORDER BY clause since the GROUP BY
  ** will cause elements to come out in the correct order.  This is
  ** an optimization - the correct answer should result regardless.
  ** Use the SQLITE_GroupByOrder flag with SQLITE_TESTCTRL_OPTIMIZER
  ** to disable this optimization for testing purposes.
  */
  if( sqlite3ExprListCompare(p->pGroupBy, pOrderBy)==0
         && (db->flags & SQLITE_GroupByOrder)==0 ){
    pOrderBy = 0;
  }

  /* If the query is DISTINCT with an ORDER BY but is not an aggregate, and 
  ** if the select-list is the same as the ORDER BY list, then this query
  ** can be rewritten as a GROUP BY. In other words, this:
  **
  **     SELECT DISTINCT xyz FROM ... ORDER BY xyz
  **
  ** is transformed to:
  **
  **     SELECT xyz FROM ... GROUP BY xyz
  **
  ** The second form is preferred as a single index (or temp-table) may be 
  ** used for both the ORDER BY and DISTINCT processing. As originally 
  ** written the query must use a temp-table for at least one of the ORDER 
  ** BY and DISTINCT, and an index or separate temp-table for the other.
  */
  if( (p->selFlags & (SF_Distinct|SF_Aggregate))==SF_Distinct 
   && sqlite3ExprListCompare(pOrderBy, p->pEList)==0
  ){
    p->selFlags &= ~SF_Distinct;
    p->pGroupBy = sqlite3ExprListDup(db, p->pEList, 0);
    pGroupBy = p->pGroupBy;
    pOrderBy = 0;
  }

  /* If there is an ORDER BY clause, then this sorting
  ** index might end up being unused if the data can be 
  ** extracted in pre-sorted order.  If that is the case, then the
  ** OP_OpenEphemeral instruction will be changed to an OP_Noop once
  ** we figure out that the sorting index is not needed.  The addrSortIndex
  ** variable is used to facilitate that change.
  */
  if( pOrderBy ){
    KeyInfo *pKeyInfo;
    pKeyInfo = keyInfoFromExprList(pParse, pOrderBy);
    pOrderBy->iECursor = pParse->nTab++;
    p->addrOpenEphm[2] = addrSortIndex =
      sqlite3VdbeAddOp4(v, OP_OpenEphemeral,
                           pOrderBy->iECursor, pOrderBy->nExpr+2, 0,
                           (char*)pKeyInfo, P4_KEYINFO_HANDOFF);
  }else{
    addrSortIndex = -1;
  }

  /* If the output is destined for a temporary table, open that table.
  */
  if( pDest->eDest==SRT_EphemTab ){
    sqlite3VdbeAddOp2(v, OP_OpenEphemeral, pDest->iParm, pEList->nExpr);
  }

  /* Set the limiter.
  */
  iEnd = sqlite3VdbeMakeLabel(v);
  p->nSelectRow = (double)LARGEST_INT64;
  computeLimitRegisters(pParse, p, iEnd);
  if( p->iLimit==0 && addrSortIndex>=0 ){
    sqlite3VdbeGetOp(v, addrSortIndex)->opcode = OP_SorterOpen;
    p->selFlags |= SF_UseSorter;
  }

  /* Open a virtual index to use for the distinct set.
  */
  if( p->selFlags & SF_Distinct ){
    KeyInfo *pKeyInfo;
    distinct = pParse->nTab++;
    pKeyInfo = keyInfoFromExprList(pParse, p->pEList);
    addrDistinctIndex = sqlite3VdbeAddOp4(v, OP_OpenEphemeral, distinct, 0, 0,
        (char*)pKeyInfo, P4_KEYINFO_HANDOFF);
    sqlite3VdbeChangeP5(v, BTREE_UNORDERED);
  }else{
    distinct = addrDistinctIndex = -1;
  }

  /* Aggregate and non-aggregate queries are handled differently */
  if( !isAgg && pGroupBy==0 ){
    ExprList *pDist = (isDistinct ? p->pEList : 0);

    /* Begin the database scan. */
    pWInfo = sqlite3WhereBegin(pParse, pTabList, pWhere, &pOrderBy, pDist, 0);
    if( pWInfo==0 ) goto select_end;
    if( pWInfo->nRowOut < p->nSelectRow ) p->nSelectRow = pWInfo->nRowOut;

    /* If sorting index that was created by a prior OP_OpenEphemeral 
    ** instruction ended up not being needed, then change the OP_OpenEphemeral
    ** into an OP_Noop.
    */
    if( addrSortIndex>=0 && pOrderBy==0 ){
      sqlite3VdbeChangeToNoop(v, addrSortIndex);
      p->addrOpenEphm[2] = -1;
    }

    if( pWInfo->eDistinct ){
      VdbeOp *pOp;                /* No longer required OpenEphemeral instr. */
     
      assert( addrDistinctIndex>=0 );
      pOp = sqlite3VdbeGetOp(v, addrDistinctIndex);

      assert( isDistinct );
      assert( pWInfo->eDistinct==WHERE_DISTINCT_ORDERED 
           || pWInfo->eDistinct==WHERE_DISTINCT_UNIQUE 
      );
      distinct = -1;
      if( pWInfo->eDistinct==WHERE_DISTINCT_ORDERED ){
        int iJump;
        int iExpr;
        int iFlag = ++pParse->nMem;
        int iBase = pParse->nMem+1;
        int iBase2 = iBase + pEList->nExpr;
        pParse->nMem += (pEList->nExpr*2);

        /* Change the OP_OpenEphemeral coded earlier to an OP_Integer. The
        ** OP_Integer initializes the "first row" flag.  */
        pOp->opcode = OP_Integer;
        pOp->p1 = 1;
        pOp->p2 = iFlag;

        sqlite3ExprCodeExprList(pParse, pEList, iBase, 1);
        iJump = sqlite3VdbeCurrentAddr(v) + 1 + pEList->nExpr + 1 + 1;
        sqlite3VdbeAddOp2(v, OP_If, iFlag, iJump-1);
        for(iExpr=0; iExpr<pEList->nExpr; iExpr++){
          CollSeq *pColl = sqlite3ExprCollSeq(pParse, pEList->a[iExpr].pExpr);
          sqlite3VdbeAddOp3(v, OP_Ne, iBase+iExpr, iJump, iBase2+iExpr);
          sqlite3VdbeChangeP4(v, -1, (const char *)pColl, P4_COLLSEQ);
          sqlite3VdbeChangeP5(v, SQLITE_NULLEQ);
        }
        sqlite3VdbeAddOp2(v, OP_Goto, 0, pWInfo->iContinue);

        sqlite3VdbeAddOp2(v, OP_Integer, 0, iFlag);
        assert( sqlite3VdbeCurrentAddr(v)==iJump );
        sqlite3VdbeAddOp3(v, OP_Move, iBase, iBase2, pEList->nExpr);
      }else{
        pOp->opcode = OP_Noop;
      }
    }

    /* Use the standard inner loop. */
    selectInnerLoop(pParse, p, pEList, 0, 0, pOrderBy, distinct, pDest,
                    pWInfo->iContinue, pWInfo->iBreak);

    /* End the database scan loop.
    */
    sqlite3WhereEnd(pWInfo);
  }else{
    /* This is the processing for aggregate queries */
    NameContext sNC;    /* Name context for processing aggregate information */
    int iAMem;          /* First Mem address for storing current GROUP BY */
    int iBMem;          /* First Mem address for previous GROUP BY */
    int iUseFlag;       /* Mem address holding flag indicating that at least
                        ** one row of the input to the aggregator has been
                        ** processed */
    int iAbortFlag;     /* Mem address which causes query abort if positive */
    int groupBySort;    /* Rows come from source in GROUP BY order */
    int addrEnd;        /* End of processing for this SELECT */
    int sortPTab = 0;   /* Pseudotable used to decode sorting results */
    int sortOut = 0;    /* Output register from the sorter */

    /* Remove any and all aliases between the result set and the
    ** GROUP BY clause.
    */
    if( pGroupBy ){
      int k;                        /* Loop counter */
      struct ExprList_item *pItem;  /* For looping over expression in a list */

      for(k=p->pEList->nExpr, pItem=p->pEList->a; k>0; k--, pItem++){
        pItem->iAlias = 0;
      }
      for(k=pGroupBy->nExpr, pItem=pGroupBy->a; k>0; k--, pItem++){
        pItem->iAlias = 0;
      }
      if( p->nSelectRow>(double)100 ) p->nSelectRow = (double)100;
    }else{
      p->nSelectRow = (double)1;
    }

 
    /* Create a label to jump to when we want to abort the query */
    addrEnd = sqlite3VdbeMakeLabel(v);

    /* Convert TK_COLUMN nodes into TK_AGG_COLUMN and make entries in
    ** sAggInfo for all TK_AGG_FUNCTION nodes in expressions of the
    ** SELECT statement.
    */
    memset(&sNC, 0, sizeof(sNC));
    sNC.pParse = pParse;
    sNC.pSrcList = pTabList;
    sNC.pAggInfo = &sAggInfo;
    sAggInfo.nSortingColumn = pGroupBy ? pGroupBy->nExpr+1 : 0;
    sAggInfo.pGroupBy = pGroupBy;
    sqlite3ExprAnalyzeAggList(&sNC, pEList);
    sqlite3ExprAnalyzeAggList(&sNC, pOrderBy);
    if( pHaving ){
      sqlite3ExprAnalyzeAggregates(&sNC, pHaving);
    }
    sAggInfo.nAccumulator = sAggInfo.nColumn;
    for(i=0; i<sAggInfo.nFunc; i++){
      assert( !ExprHasProperty(sAggInfo.aFunc[i].pExpr, EP_xIsSelect) );
      sqlite3ExprAnalyzeAggList(&sNC, sAggInfo.aFunc[i].pExpr->x.pList);
    }
    if( db->mallocFailed ) goto select_end;

    /* Processing for aggregates with GROUP BY is very different and
    ** much more complex than aggregates without a GROUP BY.
    */
    if( pGroupBy ){
      KeyInfo *pKeyInfo;  /* Keying information for the group by clause */
      int j1;             /* A-vs-B comparision jump */
      int addrOutputRow;  /* Start of subroutine that outputs a result row */
      int regOutputRow;   /* Return address register for output subroutine */
      int addrSetAbort;   /* Set the abort flag and return */
      int addrTopOfLoop;  /* Top of the input loop */
      int addrSortingIdx; /* The OP_OpenEphemeral for the sorting index */
      int addrReset;      /* Subroutine for resetting the accumulator */
      int regReset;       /* Return address register for reset subroutine */

      /* If there is a GROUP BY clause we might need a sorting index to
      ** implement it.  Allocate that sorting index now.  If it turns out
      ** that we do not need it after all, the OP_SorterOpen instruction
      ** will be converted into a Noop.  
      */
      sAggInfo.sortingIdx = pParse->nTab++;
      pKeyInfo = keyInfoFromExprList(pParse, pGroupBy);
      addrSortingIdx = sqlite3VdbeAddOp4(v, OP_SorterOpen, 
          sAggInfo.sortingIdx, sAggInfo.nSortingColumn, 
          0, (char*)pKeyInfo, P4_KEYINFO_HANDOFF);

      /* Initialize memory locations used by GROUP BY aggregate processing
      */
      iUseFlag = ++pParse->nMem;
      iAbortFlag = ++pParse->nMem;
      regOutputRow = ++pParse->nMem;
      addrOutputRow = sqlite3VdbeMakeLabel(v);
      regReset = ++pParse->nMem;
      addrReset = sqlite3VdbeMakeLabel(v);
      iAMem = pParse->nMem + 1;
      pParse->nMem += pGroupBy->nExpr;
      iBMem = pParse->nMem + 1;
      pParse->nMem += pGroupBy->nExpr;
      sqlite3VdbeAddOp2(v, OP_Integer, 0, iAbortFlag);
      VdbeComment((v, "clear abort flag"));
      sqlite3VdbeAddOp2(v, OP_Integer, 0, iUseFlag);
      VdbeComment((v, "indicate accumulator empty"));
      sqlite3VdbeAddOp3(v, OP_Null, 0, iAMem, iAMem+pGroupBy->nExpr-1);

      /* Begin a loop that will extract all source rows in GROUP BY order.
      ** This might involve two separate loops with an OP_Sort in between, or
      ** it might be a single loop that uses an index to extract information
      ** in the right order to begin with.
      */
      sqlite3VdbeAddOp2(v, OP_Gosub, regReset, addrReset);
      pWInfo = sqlite3WhereBegin(pParse, pTabList, pWhere, &pGroupBy, 0, 0);
      if( pWInfo==0 ) goto select_end;
      if( pGroupBy==0 ){
        /* The optimizer is able to deliver rows in group by order so
        ** we do not have to sort.  The OP_OpenEphemeral table will be
        ** cancelled later because we still need to use the pKeyInfo
        */
        pGroupBy = p->pGroupBy;
        groupBySort = 0;
      }else{
        /* Rows are coming out in undetermined order.  We have to push
        ** each row into a sorting index, terminate the first loop,
        ** then loop over the sorting index in order to get the output
        ** in sorted order
        */
        int regBase;
        int regRecord;
        int nCol;
        int nGroupBy;

        explainTempTable(pParse, 
            isDistinct && !(p->selFlags&SF_Distinct)?"DISTINCT":"GROUP BY");

        groupBySort = 1;
        nGroupBy = pGroupBy->nExpr;
        nCol = nGroupBy + 1;
        j = nGroupBy+1;
        for(i=0; i<sAggInfo.nColumn; i++){
          if( sAggInfo.aCol[i].iSorterColumn>=j ){
            nCol++;
            j++;
          }
        }
        regBase = sqlite3GetTempRange(pParse, nCol);
        sqlite3ExprCacheClear(pParse);
        sqlite3ExprCodeExprList(pParse, pGroupBy, regBase, 0);
        sqlite3VdbeAddOp2(v, OP_Sequence, sAggInfo.sortingIdx,regBase+nGroupBy);
        j = nGroupBy+1;
        for(i=0; i<sAggInfo.nColumn; i++){
          struct AggInfo_col *pCol = &sAggInfo.aCol[i];
          if( pCol->iSorterColumn>=j ){
            int r1 = j + regBase;
            int r2;

            r2 = sqlite3ExprCodeGetColumn(pParse, 
                               pCol->pTab, pCol->iColumn, pCol->iTable, r1);
            if( r1!=r2 ){
              sqlite3VdbeAddOp2(v, OP_SCopy, r2, r1);
            }
            j++;
          }
        }
        regRecord = sqlite3GetTempReg(pParse);
        sqlite3VdbeAddOp3(v, OP_MakeRecord, regBase, nCol, regRecord);
        sqlite3VdbeAddOp2(v, OP_SorterInsert, sAggInfo.sortingIdx, regRecord);
        sqlite3ReleaseTempReg(pParse, regRecord);
        sqlite3ReleaseTempRange(pParse, regBase, nCol);
        sqlite3WhereEnd(pWInfo);
        sAggInfo.sortingIdxPTab = sortPTab = pParse->nTab++;
        sortOut = sqlite3GetTempReg(pParse);
        sqlite3VdbeAddOp3(v, OP_OpenPseudo, sortPTab, sortOut, nCol);
        sqlite3VdbeAddOp2(v, OP_SorterSort, sAggInfo.sortingIdx, addrEnd);
        VdbeComment((v, "GROUP BY sort"));
        sAggInfo.useSortingIdx = 1;
        sqlite3ExprCacheClear(pParse);
      }

      /* Evaluate the current GROUP BY terms and store in b0, b1, b2...
      ** (b0 is memory location iBMem+0, b1 is iBMem+1, and so forth)
      ** Then compare the current GROUP BY terms against the GROUP BY terms
      ** from the previous row currently stored in a0, a1, a2...
      */
      addrTopOfLoop = sqlite3VdbeCurrentAddr(v);
      sqlite3ExprCacheClear(pParse);
      if( groupBySort ){
        sqlite3VdbeAddOp2(v, OP_SorterData, sAggInfo.sortingIdx, sortOut);
      }
      for(j=0; j<pGroupBy->nExpr; j++){
        if( groupBySort ){
          sqlite3VdbeAddOp3(v, OP_Column, sortPTab, j, iBMem+j);
          if( j==0 ) sqlite3VdbeChangeP5(v, OPFLAG_CLEARCACHE);
        }else{
          sAggInfo.directMode = 1;
          sqlite3ExprCode(pParse, pGroupBy->a[j].pExpr, iBMem+j);
        }
      }
      sqlite3VdbeAddOp4(v, OP_Compare, iAMem, iBMem, pGroupBy->nExpr,
                          (char*)pKeyInfo, P4_KEYINFO);
      j1 = sqlite3VdbeCurrentAddr(v);
      sqlite3VdbeAddOp3(v, OP_Jump, j1+1, 0, j1+1);

      /* Generate code that runs whenever the GROUP BY changes.
      ** Changes in the GROUP BY are detected by the previous code
      ** block.  If there were no changes, this block is skipped.
      **
      ** This code copies current group by terms in b0,b1,b2,...
      ** over to a0,a1,a2.  It then calls the output subroutine
      ** and resets the aggregate accumulator registers in preparation
      ** for the next GROUP BY batch.
      */
      sqlite3ExprCodeMove(pParse, iBMem, iAMem, pGroupBy->nExpr);
      sqlite3VdbeAddOp2(v, OP_Gosub, regOutputRow, addrOutputRow);
      VdbeComment((v, "output one row"));
      sqlite3VdbeAddOp2(v, OP_IfPos, iAbortFlag, addrEnd);
      VdbeComment((v, "check abort flag"));
      sqlite3VdbeAddOp2(v, OP_Gosub, regReset, addrReset);
      VdbeComment((v, "reset accumulator"));

      /* Update the aggregate accumulators based on the content of
      ** the current row
      */
      sqlite3VdbeJumpHere(v, j1);
      updateAccumulator(pParse, &sAggInfo);
      sqlite3VdbeAddOp2(v, OP_Integer, 1, iUseFlag);
      VdbeComment((v, "indicate data in accumulator"));

      /* End of the loop
      */
      if( groupBySort ){
        sqlite3VdbeAddOp2(v, OP_SorterNext, sAggInfo.sortingIdx, addrTopOfLoop);
      }else{
        sqlite3WhereEnd(pWInfo);
        sqlite3VdbeChangeToNoop(v, addrSortingIdx);
      }

      /* Output the final row of result
      */
      sqlite3VdbeAddOp2(v, OP_Gosub, regOutputRow, addrOutputRow);
      VdbeComment((v, "output final row"));

      /* Jump over the subroutines
      */
      sqlite3VdbeAddOp2(v, OP_Goto, 0, addrEnd);

      /* Generate a subroutine that outputs a single row of the result
      ** set.  This subroutine first looks at the iUseFlag.  If iUseFlag
      ** is less than or equal to zero, the subroutine is a no-op.  If
      ** the processing calls for the query to abort, this subroutine
      ** increments the iAbortFlag memory location before returning in
      ** order to signal the caller to abort.
      */
      addrSetAbort = sqlite3VdbeCurrentAddr(v);
      sqlite3VdbeAddOp2(v, OP_Integer, 1, iAbortFlag);
      VdbeComment((v, "set abort flag"));
      sqlite3VdbeAddOp1(v, OP_Return, regOutputRow);
      sqlite3VdbeResolveLabel(v, addrOutputRow);
      addrOutputRow = sqlite3VdbeCurrentAddr(v);
      sqlite3VdbeAddOp2(v, OP_IfPos, iUseFlag, addrOutputRow+2);
      VdbeComment((v, "Groupby result generator entry point"));
      sqlite3VdbeAddOp1(v, OP_Return, regOutputRow);
      finalizeAggFunctions(pParse, &sAggInfo);
      sqlite3ExprIfFalse(pParse, pHaving, addrOutputRow+1, SQLITE_JUMPIFNULL);
      selectInnerLoop(pParse, p, p->pEList, 0, 0, pOrderBy,
                      distinct, pDest,
                      addrOutputRow+1, addrSetAbort);
      sqlite3VdbeAddOp1(v, OP_Return, regOutputRow);
      VdbeComment((v, "end groupby result generator"));

      /* Generate a subroutine that will reset the group-by accumulator
      */
      sqlite3VdbeResolveLabel(v, addrReset);
      resetAccumulator(pParse, &sAggInfo);
      sqlite3VdbeAddOp1(v, OP_Return, regReset);
     
    } /* endif pGroupBy.  Begin aggregate queries without GROUP BY: */
    else {
      ExprList *pDel = 0;
#ifndef SQLITE_OMIT_BTREECOUNT
      Table *pTab;
      if( (pTab = isSimpleCount(p, &sAggInfo))!=0 ){
        /* If isSimpleCount() returns a pointer to a Table structure, then
        ** the SQL statement is of the form:
        **
        **   SELECT count(*) FROM <tbl>
        **
        ** where the Table structure returned represents table <tbl>.
        **
        ** This statement is so common that it is optimized specially. The
        ** OP_Count instruction is executed either on the intkey table that
        ** contains the data for table <tbl> or on one of its indexes. It
        ** is better to execute the op on an index, as indexes are almost
        ** always spread across less pages than their corresponding tables.
        */
        const int iDb = sqlite3SchemaToIndex(pParse->db, pTab->pSchema);
        const int iCsr = pParse->nTab++;     /* Cursor to scan b-tree */
        Index *pIdx;                         /* Iterator variable */
        KeyInfo *pKeyInfo = 0;               /* Keyinfo for scanned index */
        Index *pBest = 0;                    /* Best index found so far */
        int iRoot = pTab->tnum;              /* Root page of scanned b-tree */

        sqlite3CodeVerifySchema(pParse, iDb);
        sqlite3TableLock(pParse, iDb, pTab->tnum, 0, pTab->zName);

        /* Search for the index that has the least amount of columns. If
        ** there is such an index, and it has less columns than the table
        ** does, then we can assume that it consumes less space on disk and
        ** will therefore be cheaper to scan to determine the query result.
        ** In this case set iRoot to the root page number of the index b-tree
        ** and pKeyInfo to the KeyInfo structure required to navigate the
        ** index.
        **
        ** (2011-04-15) Do not do a full scan of an unordered index.
        **
        ** In practice the KeyInfo structure will not be used. It is only 
        ** passed to keep OP_OpenRead happy.
        */
        for(pIdx=pTab->pIndex; pIdx; pIdx=pIdx->pNext){
          if( pIdx->bUnordered==0 && (!pBest || pIdx->nColumn<pBest->nColumn) ){
            pBest = pIdx;
          }
        }
        if( pBest && pBest->nColumn<pTab->nCol ){
          iRoot = pBest->tnum;
          pKeyInfo = sqlite3IndexKeyinfo(pParse, pBest);
        }

        /* Open a read-only cursor, execute the OP_Count, close the cursor. */
        sqlite3VdbeAddOp3(v, OP_OpenRead, iCsr, iRoot, iDb);
        if( pKeyInfo ){
          sqlite3VdbeChangeP4(v, -1, (char *)pKeyInfo, P4_KEYINFO_HANDOFF);
        }
        sqlite3VdbeAddOp2(v, OP_Count, iCsr, sAggInfo.aFunc[0].iMem);
        sqlite3VdbeAddOp1(v, OP_Close, iCsr);
        explainSimpleCount(pParse, pTab, pBest);
      }else
#endif /* SQLITE_OMIT_BTREECOUNT */
      {
        /* Check if the query is of one of the following forms:
        **
        **   SELECT min(x) FROM ...
        **   SELECT max(x) FROM ...
        **
        ** If it is, then ask the code in where.c to attempt to sort results
        ** as if there was an "ORDER ON x" or "ORDER ON x DESC" clause. 
        ** If where.c is able to produce results sorted in this order, then
        ** add vdbe code to break out of the processing loop after the 
        ** first iteration (since the first iteration of the loop is 
        ** guaranteed to operate on the row with the minimum or maximum 
        ** value of x, the only row required).
        **
        ** A special flag must be passed to sqlite3WhereBegin() to slightly
        ** modify behaviour as follows:
        **
        **   + If the query is a "SELECT min(x)", then the loop coded by
        **     where.c should not iterate over any values with a NULL value
        **     for x.
        **
        **   + The optimizer code in where.c (the thing that decides which
        **     index or indices to use) should place a different priority on 
        **     satisfying the 'ORDER BY' clause than it does in other cases.
        **     Refer to code and comments in where.c for details.
        */
        ExprList *pMinMax = 0;
        u8 flag = minMaxQuery(p);
        if( flag ){
          assert( !ExprHasProperty(p->pEList->a[0].pExpr, EP_xIsSelect) );
          pMinMax = sqlite3ExprListDup(db, p->pEList->a[0].pExpr->x.pList,0);
          pDel = pMinMax;
          if( pMinMax && !db->mallocFailed ){
            pMinMax->a[0].sortOrder = flag!=WHERE_ORDERBY_MIN ?1:0;
            pMinMax->a[0].pExpr->op = TK_COLUMN;
          }
        }
  
        /* This case runs if the aggregate has no GROUP BY clause.  The
        ** processing is much simpler since there is only a single row
        ** of output.
        */
        resetAccumulator(pParse, &sAggInfo);
        pWInfo = sqlite3WhereBegin(pParse, pTabList, pWhere, &pMinMax, 0, flag);
        if( pWInfo==0 ){
          sqlite3ExprListDelete(db, pDel);
          goto select_end;
        }
        updateAccumulator(pParse, &sAggInfo);
        if( !pMinMax && flag ){
          sqlite3VdbeAddOp2(v, OP_Goto, 0, pWInfo->iBreak);
          VdbeComment((v, "%s() by index",
                (flag==WHERE_ORDERBY_MIN?"min":"max")));
        }
        sqlite3WhereEnd(pWInfo);
        finalizeAggFunctions(pParse, &sAggInfo);
      }

      pOrderBy = 0;
      sqlite3ExprIfFalse(pParse, pHaving, addrEnd, SQLITE_JUMPIFNULL);
      selectInnerLoop(pParse, p, p->pEList, 0, 0, 0, -1, 
                      pDest, addrEnd, addrEnd);
      sqlite3ExprListDelete(db, pDel);
    }
    sqlite3VdbeResolveLabel(v, addrEnd);
    
  } /* endif aggregate query */

  if( distinct>=0 ){
    explainTempTable(pParse, "DISTINCT");
  }

  /* If there is an ORDER BY clause, then we need to sort the results
  ** and send them to the callback one by one.
  */
  if( pOrderBy ){
    explainTempTable(pParse, "ORDER BY");
    generateSortTail(pParse, p, v, pEList->nExpr, pDest);
  }

  /* Jump here to skip this query
  */
  sqlite3VdbeResolveLabel(v, iEnd);

  /* The SELECT was successfully coded.   Set the return code to 0
  ** to indicate no errors.
  */
  rc = 0;

  /* Control jumps to here if an error is encountered above, or upon
  ** successful coding of the SELECT.
  */
select_end:
  explainSetInteger(pParse->iSelectId, iRestoreSelectId);

  /* Identify column names if results of the SELECT are to be output.
  */
  if( rc==SQLITE_OK && pDest->eDest==SRT_Output ){
    generateColumnNames(pParse, pTabList, pEList);
  }

  sqlite3DbFree(db, sAggInfo.aCol);
  sqlite3DbFree(db, sAggInfo.aFunc);
  return rc;
}

<<<<<<< HEAD
#if defined(SQLITE_DEBUG)
void sqlite3PrintExpr(Expr *p);
void sqlite3PrintExprList(ExprList *pList);
void sqlite3PrintSelect(Select *p, int indent);
=======
#if defined(SQLITE_ENABLE_TREE_EXPLAIN)
>>>>>>> 52bcde0e
/*
** Generate a human-readable description of a the Select object.
*/
static void explainOneSelect(Vdbe *pVdbe, Select *p){
  sqlite3ExplainPrintf(pVdbe, "SELECT ");
  if( p->selFlags & (SF_Distinct|SF_Aggregate) ){
    if( p->selFlags & SF_Distinct ){
      sqlite3ExplainPrintf(pVdbe, "DISTINCT ");
    }
    if( p->selFlags & SF_Aggregate ){
      sqlite3ExplainPrintf(pVdbe, "agg_flag ");
    }
    sqlite3ExplainNL(pVdbe);
    sqlite3ExplainPrintf(pVdbe, "   ");
  }
  sqlite3ExplainExprList(pVdbe, p->pEList);
  sqlite3ExplainNL(pVdbe);
  if( p->pSrc && p->pSrc->nSrc ){
    int i;
    sqlite3ExplainPrintf(pVdbe, "FROM ");
    sqlite3ExplainPush(pVdbe);
    for(i=0; i<p->pSrc->nSrc; i++){
      struct SrcList_item *pItem = &p->pSrc->a[i];
      sqlite3ExplainPrintf(pVdbe, "{%d,*} = ", pItem->iCursor);
      if( pItem->pSelect ){
        sqlite3ExplainSelect(pVdbe, pItem->pSelect);
        if( pItem->pTab ){
          sqlite3ExplainPrintf(pVdbe, " (tabname=%s)", pItem->pTab->zName);
        }
      }else if( pItem->zName ){
        sqlite3ExplainPrintf(pVdbe, "%s", pItem->zName);
      }
      if( pItem->zAlias ){
        sqlite3ExplainPrintf(pVdbe, " (AS %s)", pItem->zAlias);
      }
      if( pItem->jointype & JT_LEFT ){
        sqlite3ExplainPrintf(pVdbe, " LEFT-JOIN");
      }
      sqlite3ExplainNL(pVdbe);
    }
    sqlite3ExplainPop(pVdbe);
  }
  if( p->pWhere ){
    sqlite3ExplainPrintf(pVdbe, "WHERE ");
    sqlite3ExplainExpr(pVdbe, p->pWhere);
    sqlite3ExplainNL(pVdbe);
  }
  if( p->pGroupBy ){
    sqlite3ExplainPrintf(pVdbe, "GROUPBY ");
    sqlite3ExplainExprList(pVdbe, p->pGroupBy);
    sqlite3ExplainNL(pVdbe);
  }
  if( p->pHaving ){
    sqlite3ExplainPrintf(pVdbe, "HAVING ");
    sqlite3ExplainExpr(pVdbe, p->pHaving);
    sqlite3ExplainNL(pVdbe);
  }
  if( p->pOrderBy ){
    sqlite3ExplainPrintf(pVdbe, "ORDERBY ");
    sqlite3ExplainExprList(pVdbe, p->pOrderBy);
    sqlite3ExplainNL(pVdbe);
  }
  if( p->pLimit ){
    sqlite3ExplainPrintf(pVdbe, "LIMIT ");
    sqlite3ExplainExpr(pVdbe, p->pLimit);
    sqlite3ExplainNL(pVdbe);
  }
  if( p->pOffset ){
    sqlite3ExplainPrintf(pVdbe, "OFFSET ");
    sqlite3ExplainExpr(pVdbe, p->pOffset);
    sqlite3ExplainNL(pVdbe);
  }
}
void sqlite3ExplainSelect(Vdbe *pVdbe, Select *p){
  if( p==0 ){
    sqlite3ExplainPrintf(pVdbe, "(null-select)");
    return;
  }
  while( p->pPrior ) p = p->pPrior;
  sqlite3ExplainPush(pVdbe);
  while( p ){
    explainOneSelect(pVdbe, p);
    p = p->pNext;
    if( p==0 ) break;
    sqlite3ExplainNL(pVdbe);
    sqlite3ExplainPrintf(pVdbe, "%s\n", selectOpName(p->op));
  }
  sqlite3ExplainPrintf(pVdbe, "END");
  sqlite3ExplainPop(pVdbe);
}

/* End of the structure debug printing code
*****************************************************************************/
#endif /* defined(SQLITE_TEST) || defined(SQLITE_DEBUG) */<|MERGE_RESOLUTION|>--- conflicted
+++ resolved
@@ -4501,14 +4501,10 @@
   return rc;
 }
 
-<<<<<<< HEAD
-#if defined(SQLITE_DEBUG)
+#if defined(SQLITE_ENABLE_TREE_EXPLAIN)
 void sqlite3PrintExpr(Expr *p);
 void sqlite3PrintExprList(ExprList *pList);
 void sqlite3PrintSelect(Select *p, int indent);
-=======
-#if defined(SQLITE_ENABLE_TREE_EXPLAIN)
->>>>>>> 52bcde0e
 /*
 ** Generate a human-readable description of a the Select object.
 */
