--- conflicted
+++ resolved
@@ -4902,7 +4902,6 @@
 }
 
 /* 
-<<<<<<< HEAD
 ** Return the values required by sqlite3_wal_info().
 */
 int sqlite3WalInfo(Wal *pWal, u32 *pnPrior, u32 *pnFrame){
@@ -4912,13 +4911,14 @@
     *pnPrior = pWal->nPriorFrame;
   }
   return rc;
-=======
+}
+
+/* 
 ** Return the journal mode used by this Wal object.
 */
 int sqlite3WalJournalMode(Wal *pWal){
   assert( pWal );
   return (isWalMode2(pWal) ? PAGER_JOURNALMODE_WAL2 : PAGER_JOURNALMODE_WAL);
->>>>>>> e05f9225
 }
 
 #endif /* #ifndef SQLITE_OMIT_WAL */