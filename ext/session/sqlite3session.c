
#if defined(SQLITE_ENABLE_SESSION) && defined(SQLITE_ENABLE_PREUPDATE_HOOK)
#include "sqlite3session.h"
#include <assert.h>
#include <string.h>

#ifndef SQLITE_AMALGAMATION
# include "sqliteInt.h"
# include "vdbeInt.h"
#endif

typedef struct SessionTable SessionTable;
typedef struct SessionChange SessionChange;
typedef struct SessionBuffer SessionBuffer;
typedef struct SessionInput SessionInput;

/*
** Minimum chunk size used by streaming versions of functions.
*/
#ifndef SESSIONS_STRM_CHUNK_SIZE
# ifdef SQLITE_TEST
#   define SESSIONS_STRM_CHUNK_SIZE 64
# else
#   define SESSIONS_STRM_CHUNK_SIZE 1024
# endif
#endif

<<<<<<< HEAD
/*
** The three different types of changesets generated.
*/
#define SESSIONS_PATCHSET      0
#define SESSIONS_CHANGESET     1
#define SESSIONS_FULLCHANGESET 2
=======
#define SESSIONS_ROWID "_rowid_"
>>>>>>> 9cf09b56

static int sessions_strm_chunk_size = SESSIONS_STRM_CHUNK_SIZE;

typedef struct SessionHook SessionHook;
struct SessionHook {
  void *pCtx;
  int (*xOld)(void*,int,sqlite3_value**);
  int (*xNew)(void*,int,sqlite3_value**);
  int (*xCount)(void*);
  int (*xDepth)(void*);
};

/*
** Session handle structure.
*/
struct sqlite3_session {
  sqlite3 *db;                    /* Database handle session is attached to */
  char *zDb;                      /* Name of database session is attached to */
  int bEnableSize;                /* True if changeset_size() enabled */
  int bEnable;                    /* True if currently recording */
  int bIndirect;                  /* True if all changes are indirect */
  int bAutoAttach;                /* True to auto-attach tables */
  int bImplicitPK;                /* True to handle tables with implicit PK */
  int rc;                         /* Non-zero if an error has occurred */
  void *pFilterCtx;               /* First argument to pass to xTableFilter */
  int (*xTableFilter)(void *pCtx, const char *zTab);
  i64 nMalloc;                    /* Number of bytes of data allocated */
  i64 nMaxChangesetSize;
  sqlite3_value *pZeroBlob;       /* Value containing X'' */
  sqlite3_session *pNext;         /* Next session object on same db. */
  SessionTable *pTable;           /* List of attached tables */
  SessionHook hook;               /* APIs to grab new and old data with */
};

/*
** Instances of this structure are used to build strings or binary records.
*/
struct SessionBuffer {
  u8 *aBuf;                       /* Pointer to changeset buffer */
  int nBuf;                       /* Size of buffer aBuf */
  int nAlloc;                     /* Size of allocation containing aBuf */
};

/*
** An object of this type is used internally as an abstraction for 
** input data. Input data may be supplied either as a single large buffer
** (e.g. sqlite3changeset_start()) or using a stream function (e.g.
**  sqlite3changeset_start_strm()).
*/
struct SessionInput {
  int bNoDiscard;                 /* If true, do not discard in InputBuffer() */
  int iCurrent;                   /* Offset in aData[] of current change */
  int iNext;                      /* Offset in aData[] of next change */
  u8 *aData;                      /* Pointer to buffer containing changeset */
  int nData;                      /* Number of bytes in aData */

  SessionBuffer buf;              /* Current read buffer */
  int (*xInput)(void*, void*, int*);        /* Input stream call (or NULL) */
  void *pIn;                                /* First argument to xInput */
  int bEof;                       /* Set to true after xInput finished */
};

/*
** Structure for changeset iterators.
*/
struct sqlite3_changeset_iter {
  SessionInput in;                /* Input buffer or stream */
  SessionBuffer tblhdr;           /* Buffer to hold apValue/zTab/abPK/ */
  int bPatchset;                  /* True if this is a patchset */
  int bInvert;                    /* True to invert changeset */
  int bSkipEmpty;                 /* Skip noop UPDATE changes */
  int rc;                         /* Iterator error code */
  sqlite3_stmt *pConflict;        /* Points to conflicting row, if any */
  char *zTab;                     /* Current table */
  int nCol;                       /* Number of columns in zTab */
  int op;                         /* Current operation */
  int bIndirect;                  /* True if current change was indirect */
  u8 *abPK;                       /* Primary key array */
  sqlite3_value **apValue;        /* old.* and new.* values */
};

/*
** Each session object maintains a set of the following structures, one
** for each table the session object is monitoring. The structures are
** stored in a linked list starting at sqlite3_session.pTable.
**
** The keys of the SessionTable.aChange[] hash table are all rows that have
** been modified in any way since the session object was attached to the
** table.
**
** The data associated with each hash-table entry is a structure containing
** a subset of the initial values that the modified row contained at the
** start of the session. Or no initial values if the row was inserted.
*/
struct SessionTable {
  SessionTable *pNext;
  char *zName;                    /* Local name of table */
  int nCol;                       /* Number of columns in table zName */
  int bStat1;                     /* True if this is sqlite_stat1 */
  int bRowid;                     /* True if this table uses rowid for PK */
  const char **azCol;             /* Column names */
  u8 *abPK;                       /* Array of primary key flags */
  int nEntry;                     /* Total number of entries in hash table */
  int nChange;                    /* Size of apChange[] array */
  SessionChange **apChange;       /* Hash table buckets */
};

/* 
** RECORD FORMAT:
**
** The following record format is similar to (but not compatible with) that 
** used in SQLite database files. This format is used as part of the 
** change-set binary format, and so must be architecture independent.
**
** Unlike the SQLite database record format, each field is self-contained -
** there is no separation of header and data. Each field begins with a
** single byte describing its type, as follows:
**
**       0x00: Undefined value.
**       0x01: Integer value.
**       0x02: Real value.
**       0x03: Text value.
**       0x04: Blob value.
**       0x05: SQL NULL value.
**
** Note that the above match the definitions of SQLITE_INTEGER, SQLITE_TEXT
** and so on in sqlite3.h. For undefined and NULL values, the field consists
** only of the single type byte. For other types of values, the type byte
** is followed by:
**
**   Text values:
**     A varint containing the number of bytes in the value (encoded using
**     UTF-8). Followed by a buffer containing the UTF-8 representation
**     of the text value. There is no nul terminator.
**
**   Blob values:
**     A varint containing the number of bytes in the value, followed by
**     a buffer containing the value itself.
**
**   Integer values:
**     An 8-byte big-endian integer value.
**
**   Real values:
**     An 8-byte big-endian IEEE 754-2008 real value.
**
** Varint values are encoded in the same way as varints in the SQLite 
** record format.
**
** CHANGESET FORMAT:
**
** A changeset is a collection of DELETE, UPDATE and INSERT operations on
** one or more tables. Operations on a single table are grouped together,
** but may occur in any order (i.e. deletes, updates and inserts are all
** mixed together).
**
** Each group of changes begins with a table header:
**
**   1 byte: Constant 0x54 (capital 'T')
**   Varint: Number of columns in the table.
**   nCol bytes: 0x01 for PK columns, 0x00 otherwise.
**   N bytes: Unqualified table name (encoded using UTF-8). Nul-terminated.
**
** Followed by one or more changes to the table.
**
**   1 byte: Either SQLITE_INSERT (0x12), UPDATE (0x17) or DELETE (0x09).
**   1 byte: The "indirect-change" flag.
**   old.* record: (delete and update only)
**   new.* record: (insert and update only)
**
** The "old.*" and "new.*" records, if present, are N field records in the
** format described above under "RECORD FORMAT", where N is the number of
** columns in the table. The i'th field of each record is associated with
** the i'th column of the table, counting from left to right in the order
** in which columns were declared in the CREATE TABLE statement.
**
** The new.* record that is part of each INSERT change contains the values
** that make up the new row. Similarly, the old.* record that is part of each
** DELETE change contains the values that made up the row that was deleted 
** from the database. In the changeset format, the records that are part
** of INSERT or DELETE changes never contain any undefined (type byte 0x00)
** fields.
**
** Within the old.* record associated with an UPDATE change, all fields
** associated with table columns that are not PRIMARY KEY columns and are
** not modified by the UPDATE change are set to "undefined". Other fields
** are set to the values that made up the row before the UPDATE that the
** change records took place. Within the new.* record, fields associated 
** with table columns modified by the UPDATE change contain the new 
** values. Fields associated with table columns that are not modified
** are set to "undefined".
**
** PATCHSET FORMAT:
**
** A patchset is also a collection of changes. It is similar to a changeset,
** but leaves undefined those fields that are not useful if no conflict
** resolution is required when applying the changeset.
**
** Each group of changes begins with a table header:
**
**   1 byte: Constant 0x50 (capital 'P')
**   Varint: Number of columns in the table.
**   nCol bytes: 0x01 for PK columns, 0x00 otherwise.
**   N bytes: Unqualified table name (encoded using UTF-8). Nul-terminated.
**
** Followed by one or more changes to the table.
**
**   1 byte: Either SQLITE_INSERT (0x12), UPDATE (0x17) or DELETE (0x09).
**   1 byte: The "indirect-change" flag.
**   single record: (PK fields for DELETE, PK and modified fields for UPDATE,
**                   full record for INSERT).
**
** As in the changeset format, each field of the single record that is part
** of a patchset change is associated with the correspondingly positioned
** table column, counting from left to right within the CREATE TABLE 
** statement.
**
** For a DELETE change, all fields within the record except those associated
** with PRIMARY KEY columns are omitted. The PRIMARY KEY fields contain the
** values identifying the row to delete.
**
** For an UPDATE change, all fields except those associated with PRIMARY KEY
** columns and columns that are modified by the UPDATE are set to "undefined".
** PRIMARY KEY fields contain the values identifying the table row to update,
** and fields associated with modified columns contain the new column values.
**
** The records associated with INSERT changes are in the same format as for
** changesets. It is not possible for a record associated with an INSERT
** change to contain a field set to "undefined".
**
** REBASE BLOB FORMAT:
**
** A rebase blob may be output by sqlite3changeset_apply_v2() and its 
** streaming equivalent for use with the sqlite3_rebaser APIs to rebase
** existing changesets. A rebase blob contains one entry for each conflict
** resolved using either the OMIT or REPLACE strategies within the apply_v2()
** call.
**
** The format used for a rebase blob is very similar to that used for
** changesets. All entries related to a single table are grouped together.
**
** Each group of entries begins with a table header in changeset format:
**
**   1 byte: Constant 0x54 (capital 'T')
**   Varint: Number of columns in the table.
**   nCol bytes: 0x01 for PK columns, 0x00 otherwise.
**   N bytes: Unqualified table name (encoded using UTF-8). Nul-terminated.
**
** Followed by one or more entries associated with the table.
**
**   1 byte: Either SQLITE_INSERT (0x12), DELETE (0x09).
**   1 byte: Flag. 0x01 for REPLACE, 0x00 for OMIT.
**   record: (in the record format defined above).
**
** In a rebase blob, the first field is set to SQLITE_INSERT if the change
** that caused the conflict was an INSERT or UPDATE, or to SQLITE_DELETE if
** it was a DELETE. The second field is set to 0x01 if the conflict 
** resolution strategy was REPLACE, or 0x00 if it was OMIT.
**
** If the change that caused the conflict was a DELETE, then the single
** record is a copy of the old.* record from the original changeset. If it
** was an INSERT, then the single record is a copy of the new.* record. If
** the conflicting change was an UPDATE, then the single record is a copy
** of the new.* record with the PK fields filled in based on the original
** old.* record.
*/

/*
** For each row modified during a session, there exists a single instance of
** this structure stored in a SessionTable.aChange[] hash table.
*/
struct SessionChange {
  u8 op;                          /* One of UPDATE, DELETE, INSERT */
  u8 bIndirect;                   /* True if this change is "indirect" */
  int nMaxSize;                   /* Max size of eventual changeset record */
  int nRecord;                    /* Number of bytes in buffer aRecord[] */
  u8 *aRecord;                    /* Buffer containing old.* record */
  SessionChange *pNext;           /* For hash-table collisions */
};

/*
** Write a varint with value iVal into the buffer at aBuf. Return the 
** number of bytes written.
*/
static int sessionVarintPut(u8 *aBuf, int iVal){
  return putVarint32(aBuf, iVal);
}

/*
** Return the number of bytes required to store value iVal as a varint.
*/
static int sessionVarintLen(int iVal){
  return sqlite3VarintLen(iVal);
}

/*
** Read a varint value from aBuf[] into *piVal. Return the number of 
** bytes read.
*/
static int sessionVarintGet(u8 *aBuf, int *piVal){
  return getVarint32(aBuf, *piVal);
}

/* Load an unaligned and unsigned 32-bit integer */
#define SESSION_UINT32(x) (((u32)(x)[0]<<24)|((x)[1]<<16)|((x)[2]<<8)|(x)[3])

/*
** Read a 64-bit big-endian integer value from buffer aRec[]. Return
** the value read.
*/
static sqlite3_int64 sessionGetI64(u8 *aRec){
  u64 x = SESSION_UINT32(aRec);
  u32 y = SESSION_UINT32(aRec+4);
  x = (x<<32) + y;
  return (sqlite3_int64)x;
}

/*
** Write a 64-bit big-endian integer value to the buffer aBuf[].
*/
static void sessionPutI64(u8 *aBuf, sqlite3_int64 i){
  aBuf[0] = (i>>56) & 0xFF;
  aBuf[1] = (i>>48) & 0xFF;
  aBuf[2] = (i>>40) & 0xFF;
  aBuf[3] = (i>>32) & 0xFF;
  aBuf[4] = (i>>24) & 0xFF;
  aBuf[5] = (i>>16) & 0xFF;
  aBuf[6] = (i>> 8) & 0xFF;
  aBuf[7] = (i>> 0) & 0xFF;
}

/*
** This function is used to serialize the contents of value pValue (see
** comment titled "RECORD FORMAT" above).
**
** If it is non-NULL, the serialized form of the value is written to 
** buffer aBuf. *pnWrite is set to the number of bytes written before
** returning. Or, if aBuf is NULL, the only thing this function does is
** set *pnWrite.
**
** If no error occurs, SQLITE_OK is returned. Or, if an OOM error occurs
** within a call to sqlite3_value_text() (may fail if the db is utf-16)) 
** SQLITE_NOMEM is returned.
*/
static int sessionSerializeValue(
  u8 *aBuf,                       /* If non-NULL, write serialized value here */
  sqlite3_value *pValue,          /* Value to serialize */
  sqlite3_int64 *pnWrite          /* IN/OUT: Increment by bytes written */
){
  int nByte;                      /* Size of serialized value in bytes */

  if( pValue ){
    int eType;                    /* Value type (SQLITE_NULL, TEXT etc.) */
  
    eType = sqlite3_value_type(pValue);
    if( aBuf ) aBuf[0] = eType;
  
    switch( eType ){
      case SQLITE_NULL: 
        nByte = 1;
        break;
  
      case SQLITE_INTEGER: 
      case SQLITE_FLOAT:
        if( aBuf ){
          /* TODO: SQLite does something special to deal with mixed-endian
          ** floating point values (e.g. ARM7). This code probably should
          ** too.  */
          u64 i;
          if( eType==SQLITE_INTEGER ){
            i = (u64)sqlite3_value_int64(pValue);
          }else{
            double r;
            assert( sizeof(double)==8 && sizeof(u64)==8 );
            r = sqlite3_value_double(pValue);
            memcpy(&i, &r, 8);
          }
          sessionPutI64(&aBuf[1], i);
        }
        nByte = 9; 
        break;
  
      default: {
        u8 *z;
        int n;
        int nVarint;
  
        assert( eType==SQLITE_TEXT || eType==SQLITE_BLOB );
        if( eType==SQLITE_TEXT ){
          z = (u8 *)sqlite3_value_text(pValue);
        }else{
          z = (u8 *)sqlite3_value_blob(pValue);
        }
        n = sqlite3_value_bytes(pValue);
        if( z==0 && (eType!=SQLITE_BLOB || n>0) ) return SQLITE_NOMEM;
        nVarint = sessionVarintLen(n);
  
        if( aBuf ){
          sessionVarintPut(&aBuf[1], n);
          if( n>0 ) memcpy(&aBuf[nVarint + 1], z, n);
        }
  
        nByte = 1 + nVarint + n;
        break;
      }
    }
  }else{
    nByte = 1;
    if( aBuf ) aBuf[0] = '\0';
  }

  if( pnWrite ) *pnWrite += nByte;
  return SQLITE_OK;
}

/*
** Allocate and return a pointer to a buffer nByte bytes in size. If
** pSession is not NULL, increase the sqlite3_session.nMalloc variable
** by the number of bytes allocated.
*/
static void *sessionMalloc64(sqlite3_session *pSession, i64 nByte){
  void *pRet = sqlite3_malloc64(nByte);
  if( pSession ) pSession->nMalloc += sqlite3_msize(pRet);
  return pRet;
}

/*
** Free buffer pFree, which must have been allocated by an earlier
** call to sessionMalloc64(). If pSession is not NULL, decrease the
** sqlite3_session.nMalloc counter by the number of bytes freed.
*/
static void sessionFree(sqlite3_session *pSession, void *pFree){
  if( pSession ) pSession->nMalloc -= sqlite3_msize(pFree);
  sqlite3_free(pFree);
}

/*
** This macro is used to calculate hash key values for data structures. In
** order to use this macro, the entire data structure must be represented
** as a series of unsigned integers. In order to calculate a hash-key value
** for a data structure represented as three such integers, the macro may
** then be used as follows:
**
**    int hash_key_value;
**    hash_key_value = HASH_APPEND(0, <value 1>);
**    hash_key_value = HASH_APPEND(hash_key_value, <value 2>);
**    hash_key_value = HASH_APPEND(hash_key_value, <value 3>);
**
** In practice, the data structures this macro is used for are the primary
** key values of modified rows.
*/
#define HASH_APPEND(hash, add) ((hash) << 3) ^ (hash) ^ (unsigned int)(add)

/*
** Append the hash of the 64-bit integer passed as the second argument to the
** hash-key value passed as the first. Return the new hash-key value.
*/
static unsigned int sessionHashAppendI64(unsigned int h, i64 i){
  h = HASH_APPEND(h, i & 0xFFFFFFFF);
  return HASH_APPEND(h, (i>>32)&0xFFFFFFFF);
}

/*
** Append the hash of the blob passed via the second and third arguments to 
** the hash-key value passed as the first. Return the new hash-key value.
*/
static unsigned int sessionHashAppendBlob(unsigned int h, int n, const u8 *z){
  int i;
  for(i=0; i<n; i++) h = HASH_APPEND(h, z[i]);
  return h;
}

/*
** Append the hash of the data type passed as the second argument to the
** hash-key value passed as the first. Return the new hash-key value.
*/
static unsigned int sessionHashAppendType(unsigned int h, int eType){
  return HASH_APPEND(h, eType);
}

/*
** This function may only be called from within a pre-update callback.
** It calculates a hash based on the primary key values of the old.* or 
** new.* row currently available and, assuming no error occurs, writes it to
** *piHash before returning. If the primary key contains one or more NULL
** values, *pbNullPK is set to true before returning.
**
** If an error occurs, an SQLite error code is returned and the final values
** of *piHash asn *pbNullPK are undefined. Otherwise, SQLITE_OK is returned
** and the output variables are set as described above.
*/
static int sessionPreupdateHash(
  sqlite3_session *pSession,      /* Session object that owns pTab */
  i64 iRowid,
  SessionTable *pTab,             /* Session table handle */
  int bNew,                       /* True to hash the new.* PK */
  int *piHash,                    /* OUT: Hash value */
  int *pbNullPK                   /* OUT: True if there are NULL values in PK */
){
  unsigned int h = 0;             /* Hash value to return */
  int i;                          /* Used to iterate through columns */

  if( pTab->bRowid ){
    assert( pTab->nCol-1==pSession->hook.xCount(pSession->hook.pCtx) );
    h = sessionHashAppendI64(h, iRowid);
  }else{
    assert( *pbNullPK==0 );
    assert( pTab->nCol==pSession->hook.xCount(pSession->hook.pCtx) );
    for(i=0; i<pTab->nCol; i++){
      if( pTab->abPK[i] ){
        int rc;
        int eType;
        sqlite3_value *pVal;

        if( bNew ){
          rc = pSession->hook.xNew(pSession->hook.pCtx, i, &pVal);
        }else{
          rc = pSession->hook.xOld(pSession->hook.pCtx, i, &pVal);
        }
        if( rc!=SQLITE_OK ) return rc;

        eType = sqlite3_value_type(pVal);
        h = sessionHashAppendType(h, eType);
        if( eType==SQLITE_INTEGER || eType==SQLITE_FLOAT ){
          i64 iVal;
          if( eType==SQLITE_INTEGER ){
            iVal = sqlite3_value_int64(pVal);
          }else{
            double rVal = sqlite3_value_double(pVal);
            assert( sizeof(iVal)==8 && sizeof(rVal)==8 );
            memcpy(&iVal, &rVal, 8);
          }
          h = sessionHashAppendI64(h, iVal);
        }else if( eType==SQLITE_TEXT || eType==SQLITE_BLOB ){
          const u8 *z;
          int n;
          if( eType==SQLITE_TEXT ){
            z = (const u8 *)sqlite3_value_text(pVal);
          }else{
            z = (const u8 *)sqlite3_value_blob(pVal);
          }
          n = sqlite3_value_bytes(pVal);
          if( !z && (eType!=SQLITE_BLOB || n>0) ) return SQLITE_NOMEM;
          h = sessionHashAppendBlob(h, n, z);
        }else{
          assert( eType==SQLITE_NULL );
          assert( pTab->bStat1==0 || i!=1 );
          *pbNullPK = 1;
        }
      }
    }
  }

  *piHash = (h % pTab->nChange);
  return SQLITE_OK;
}

/*
** The buffer that the argument points to contains a serialized SQL value.
** Return the number of bytes of space occupied by the value (including
** the type byte).
*/
static int sessionSerialLen(u8 *a){
  int e = *a;
  int n;
  if( e==0 || e==0xFF ) return 1;
  if( e==SQLITE_NULL ) return 1;
  if( e==SQLITE_INTEGER || e==SQLITE_FLOAT ) return 9;
  return sessionVarintGet(&a[1], &n) + 1 + n;
}

/*
** Based on the primary key values stored in change aRecord, calculate a
** hash key. Assume the has table has nBucket buckets. The hash keys
** calculated by this function are compatible with those calculated by
** sessionPreupdateHash().
**
** The bPkOnly argument is non-zero if the record at aRecord[] is from
** a patchset DELETE. In this case the non-PK fields are omitted entirely.
*/
static unsigned int sessionChangeHash(
  SessionTable *pTab,             /* Table handle */
  int bPkOnly,                    /* Record consists of PK fields only */
  u8 *aRecord,                    /* Change record */
  int nBucket                     /* Assume this many buckets in hash table */
){
  unsigned int h = 0;             /* Value to return */
  int i;                          /* Used to iterate through columns */
  u8 *a = aRecord;                /* Used to iterate through change record */

  for(i=0; i<pTab->nCol; i++){
    int eType = *a;
    int isPK = pTab->abPK[i];
    if( bPkOnly && isPK==0 ) continue;

    /* It is not possible for eType to be SQLITE_NULL here. The session 
    ** module does not record changes for rows with NULL values stored in
    ** primary key columns. */
    assert( eType==SQLITE_INTEGER || eType==SQLITE_FLOAT 
         || eType==SQLITE_TEXT || eType==SQLITE_BLOB 
         || eType==SQLITE_NULL || eType==0 
    );
    assert( !isPK || (eType!=0 && eType!=SQLITE_NULL) );

    if( isPK ){
      a++;
      h = sessionHashAppendType(h, eType);
      if( eType==SQLITE_INTEGER || eType==SQLITE_FLOAT ){
        h = sessionHashAppendI64(h, sessionGetI64(a));
        a += 8;
      }else{
        int n; 
        a += sessionVarintGet(a, &n);
        h = sessionHashAppendBlob(h, n, a);
        a += n;
      }
    }else{
      a += sessionSerialLen(a);
    }
  }
  return (h % nBucket);
}

/*
** Arguments aLeft and aRight are pointers to change records for table pTab.
** This function returns true if the two records apply to the same row (i.e.
** have the same values stored in the primary key columns), or false 
** otherwise.
*/
static int sessionChangeEqual(
  SessionTable *pTab,             /* Table used for PK definition */
  int bLeftPkOnly,                /* True if aLeft[] contains PK fields only */
  u8 *aLeft,                      /* Change record */
  int bRightPkOnly,               /* True if aRight[] contains PK fields only */
  u8 *aRight                      /* Change record */
){
  u8 *a1 = aLeft;                 /* Cursor to iterate through aLeft */
  u8 *a2 = aRight;                /* Cursor to iterate through aRight */
  int iCol;                       /* Used to iterate through table columns */

  for(iCol=0; iCol<pTab->nCol; iCol++){
    if( pTab->abPK[iCol] ){
      int n1 = sessionSerialLen(a1);
      int n2 = sessionSerialLen(a2);

      if( n1!=n2 || memcmp(a1, a2, n1) ){
        return 0;
      }
      a1 += n1;
      a2 += n2;
    }else{
      if( bLeftPkOnly==0 ) a1 += sessionSerialLen(a1);
      if( bRightPkOnly==0 ) a2 += sessionSerialLen(a2);
    }
  }

  return 1;
}

/*
** Arguments aLeft and aRight both point to buffers containing change
** records with nCol columns. This function "merges" the two records into
** a single records which is written to the buffer at *paOut. *paOut is
** then set to point to one byte after the last byte written before 
** returning.
**
** The merging of records is done as follows: For each column, if the 
** aRight record contains a value for the column, copy the value from
** their. Otherwise, if aLeft contains a value, copy it. If neither
** record contains a value for a given column, then neither does the
** output record.
*/
static void sessionMergeRecord(
  u8 **paOut, 
  int nCol,
  u8 *aLeft,
  u8 *aRight
){
  u8 *a1 = aLeft;                 /* Cursor used to iterate through aLeft */
  u8 *a2 = aRight;                /* Cursor used to iterate through aRight */
  u8 *aOut = *paOut;              /* Output cursor */
  int iCol;                       /* Used to iterate from 0 to nCol */

  for(iCol=0; iCol<nCol; iCol++){
    int n1 = sessionSerialLen(a1);
    int n2 = sessionSerialLen(a2);
    if( *a2 ){
      memcpy(aOut, a2, n2);
      aOut += n2;
    }else{
      memcpy(aOut, a1, n1);
      aOut += n1;
    }
    a1 += n1;
    a2 += n2;
  }

  *paOut = aOut;
}

/*
** This is a helper function used by sessionMergeUpdate().
**
** When this function is called, both *paOne and *paTwo point to a value 
** within a change record. Before it returns, both have been advanced so 
** as to point to the next value in the record.
**
** If, when this function is called, *paTwo points to a valid value (i.e.
** *paTwo[0] is not 0x00 - the "no value" placeholder), a copy of the *paTwo
** pointer is returned and *pnVal is set to the number of bytes in the 
** serialized value. Otherwise, a copy of *paOne is returned and *pnVal
** set to the number of bytes in the value at *paOne. If *paOne points
** to the "no value" placeholder, *pnVal is set to 1. In other words:
**
**   if( *paTwo is valid ) return *paTwo;
**   return *paOne;
**
*/
static u8 *sessionMergeValue(
  u8 **paOne,                     /* IN/OUT: Left-hand buffer pointer */
  u8 **paTwo,                     /* IN/OUT: Right-hand buffer pointer */
  int *pnVal                      /* OUT: Bytes in returned value */
){
  u8 *a1 = *paOne;
  u8 *a2 = *paTwo;
  u8 *pRet = 0;
  int n1;

  assert( a1 );
  if( a2 ){
    int n2 = sessionSerialLen(a2);
    if( *a2 ){
      *pnVal = n2;
      pRet = a2;
    }
    *paTwo = &a2[n2];
  }

  n1 = sessionSerialLen(a1);
  if( pRet==0 ){
    *pnVal = n1;
    pRet = a1;
  }
  *paOne = &a1[n1];

  return pRet;
}

/*
** This function is used by changeset_concat() to merge two UPDATE changes
** on the same row.
*/
static int sessionMergeUpdate(
  u8 **paOut,                     /* IN/OUT: Pointer to output buffer */
  SessionTable *pTab,             /* Table change pertains to */
  int bPatchset,                  /* True if records are patchset records */
  u8 *aOldRecord1,                /* old.* record for first change */
  u8 *aOldRecord2,                /* old.* record for second change */
  u8 *aNewRecord1,                /* new.* record for first change */
  u8 *aNewRecord2                 /* new.* record for second change */
){
  u8 *aOld1 = aOldRecord1;
  u8 *aOld2 = aOldRecord2;
  u8 *aNew1 = aNewRecord1;
  u8 *aNew2 = aNewRecord2;

  u8 *aOut = *paOut;
  int i;

  if( bPatchset==0 ){
    int bRequired = 0;

    assert( aOldRecord1 && aNewRecord1 );

    /* Write the old.* vector first. */
    for(i=0; i<pTab->nCol; i++){
      int nOld;
      u8 *aOld;
      int nNew;
      u8 *aNew;

      aOld = sessionMergeValue(&aOld1, &aOld2, &nOld);
      aNew = sessionMergeValue(&aNew1, &aNew2, &nNew);
      if( pTab->abPK[i] || nOld!=nNew || memcmp(aOld, aNew, nNew) ){
        if( pTab->abPK[i]==0 ) bRequired = 1;
        memcpy(aOut, aOld, nOld);
        aOut += nOld;
      }else{
        *(aOut++) = '\0';
      }
    }

    if( !bRequired ) return 0;
  }

  /* Write the new.* vector */
  aOld1 = aOldRecord1;
  aOld2 = aOldRecord2;
  aNew1 = aNewRecord1;
  aNew2 = aNewRecord2;
  for(i=0; i<pTab->nCol; i++){
    int nOld;
    u8 *aOld;
    int nNew;
    u8 *aNew;

    aOld = sessionMergeValue(&aOld1, &aOld2, &nOld);
    aNew = sessionMergeValue(&aNew1, &aNew2, &nNew);
    if( bPatchset==0 
     && (pTab->abPK[i] || (nOld==nNew && 0==memcmp(aOld, aNew, nNew))) 
    ){
      *(aOut++) = '\0';
    }else{
      memcpy(aOut, aNew, nNew);
      aOut += nNew;
    }
  }

  *paOut = aOut;
  return 1;
}

/*
** This function is only called from within a pre-update-hook callback.
** It determines if the current pre-update-hook change affects the same row
** as the change stored in argument pChange. If so, it returns true. Otherwise
** if the pre-update-hook does not affect the same row as pChange, it returns
** false.
*/
static int sessionPreupdateEqual(
  sqlite3_session *pSession,      /* Session object that owns SessionTable */
  i64 iRowid,                     /* Rowid value if pTab->bRowid */
  SessionTable *pTab,             /* Table associated with change */
  SessionChange *pChange,         /* Change to compare to */
  int op                          /* Current pre-update operation */
){
  int iCol;                       /* Used to iterate through columns */
  u8 *a = pChange->aRecord;       /* Cursor used to scan change record */

  if( pTab->bRowid ){
    if( a[0]!=SQLITE_INTEGER ) return 0;
    return sessionGetI64(&a[1])==iRowid;
  }

  assert( op==SQLITE_INSERT || op==SQLITE_UPDATE || op==SQLITE_DELETE );
  for(iCol=0; iCol<pTab->nCol; iCol++){
    if( !pTab->abPK[iCol] ){
      a += sessionSerialLen(a);
    }else{
      sqlite3_value *pVal;        /* Value returned by preupdate_new/old */
      int rc;                     /* Error code from preupdate_new/old */
      int eType = *a++;           /* Type of value from change record */

      /* The following calls to preupdate_new() and preupdate_old() can not
      ** fail. This is because they cache their return values, and by the
      ** time control flows to here they have already been called once from
      ** within sessionPreupdateHash(). The first two asserts below verify
      ** this (that the method has already been called). */
      if( op==SQLITE_INSERT ){
        /* assert( db->pPreUpdate->pNewUnpacked || db->pPreUpdate->aNew ); */
        rc = pSession->hook.xNew(pSession->hook.pCtx, iCol, &pVal);
      }else{
        /* assert( db->pPreUpdate->pUnpacked ); */
        rc = pSession->hook.xOld(pSession->hook.pCtx, iCol, &pVal);
      }
      assert( rc==SQLITE_OK );
      if( sqlite3_value_type(pVal)!=eType ) return 0;

      /* A SessionChange object never has a NULL value in a PK column */
      assert( eType==SQLITE_INTEGER || eType==SQLITE_FLOAT
           || eType==SQLITE_BLOB    || eType==SQLITE_TEXT
      );

      if( eType==SQLITE_INTEGER || eType==SQLITE_FLOAT ){
        i64 iVal = sessionGetI64(a);
        a += 8;
        if( eType==SQLITE_INTEGER ){
          if( sqlite3_value_int64(pVal)!=iVal ) return 0;
        }else{
          double rVal;
          assert( sizeof(iVal)==8 && sizeof(rVal)==8 );
          memcpy(&rVal, &iVal, 8);
          if( sqlite3_value_double(pVal)!=rVal ) return 0;
        }
      }else{
        int n;
        const u8 *z;
        a += sessionVarintGet(a, &n);
        if( sqlite3_value_bytes(pVal)!=n ) return 0;
        if( eType==SQLITE_TEXT ){
          z = sqlite3_value_text(pVal);
        }else{
          z = sqlite3_value_blob(pVal);
        }
        if( n>0 && memcmp(a, z, n) ) return 0;
        a += n;
      }
    }
  }

  return 1;
}

/*
** If required, grow the hash table used to store changes on table pTab 
** (part of the session pSession). If a fatal OOM error occurs, set the
** session object to failed and return SQLITE_ERROR. Otherwise, return
** SQLITE_OK.
**
** It is possible that a non-fatal OOM error occurs in this function. In
** that case the hash-table does not grow, but SQLITE_OK is returned anyway.
** Growing the hash table in this case is a performance optimization only,
** it is not required for correct operation.
*/
static int sessionGrowHash(
  sqlite3_session *pSession,      /* For memory accounting. May be NULL */
  int bPatchset, 
  SessionTable *pTab
){
  if( pTab->nChange==0 || pTab->nEntry>=(pTab->nChange/2) ){
    int i;
    SessionChange **apNew;
    sqlite3_int64 nNew = 2*(sqlite3_int64)(pTab->nChange ? pTab->nChange : 128);

    apNew = (SessionChange**)sessionMalloc64(
        pSession, sizeof(SessionChange*) * nNew
    );
    if( apNew==0 ){
      if( pTab->nChange==0 ){
        return SQLITE_ERROR;
      }
      return SQLITE_OK;
    }
    memset(apNew, 0, sizeof(SessionChange *) * nNew);

    for(i=0; i<pTab->nChange; i++){
      SessionChange *p;
      SessionChange *pNext;
      for(p=pTab->apChange[i]; p; p=pNext){
        int bPkOnly = (p->op==SQLITE_DELETE && bPatchset);
        int iHash = sessionChangeHash(pTab, bPkOnly, p->aRecord, nNew);
        pNext = p->pNext;
        p->pNext = apNew[iHash];
        apNew[iHash] = p;
      }
    }

    sessionFree(pSession, pTab->apChange);
    pTab->nChange = nNew;
    pTab->apChange = apNew;
  }

  return SQLITE_OK;
}

/*
** This function queries the database for the names of the columns of table
** zThis, in schema zDb.
**
** Otherwise, if they are not NULL, variable *pnCol is set to the number
** of columns in the database table and variable *pzTab is set to point to a
** nul-terminated copy of the table name. *pazCol (if not NULL) is set to
** point to an array of pointers to column names. And *pabPK (again, if not
** NULL) is set to point to an array of booleans - true if the corresponding
** column is part of the primary key.
**
** For example, if the table is declared as:
**
**     CREATE TABLE tbl1(w, x, y, z, PRIMARY KEY(w, z));
**
** Then the four output variables are populated as follows:
**
**     *pnCol  = 4
**     *pzTab  = "tbl1"
**     *pazCol = {"w", "x", "y", "z"}
**     *pabPK  = {1, 0, 0, 1}
**
** All returned buffers are part of the same single allocation, which must
** be freed using sqlite3_free() by the caller
*/
static int sessionTableInfo(
  sqlite3_session *pSession,      /* For memory accounting. May be NULL */
  sqlite3 *db,                    /* Database connection */
  const char *zDb,                /* Name of attached database (e.g. "main") */
  const char *zThis,              /* Table name */
  int *pnCol,                     /* OUT: number of columns */
  const char **pzTab,             /* OUT: Copy of zThis */
  const char ***pazCol,           /* OUT: Array of column names for table */
  u8 **pabPK,                     /* OUT: Array of booleans - true for PK col */
  int *pbRowid                    /* OUT: True if only PK is a rowid */
){
  char *zPragma;
  sqlite3_stmt *pStmt;
  int rc;
  sqlite3_int64 nByte;
  int nDbCol = 0;
  int nThis;
  int i;
  u8 *pAlloc = 0;
  char **azCol = 0;
  u8 *abPK = 0;
  int bRowid = 0;                 /* Set to true to use rowid as PK */

  assert( pazCol && pabPK );

  nThis = sqlite3Strlen30(zThis);
  if( nThis==12 && 0==sqlite3_stricmp("sqlite_stat1", zThis) ){
    rc = sqlite3_table_column_metadata(db, zDb, zThis, 0, 0, 0, 0, 0, 0);
    if( rc==SQLITE_OK ){
      /* For sqlite_stat1, pretend that (tbl,idx) is the PRIMARY KEY. */
      zPragma = sqlite3_mprintf(
          "SELECT 0, 'tbl',  '', 0, '', 1     UNION ALL "
          "SELECT 1, 'idx',  '', 0, '', 2     UNION ALL "
          "SELECT 2, 'stat', '', 0, '', 0"
      );
    }else if( rc==SQLITE_ERROR ){
      zPragma = sqlite3_mprintf("");
    }else{
      *pazCol = 0;
      *pabPK = 0;
      *pnCol = 0;
      if( pzTab ) *pzTab = 0;
      return rc;
    }
  }else{
    zPragma = sqlite3_mprintf("PRAGMA '%q'.table_info('%q')", zDb, zThis);
  }
  if( !zPragma ){
    *pazCol = 0;
    *pabPK = 0;
    *pnCol = 0;
    if( pzTab ) *pzTab = 0;
    return SQLITE_NOMEM;
  }

  rc = sqlite3_prepare_v2(db, zPragma, -1, &pStmt, 0);
  sqlite3_free(zPragma);
  if( rc!=SQLITE_OK ){
    *pazCol = 0;
    *pabPK = 0;
    *pnCol = 0;
    if( pzTab ) *pzTab = 0;
    return rc;
  }

  nByte = nThis + 1;
  bRowid = (pbRowid!=0);
  while( SQLITE_ROW==sqlite3_step(pStmt) ){
    nByte += sqlite3_column_bytes(pStmt, 1);
    nDbCol++;
    if( sqlite3_column_int(pStmt, 5) ) bRowid = 0;
  }
  if( nDbCol==0 ) bRowid = 0;
  nDbCol += bRowid;
  nByte += strlen(SESSIONS_ROWID);
  rc = sqlite3_reset(pStmt);

  if( rc==SQLITE_OK ){
    nByte += nDbCol * (sizeof(const char *) + sizeof(u8) + 1);
    pAlloc = sessionMalloc64(pSession, nByte);
    if( pAlloc==0 ){
      rc = SQLITE_NOMEM;
    }
  }
  if( rc==SQLITE_OK ){
    azCol = (char **)pAlloc;
    pAlloc = (u8 *)&azCol[nDbCol];
    abPK = (u8 *)pAlloc;
    pAlloc = &abPK[nDbCol];
    if( pzTab ){
      memcpy(pAlloc, zThis, nThis+1);
      *pzTab = (char *)pAlloc;
      pAlloc += nThis+1;
    }
  
    i = 0;
    if( bRowid ){
      size_t nName = strlen(SESSIONS_ROWID);
      memcpy(pAlloc, SESSIONS_ROWID, nName+1);
      azCol[i] = (char*)pAlloc;
      pAlloc += nName+1;
      abPK[i] = 1;
      i++;
    }
    while( SQLITE_ROW==sqlite3_step(pStmt) ){
      int nName = sqlite3_column_bytes(pStmt, 1);
      const unsigned char *zName = sqlite3_column_text(pStmt, 1);
      if( zName==0 ) break;
      memcpy(pAlloc, zName, nName+1);
      azCol[i] = (char *)pAlloc;
      pAlloc += nName+1;
      abPK[i] = sqlite3_column_int(pStmt, 5);
      i++;
    }
    rc = sqlite3_reset(pStmt);
  }

  /* If successful, populate the output variables. Otherwise, zero them and
  ** free any allocation made. An error code will be returned in this case.
  */
  if( rc==SQLITE_OK ){
    *pazCol = (const char **)azCol;
    *pabPK = abPK;
    *pnCol = nDbCol;
  }else{
    *pazCol = 0;
    *pabPK = 0;
    *pnCol = 0;
    if( pzTab ) *pzTab = 0;
    sessionFree(pSession, azCol);
  }
  if( pbRowid ) *pbRowid = bRowid;
  sqlite3_finalize(pStmt);
  return rc;
}

/*
** This function is only called from within a pre-update handler for a
** write to table pTab, part of session pSession. If this is the first
** write to this table, initalize the SessionTable.nCol, azCol[] and
** abPK[] arrays accordingly.
**
** If an error occurs, an error code is stored in sqlite3_session.rc and
** non-zero returned. Or, if no error occurs but the table has no primary
** key, sqlite3_session.rc is left set to SQLITE_OK and non-zero returned to
** indicate that updates on this table should be ignored. SessionTable.abPK 
** is set to NULL in this case.
*/
static int sessionInitTable(sqlite3_session *pSession, SessionTable *pTab){
  if( pTab->nCol==0 ){
    u8 *abPK;
    assert( pTab->azCol==0 || pTab->abPK==0 );
    pSession->rc = sessionTableInfo(pSession, pSession->db, pSession->zDb, 
        pTab->zName, &pTab->nCol, 0, &pTab->azCol, &abPK,
        (pSession->bImplicitPK ? &pTab->bRowid : 0)
    );
    if( pSession->rc==SQLITE_OK ){
      int i;
      for(i=0; i<pTab->nCol; i++){
        if( abPK[i] ){
          pTab->abPK = abPK;
          break;
        }
      }
      if( 0==sqlite3_stricmp("sqlite_stat1", pTab->zName) ){
        pTab->bStat1 = 1;
      }

      if( pSession->bEnableSize ){
        pSession->nMaxChangesetSize += (
          1 + sessionVarintLen(pTab->nCol) + pTab->nCol + strlen(pTab->zName)+1
        );
      }
    }
  }
  return (pSession->rc || pTab->abPK==0);
}

/*
** Versions of the four methods in object SessionHook for use with the
** sqlite_stat1 table. The purpose of this is to substitute a zero-length
** blob each time a NULL value is read from the "idx" column of the
** sqlite_stat1 table.
*/
typedef struct SessionStat1Ctx SessionStat1Ctx;
struct SessionStat1Ctx {
  SessionHook hook;
  sqlite3_session *pSession;
};
static int sessionStat1Old(void *pCtx, int iCol, sqlite3_value **ppVal){
  SessionStat1Ctx *p = (SessionStat1Ctx*)pCtx;
  sqlite3_value *pVal = 0;
  int rc = p->hook.xOld(p->hook.pCtx, iCol, &pVal);
  if( rc==SQLITE_OK && iCol==1 && sqlite3_value_type(pVal)==SQLITE_NULL ){
    pVal = p->pSession->pZeroBlob;
  }
  *ppVal = pVal;
  return rc;
}
static int sessionStat1New(void *pCtx, int iCol, sqlite3_value **ppVal){
  SessionStat1Ctx *p = (SessionStat1Ctx*)pCtx;
  sqlite3_value *pVal = 0;
  int rc = p->hook.xNew(p->hook.pCtx, iCol, &pVal);
  if( rc==SQLITE_OK && iCol==1 && sqlite3_value_type(pVal)==SQLITE_NULL ){
    pVal = p->pSession->pZeroBlob;
  }
  *ppVal = pVal;
  return rc;
}
static int sessionStat1Count(void *pCtx){
  SessionStat1Ctx *p = (SessionStat1Ctx*)pCtx;
  return p->hook.xCount(p->hook.pCtx);
}
static int sessionStat1Depth(void *pCtx){
  SessionStat1Ctx *p = (SessionStat1Ctx*)pCtx;
  return p->hook.xDepth(p->hook.pCtx);
}

static int sessionUpdateMaxSize(
  int op,
  sqlite3_session *pSession,      /* Session object pTab is attached to */
  SessionTable *pTab,             /* Table that change applies to */
  SessionChange *pC               /* Update pC->nMaxSize */
){
  i64 nNew = 2;
  if( pC->op==SQLITE_INSERT ){
    if( pTab->bRowid ) nNew += 9;
    if( op!=SQLITE_DELETE ){
      int ii;
      for(ii=0; ii<pTab->nCol; ii++){
        sqlite3_value *p = 0;
        pSession->hook.xNew(pSession->hook.pCtx, ii, &p);
        sessionSerializeValue(0, p, &nNew);
      }
    }
  }else if( op==SQLITE_DELETE ){
    nNew += pC->nRecord;
    if( sqlite3_preupdate_blobwrite(pSession->db)>=0 ){
      nNew += pC->nRecord;
    }
  }else{
    int ii;
    u8 *pCsr = pC->aRecord;
    if( pTab->bRowid ){
      nNew += 9 + 1;
      pCsr += 9;
    }
    for(ii=pTab->bRowid; ii<pTab->nCol; ii++){
      int bChanged = 1;
      int nOld = 0;
      int eType;
      sqlite3_value *p = 0;
      pSession->hook.xNew(pSession->hook.pCtx, ii-pTab->bRowid, &p);
      if( p==0 ){
        return SQLITE_NOMEM;
      }

      eType = *pCsr++;
      switch( eType ){
        case SQLITE_NULL:
          bChanged = sqlite3_value_type(p)!=SQLITE_NULL;
          break;

        case SQLITE_FLOAT:
        case SQLITE_INTEGER: {
          if( eType==sqlite3_value_type(p) ){
            sqlite3_int64 iVal = sessionGetI64(pCsr);
            if( eType==SQLITE_INTEGER ){
              bChanged = (iVal!=sqlite3_value_int64(p));
            }else{
              double dVal;
              memcpy(&dVal, &iVal, 8);
              bChanged = (dVal!=sqlite3_value_double(p));
            }
          }
          nOld = 8;
          pCsr += 8;
          break;
        }

        default: {
          int nByte;
          nOld = sessionVarintGet(pCsr, &nByte);
          pCsr += nOld;
          nOld += nByte;
          assert( eType==SQLITE_TEXT || eType==SQLITE_BLOB );
          if( eType==sqlite3_value_type(p) 
           && nByte==sqlite3_value_bytes(p)
           && (nByte==0 || 0==memcmp(pCsr, sqlite3_value_blob(p), nByte))
          ){
            bChanged = 0;
          }
          pCsr += nByte;
          break;
        }
      }

      if( bChanged && pTab->abPK[ii] ){
        nNew = pC->nRecord + 2;
        break;
      }

      if( bChanged ){
        nNew += 1 + nOld;
        sessionSerializeValue(0, p, &nNew);
      }else if( pTab->abPK[ii] ){
        nNew += 2 + nOld;
      }else{
        nNew += 2;
      }
    }
  }

  if( nNew>pC->nMaxSize ){
    int nIncr = nNew - pC->nMaxSize;
    pC->nMaxSize = nNew;
    pSession->nMaxChangesetSize += nIncr;
  }
  return SQLITE_OK;
}

/*
** This function is only called from with a pre-update-hook reporting a 
** change on table pTab (attached to session pSession). The type of change
** (UPDATE, INSERT, DELETE) is specified by the first argument.
**
** Unless one is already present or an error occurs, an entry is added
** to the changed-rows hash table associated with table pTab.
*/
static void sessionPreupdateOneChange(
  int op,                         /* One of SQLITE_UPDATE, INSERT, DELETE */
  i64 iRowid,
  sqlite3_session *pSession,      /* Session object pTab is attached to */
  SessionTable *pTab              /* Table that change applies to */
){
  int iHash; 
  int bNull = 0; 
  int rc = SQLITE_OK;
  SessionStat1Ctx stat1 = {{0,0,0,0,0},0};

  if( pSession->rc ) return;

  /* Load table details if required */
  if( sessionInitTable(pSession, pTab) ) return;

  /* Check the number of columns in this xPreUpdate call matches the 
  ** number of columns in the table.  */
  if( (pTab->nCol-pTab->bRowid)!=pSession->hook.xCount(pSession->hook.pCtx) ){
    pSession->rc = SQLITE_SCHEMA;
    return;
  }

  /* Grow the hash table if required */
  if( sessionGrowHash(pSession, 0, pTab) ){
    pSession->rc = SQLITE_NOMEM;
    return;
  }

  if( pTab->bStat1 ){
    stat1.hook = pSession->hook;
    stat1.pSession = pSession;
    pSession->hook.pCtx = (void*)&stat1;
    pSession->hook.xNew = sessionStat1New;
    pSession->hook.xOld = sessionStat1Old;
    pSession->hook.xCount = sessionStat1Count;
    pSession->hook.xDepth = sessionStat1Depth;
    if( pSession->pZeroBlob==0 ){
      sqlite3_value *p = sqlite3ValueNew(0);
      if( p==0 ){
        rc = SQLITE_NOMEM;
        goto error_out;
      }
      sqlite3ValueSetStr(p, 0, "", 0, SQLITE_STATIC);
      pSession->pZeroBlob = p;
    }
  }

  /* Calculate the hash-key for this change. If the primary key of the row
  ** includes a NULL value, exit early. Such changes are ignored by the
  ** session module. */
  rc = sessionPreupdateHash(
      pSession, iRowid, pTab, op==SQLITE_INSERT, &iHash, &bNull
  );
  if( rc!=SQLITE_OK ) goto error_out;

  if( bNull==0 ){
    /* Search the hash table for an existing record for this row. */
    SessionChange *pC;
    for(pC=pTab->apChange[iHash]; pC; pC=pC->pNext){
      if( sessionPreupdateEqual(pSession, iRowid, pTab, pC, op) ) break;
    }

    if( pC==0 ){
      /* Create a new change object containing all the old values (if
      ** this is an SQLITE_UPDATE or SQLITE_DELETE), or just the PK
      ** values (if this is an INSERT). */
      sqlite3_int64 nByte;    /* Number of bytes to allocate */
      int i;                  /* Used to iterate through columns */
  
      assert( rc==SQLITE_OK );
      pTab->nEntry++;
  
      /* Figure out how large an allocation is required */
      nByte = sizeof(SessionChange);
      for(i=0; i<(pTab->nCol-pTab->bRowid); i++){
        sqlite3_value *p = 0;
        if( op!=SQLITE_INSERT ){
          TESTONLY(int trc = ) pSession->hook.xOld(pSession->hook.pCtx, i, &p);
          assert( trc==SQLITE_OK );
        }else if( pTab->abPK[i] ){
          TESTONLY(int trc = ) pSession->hook.xNew(pSession->hook.pCtx, i, &p);
          assert( trc==SQLITE_OK );
        }

        /* This may fail if SQLite value p contains a utf-16 string that must
        ** be converted to utf-8 and an OOM error occurs while doing so. */
        rc = sessionSerializeValue(0, p, &nByte);
        if( rc!=SQLITE_OK ) goto error_out;
      }
      if( pTab->bRowid ){
        nByte += 9;               /* Size of rowid field - an integer */
      }
  
      /* Allocate the change object */
      pC = (SessionChange *)sessionMalloc64(pSession, nByte);
      if( !pC ){
        rc = SQLITE_NOMEM;
        goto error_out;
      }else{
        memset(pC, 0, sizeof(SessionChange));
        pC->aRecord = (u8 *)&pC[1];
      }
  
      /* Populate the change object. None of the preupdate_old(),
      ** preupdate_new() or SerializeValue() calls below may fail as all
      ** required values and encodings have already been cached in memory.
      ** It is not possible for an OOM to occur in this block. */
      nByte = 0;
      if( pTab->bRowid ){
        pC->aRecord[0] = SQLITE_INTEGER;
        sessionPutI64(&pC->aRecord[1], iRowid);
        nByte = 9;
      }
      for(i=0; i<(pTab->nCol-pTab->bRowid); i++){
        sqlite3_value *p = 0;
        if( op!=SQLITE_INSERT ){
          pSession->hook.xOld(pSession->hook.pCtx, i, &p);
        }else if( pTab->abPK[i] ){
          pSession->hook.xNew(pSession->hook.pCtx, i, &p);
        }
        sessionSerializeValue(&pC->aRecord[nByte], p, &nByte);
      }

      /* Add the change to the hash-table */
      if( pSession->bIndirect || pSession->hook.xDepth(pSession->hook.pCtx) ){
        pC->bIndirect = 1;
      }
      pC->nRecord = nByte;
      pC->op = op;
      pC->pNext = pTab->apChange[iHash];
      pTab->apChange[iHash] = pC;

    }else if( pC->bIndirect ){
      /* If the existing change is considered "indirect", but this current
      ** change is "direct", mark the change object as direct. */
      if( pSession->hook.xDepth(pSession->hook.pCtx)==0 
       && pSession->bIndirect==0 
      ){
        pC->bIndirect = 0;
      }
    }

    assert( rc==SQLITE_OK );
    if( pSession->bEnableSize ){
      rc = sessionUpdateMaxSize(op, pSession, pTab, pC);
    }
  }


  /* If an error has occurred, mark the session object as failed. */
 error_out:
  if( pTab->bStat1 ){
    pSession->hook = stat1.hook;
  }
  if( rc!=SQLITE_OK ){
    pSession->rc = rc;
  }
}

static int sessionFindTable(
  sqlite3_session *pSession, 
  const char *zName,
  SessionTable **ppTab
){
  int rc = SQLITE_OK;
  int nName = sqlite3Strlen30(zName);
  SessionTable *pRet;

  /* Search for an existing table */
  for(pRet=pSession->pTable; pRet; pRet=pRet->pNext){
    if( 0==sqlite3_strnicmp(pRet->zName, zName, nName+1) ) break;
  }

  if( pRet==0 && pSession->bAutoAttach ){
    /* If there is a table-filter configured, invoke it. If it returns 0,
    ** do not automatically add the new table. */
    if( pSession->xTableFilter==0
     || pSession->xTableFilter(pSession->pFilterCtx, zName) 
    ){
      rc = sqlite3session_attach(pSession, zName);
      if( rc==SQLITE_OK ){
        pRet = pSession->pTable;
        while( ALWAYS(pRet) && pRet->pNext ){
          pRet = pRet->pNext;
        }
        assert( pRet!=0 );
        assert( 0==sqlite3_strnicmp(pRet->zName, zName, nName+1) );
      }
    }
  }

  assert( rc==SQLITE_OK || pRet==0 );
  *ppTab = pRet;
  return rc;
}

/*
** The 'pre-update' hook registered by this module with SQLite databases.
*/
static void xPreUpdate(
  void *pCtx,                     /* Copy of third arg to preupdate_hook() */
  sqlite3 *db,                    /* Database handle */
  int op,                         /* SQLITE_UPDATE, DELETE or INSERT */
  char const *zDb,                /* Database name */
  char const *zName,              /* Table name */
  sqlite3_int64 iKey1,            /* Rowid of row about to be deleted/updated */
  sqlite3_int64 iKey2             /* New rowid value (for a rowid UPDATE) */
){
  sqlite3_session *pSession;
  int nDb = sqlite3Strlen30(zDb);

  assert( sqlite3_mutex_held(db->mutex) );
  (void)iKey1;
  (void)iKey2;

  for(pSession=(sqlite3_session *)pCtx; pSession; pSession=pSession->pNext){
    SessionTable *pTab;

    /* If this session is attached to a different database ("main", "temp" 
    ** etc.), or if it is not currently enabled, there is nothing to do. Skip 
    ** to the next session object attached to this database. */
    if( pSession->bEnable==0 ) continue;
    if( pSession->rc ) continue;
    if( sqlite3_strnicmp(zDb, pSession->zDb, nDb+1) ) continue;

    pSession->rc = sessionFindTable(pSession, zName, &pTab);
    if( pTab ){
      assert( pSession->rc==SQLITE_OK );
      assert( op==SQLITE_UPDATE || iKey1==iKey2 );
      sessionPreupdateOneChange(op, iKey1, pSession, pTab);
      if( op==SQLITE_UPDATE ){
        sessionPreupdateOneChange(SQLITE_INSERT, iKey2, pSession, pTab);
      }
    }
  }
}

/*
** The pre-update hook implementations.
*/
static int sessionPreupdateOld(void *pCtx, int iVal, sqlite3_value **ppVal){
  return sqlite3_preupdate_old((sqlite3*)pCtx, iVal, ppVal);
}
static int sessionPreupdateNew(void *pCtx, int iVal, sqlite3_value **ppVal){
  return sqlite3_preupdate_new((sqlite3*)pCtx, iVal, ppVal);
}
static int sessionPreupdateCount(void *pCtx){
  return sqlite3_preupdate_count((sqlite3*)pCtx);
}
static int sessionPreupdateDepth(void *pCtx){
  return sqlite3_preupdate_depth((sqlite3*)pCtx);
}

/*
** Install the pre-update hooks on the session object passed as the only
** argument.
*/
static void sessionPreupdateHooks(
  sqlite3_session *pSession
){
  pSession->hook.pCtx = (void*)pSession->db;
  pSession->hook.xOld = sessionPreupdateOld;
  pSession->hook.xNew = sessionPreupdateNew;
  pSession->hook.xCount = sessionPreupdateCount;
  pSession->hook.xDepth = sessionPreupdateDepth;
}

typedef struct SessionDiffCtx SessionDiffCtx;
struct SessionDiffCtx {
  sqlite3_stmt *pStmt;
  int bRowid;
  int nOldOff;
};

/*
** The diff hook implementations.
*/
static int sessionDiffOld(void *pCtx, int iVal, sqlite3_value **ppVal){
  SessionDiffCtx *p = (SessionDiffCtx*)pCtx;
  *ppVal = sqlite3_column_value(p->pStmt, iVal+p->nOldOff+p->bRowid);
  return SQLITE_OK;
}
static int sessionDiffNew(void *pCtx, int iVal, sqlite3_value **ppVal){
  SessionDiffCtx *p = (SessionDiffCtx*)pCtx;
  *ppVal = sqlite3_column_value(p->pStmt, iVal+p->bRowid);
   return SQLITE_OK;
}
static int sessionDiffCount(void *pCtx){
  SessionDiffCtx *p = (SessionDiffCtx*)pCtx;
  return (p->nOldOff ? p->nOldOff : sqlite3_column_count(p->pStmt)) - p->bRowid;
}
static int sessionDiffDepth(void *pCtx){
  (void)pCtx;
  return 0;
}

/*
** Install the diff hooks on the session object passed as the only
** argument.
*/
static void sessionDiffHooks(
  sqlite3_session *pSession,
  SessionDiffCtx *pDiffCtx
){
  pSession->hook.pCtx = (void*)pDiffCtx;
  pSession->hook.xOld = sessionDiffOld;
  pSession->hook.xNew = sessionDiffNew;
  pSession->hook.xCount = sessionDiffCount;
  pSession->hook.xDepth = sessionDiffDepth;
}

static char *sessionExprComparePK(
  int nCol,
  const char *zDb1, const char *zDb2, 
  const char *zTab,
  const char **azCol, u8 *abPK
){
  int i;
  const char *zSep = "";
  char *zRet = 0;

  for(i=0; i<nCol; i++){
    if( abPK[i] ){
      zRet = sqlite3_mprintf("%z%s\"%w\".\"%w\".\"%w\"=\"%w\".\"%w\".\"%w\"",
          zRet, zSep, zDb1, zTab, azCol[i], zDb2, zTab, azCol[i]
      );
      zSep = " AND ";
      if( zRet==0 ) break;
    }
  }

  return zRet;
}

static char *sessionExprCompareOther(
  int nCol,
  const char *zDb1, const char *zDb2, 
  const char *zTab,
  const char **azCol, u8 *abPK
){
  int i;
  const char *zSep = "";
  char *zRet = 0;
  int bHave = 0;

  for(i=0; i<nCol; i++){
    if( abPK[i]==0 ){
      bHave = 1;
      zRet = sqlite3_mprintf(
          "%z%s\"%w\".\"%w\".\"%w\" IS NOT \"%w\".\"%w\".\"%w\"",
          zRet, zSep, zDb1, zTab, azCol[i], zDb2, zTab, azCol[i]
      );
      zSep = " OR ";
      if( zRet==0 ) break;
    }
  }

  if( bHave==0 ){
    assert( zRet==0 );
    zRet = sqlite3_mprintf("0");
  }

  return zRet;
}

static char *sessionSelectFindNew(
  const char *zDb1,      /* Pick rows in this db only */
  const char *zDb2,      /* But not in this one */
  int bRowid,
  const char *zTbl,      /* Table name */
  const char *zExpr
){
  const char *zSel = (bRowid ? SESSIONS_ROWID ", *" : "*");
  char *zRet = sqlite3_mprintf(
      "SELECT %s FROM \"%w\".\"%w\" WHERE NOT EXISTS ("
      "  SELECT 1 FROM \"%w\".\"%w\" WHERE %s"
      ")",
      zSel, zDb1, zTbl, zDb2, zTbl, zExpr
  );
  return zRet;
}

static int sessionDiffFindNew(
  int op,
  sqlite3_session *pSession,
  SessionTable *pTab,
  const char *zDb1,
  const char *zDb2,
  char *zExpr
){
  int rc = SQLITE_OK;
  char *zStmt = sessionSelectFindNew(
      zDb1, zDb2, pTab->bRowid, pTab->zName, zExpr
  );

  if( zStmt==0 ){
    rc = SQLITE_NOMEM;
  }else{
    sqlite3_stmt *pStmt;
    rc = sqlite3_prepare(pSession->db, zStmt, -1, &pStmt, 0);
    if( rc==SQLITE_OK ){
      SessionDiffCtx *pDiffCtx = (SessionDiffCtx*)pSession->hook.pCtx;
      pDiffCtx->pStmt = pStmt;
      pDiffCtx->nOldOff = 0;
      pDiffCtx->bRowid = pTab->bRowid;
      while( SQLITE_ROW==sqlite3_step(pStmt) ){
        i64 iRowid = (pTab->bRowid ? sqlite3_column_int64(pStmt, 0) : 0);
        sessionPreupdateOneChange(op, iRowid, pSession, pTab);
      }
      rc = sqlite3_finalize(pStmt);
    }
    sqlite3_free(zStmt);
  }

  return rc;
}

/*
** Return a comma-separated list of the fully-qualified (with both database
** and table name) column names from table pTab. e.g.
**
**    "main"."t1"."a", "main"."t1"."b", "main"."t1"."c"
*/
static char *sessionAllCols(
  const char *zDb,
  SessionTable *pTab
){
  int ii;
  char *zRet = 0;
  for(ii=0; ii<pTab->nCol; ii++){
    zRet = sqlite3_mprintf("%z%s\"%w\".\"%w\".\"%w\"",
        zRet, (zRet ? ", " : ""), zDb, pTab->zName, pTab->azCol[ii] 
    );
    if( !zRet ) break;
  }
  return zRet;
}

static int sessionDiffFindModified(
  sqlite3_session *pSession, 
  SessionTable *pTab, 
  const char *zFrom, 
  const char *zExpr
){
  int rc = SQLITE_OK;

  char *zExpr2 = sessionExprCompareOther(pTab->nCol,
      pSession->zDb, zFrom, pTab->zName, pTab->azCol, pTab->abPK
  );
  if( zExpr2==0 ){
    rc = SQLITE_NOMEM;
  }else{
    char *z1 = sessionAllCols(pSession->zDb, pTab);
    char *z2 = sessionAllCols(zFrom, pTab);
    char *zStmt = sqlite3_mprintf(
        "SELECT %s,%s FROM \"%w\".\"%w\", \"%w\".\"%w\" WHERE %s AND (%z)",
        z1, z2, pSession->zDb, pTab->zName, zFrom, pTab->zName, zExpr, zExpr2
    );
    if( zStmt==0 || z1==0 || z2==0 ){
      rc = SQLITE_NOMEM;
    }else{
      sqlite3_stmt *pStmt;
      rc = sqlite3_prepare(pSession->db, zStmt, -1, &pStmt, 0);

      if( rc==SQLITE_OK ){
        SessionDiffCtx *pDiffCtx = (SessionDiffCtx*)pSession->hook.pCtx;
        pDiffCtx->pStmt = pStmt;
        pDiffCtx->nOldOff = pTab->nCol;
        while( SQLITE_ROW==sqlite3_step(pStmt) ){
          i64 iRowid = (pTab->bRowid ? sqlite3_column_int64(pStmt, 0) : 0);
          sessionPreupdateOneChange(SQLITE_UPDATE, iRowid, pSession, pTab);
        }
        rc = sqlite3_finalize(pStmt);
      }
    }
    sqlite3_free(zStmt);
    sqlite3_free(z1);
    sqlite3_free(z2);
  }

  return rc;
}

int sqlite3session_diff(
  sqlite3_session *pSession,
  const char *zFrom,
  const char *zTbl,
  char **pzErrMsg
){
  const char *zDb = pSession->zDb;
  int rc = pSession->rc;
  SessionDiffCtx d;

  memset(&d, 0, sizeof(d));
  sessionDiffHooks(pSession, &d);

  sqlite3_mutex_enter(sqlite3_db_mutex(pSession->db));
  if( pzErrMsg ) *pzErrMsg = 0;
  if( rc==SQLITE_OK ){
    char *zExpr = 0;
    sqlite3 *db = pSession->db;
    SessionTable *pTo;            /* Table zTbl */

    /* Locate and if necessary initialize the target table object */
    rc = sessionFindTable(pSession, zTbl, &pTo);
    if( pTo==0 ) goto diff_out;
    if( sessionInitTable(pSession, pTo) ){
      rc = pSession->rc;
      goto diff_out;
    }

    /* Check the table schemas match */
    if( rc==SQLITE_OK ){
      int bHasPk = 0;
      int bMismatch = 0;
      int nCol;                   /* Columns in zFrom.zTbl */
      int bRowid = 0;
      u8 *abPK;
      const char **azCol = 0;
      rc = sessionTableInfo(0, db, zFrom, zTbl, &nCol, 0, &azCol, &abPK, 
          pSession->bImplicitPK ? &bRowid : 0
      );
      if( rc==SQLITE_OK ){
        if( pTo->nCol!=nCol ){
          bMismatch = 1;
        }else{
          int i;
          for(i=0; i<nCol; i++){
            if( pTo->abPK[i]!=abPK[i] ) bMismatch = 1;
            if( sqlite3_stricmp(azCol[i], pTo->azCol[i]) ) bMismatch = 1;
            if( abPK[i] ) bHasPk = 1;
          }
        }
      }
      sqlite3_free((char*)azCol);
      if( bMismatch ){
        if( pzErrMsg ){
          *pzErrMsg = sqlite3_mprintf("table schemas do not match");
        }
        rc = SQLITE_SCHEMA;
      }
      if( bHasPk==0 ){
        /* Ignore tables with no primary keys */
        goto diff_out;
      }
    }

    if( rc==SQLITE_OK ){
      zExpr = sessionExprComparePK(pTo->nCol, 
          zDb, zFrom, pTo->zName, pTo->azCol, pTo->abPK
      );
    }

    /* Find new rows */
    if( rc==SQLITE_OK ){
      rc = sessionDiffFindNew(SQLITE_INSERT, pSession, pTo, zDb, zFrom, zExpr);
    }

    /* Find old rows */
    if( rc==SQLITE_OK ){
      rc = sessionDiffFindNew(SQLITE_DELETE, pSession, pTo, zFrom, zDb, zExpr);
    }

    /* Find modified rows */
    if( rc==SQLITE_OK ){
      rc = sessionDiffFindModified(pSession, pTo, zFrom, zExpr);
    }

    sqlite3_free(zExpr);
  }

 diff_out:
  sessionPreupdateHooks(pSession);
  sqlite3_mutex_leave(sqlite3_db_mutex(pSession->db));
  return rc;
}

/*
** Create a session object. This session object will record changes to
** database zDb attached to connection db.
*/
int sqlite3session_create(
  sqlite3 *db,                    /* Database handle */
  const char *zDb,                /* Name of db (e.g. "main") */
  sqlite3_session **ppSession     /* OUT: New session object */
){
  sqlite3_session *pNew;          /* Newly allocated session object */
  sqlite3_session *pOld;          /* Session object already attached to db */
  int nDb = sqlite3Strlen30(zDb); /* Length of zDb in bytes */

  /* Zero the output value in case an error occurs. */
  *ppSession = 0;

  /* Allocate and populate the new session object. */
  pNew = (sqlite3_session *)sqlite3_malloc64(sizeof(sqlite3_session) + nDb + 1);
  if( !pNew ) return SQLITE_NOMEM;
  memset(pNew, 0, sizeof(sqlite3_session));
  pNew->db = db;
  pNew->zDb = (char *)&pNew[1];
  pNew->bEnable = 1;
  memcpy(pNew->zDb, zDb, nDb+1);
  sessionPreupdateHooks(pNew);

  /* Add the new session object to the linked list of session objects 
  ** attached to database handle $db. Do this under the cover of the db
  ** handle mutex.  */
  sqlite3_mutex_enter(sqlite3_db_mutex(db));
  pOld = (sqlite3_session*)sqlite3_preupdate_hook(db, xPreUpdate, (void*)pNew);
  pNew->pNext = pOld;
  sqlite3_mutex_leave(sqlite3_db_mutex(db));

  *ppSession = pNew;
  return SQLITE_OK;
}

/*
** Free the list of table objects passed as the first argument. The contents
** of the changed-rows hash tables are also deleted.
*/
static void sessionDeleteTable(sqlite3_session *pSession, SessionTable *pList){
  SessionTable *pNext;
  SessionTable *pTab;

  for(pTab=pList; pTab; pTab=pNext){
    int i;
    pNext = pTab->pNext;
    for(i=0; i<pTab->nChange; i++){
      SessionChange *p;
      SessionChange *pNextChange;
      for(p=pTab->apChange[i]; p; p=pNextChange){
        pNextChange = p->pNext;
        sessionFree(pSession, p);
      }
    }
    sessionFree(pSession, (char*)pTab->azCol);  /* cast works around VC++ bug */
    sessionFree(pSession, pTab->apChange);
    sessionFree(pSession, pTab);
  }
}

/*
** Delete a session object previously allocated using sqlite3session_create().
*/
void sqlite3session_delete(sqlite3_session *pSession){
  sqlite3 *db = pSession->db;
  sqlite3_session *pHead;
  sqlite3_session **pp;

  /* Unlink the session from the linked list of sessions attached to the
  ** database handle. Hold the db mutex while doing so.  */
  sqlite3_mutex_enter(sqlite3_db_mutex(db));
  pHead = (sqlite3_session*)sqlite3_preupdate_hook(db, 0, 0);
  for(pp=&pHead; ALWAYS((*pp)!=0); pp=&((*pp)->pNext)){
    if( (*pp)==pSession ){
      *pp = (*pp)->pNext;
      if( pHead ) sqlite3_preupdate_hook(db, xPreUpdate, (void*)pHead);
      break;
    }
  }
  sqlite3_mutex_leave(sqlite3_db_mutex(db));
  sqlite3ValueFree(pSession->pZeroBlob);

  /* Delete all attached table objects. And the contents of their 
  ** associated hash-tables. */
  sessionDeleteTable(pSession, pSession->pTable);

  /* Assert that all allocations have been freed and then free the 
  ** session object itself. */
  assert( pSession->nMalloc==0 );
  sqlite3_free(pSession);
}

/*
** Set a table filter on a Session Object.
*/
void sqlite3session_table_filter(
  sqlite3_session *pSession, 
  int(*xFilter)(void*, const char*),
  void *pCtx                      /* First argument passed to xFilter */
){
  pSession->bAutoAttach = 1;
  pSession->pFilterCtx = pCtx;
  pSession->xTableFilter = xFilter;
}

/*
** Attach a table to a session. All subsequent changes made to the table
** while the session object is enabled will be recorded.
**
** Only tables that have a PRIMARY KEY defined may be attached. It does
** not matter if the PRIMARY KEY is an "INTEGER PRIMARY KEY" (rowid alias)
** or not.
*/
int sqlite3session_attach(
  sqlite3_session *pSession,      /* Session object */
  const char *zName               /* Table name */
){
  int rc = SQLITE_OK;
  sqlite3_mutex_enter(sqlite3_db_mutex(pSession->db));

  if( !zName ){
    pSession->bAutoAttach = 1;
  }else{
    SessionTable *pTab;           /* New table object (if required) */
    int nName;                    /* Number of bytes in string zName */

    /* First search for an existing entry. If one is found, this call is
    ** a no-op. Return early. */
    nName = sqlite3Strlen30(zName);
    for(pTab=pSession->pTable; pTab; pTab=pTab->pNext){
      if( 0==sqlite3_strnicmp(pTab->zName, zName, nName+1) ) break;
    }

    if( !pTab ){
      /* Allocate new SessionTable object. */
      int nByte = sizeof(SessionTable) + nName + 1;
      pTab = (SessionTable*)sessionMalloc64(pSession, nByte);
      if( !pTab ){
        rc = SQLITE_NOMEM;
      }else{
        /* Populate the new SessionTable object and link it into the list.
        ** The new object must be linked onto the end of the list, not 
        ** simply added to the start of it in order to ensure that tables
        ** appear in the correct order when a changeset or patchset is
        ** eventually generated. */
        SessionTable **ppTab;
        memset(pTab, 0, sizeof(SessionTable));
        pTab->zName = (char *)&pTab[1];
        memcpy(pTab->zName, zName, nName+1);
        for(ppTab=&pSession->pTable; *ppTab; ppTab=&(*ppTab)->pNext);
        *ppTab = pTab;
      }
    }
  }

  sqlite3_mutex_leave(sqlite3_db_mutex(pSession->db));
  return rc;
}

/*
** Ensure that there is room in the buffer to append nByte bytes of data.
** If not, use sqlite3_realloc() to grow the buffer so that there is.
**
** If successful, return zero. Otherwise, if an OOM condition is encountered,
** set *pRc to SQLITE_NOMEM and return non-zero.
*/
static int sessionBufferGrow(SessionBuffer *p, i64 nByte, int *pRc){
#define SESSION_MAX_BUFFER_SZ (0x7FFFFF00 - 1) 
  i64 nReq = p->nBuf + nByte;
  if( *pRc==SQLITE_OK && nReq>p->nAlloc ){
    u8 *aNew;
    i64 nNew = p->nAlloc ? p->nAlloc : 128;

    do {
      nNew = nNew*2;
    }while( nNew<nReq );

    /* The value of SESSION_MAX_BUFFER_SZ is copied from the implementation
    ** of sqlite3_realloc64(). Allocations greater than this size in bytes
    ** always fail. It is used here to ensure that this routine can always
    ** allocate up to this limit - instead of up to the largest power of
    ** two smaller than the limit.  */
    if( nNew>SESSION_MAX_BUFFER_SZ ){
      nNew = SESSION_MAX_BUFFER_SZ;
      if( nNew<nReq ){
        *pRc = SQLITE_NOMEM;
        return 1;
      }
    }

    aNew = (u8 *)sqlite3_realloc64(p->aBuf, nNew);
    if( 0==aNew ){
      *pRc = SQLITE_NOMEM;
    }else{
      p->aBuf = aNew;
      p->nAlloc = nNew;
    }
  }
  return (*pRc!=SQLITE_OK);
}

/*
** Append the value passed as the second argument to the buffer passed
** as the first.
**
** This function is a no-op if *pRc is non-zero when it is called.
** Otherwise, if an error occurs, *pRc is set to an SQLite error code
** before returning.
*/
static void sessionAppendValue(SessionBuffer *p, sqlite3_value *pVal, int *pRc){
  int rc = *pRc;
  if( rc==SQLITE_OK ){
    sqlite3_int64 nByte = 0;
    rc = sessionSerializeValue(0, pVal, &nByte);
    sessionBufferGrow(p, nByte, &rc);
    if( rc==SQLITE_OK ){
      rc = sessionSerializeValue(&p->aBuf[p->nBuf], pVal, 0);
      p->nBuf += nByte;
    }else{
      *pRc = rc;
    }
  }
}

/*
** This function is a no-op if *pRc is other than SQLITE_OK when it is 
** called. Otherwise, append a single byte to the buffer. 
**
** If an OOM condition is encountered, set *pRc to SQLITE_NOMEM before
** returning.
*/
static void sessionAppendByte(SessionBuffer *p, u8 v, int *pRc){
  if( 0==sessionBufferGrow(p, 1, pRc) ){
    p->aBuf[p->nBuf++] = v;
  }
}

/*
** This function is a no-op if *pRc is other than SQLITE_OK when it is 
** called. Otherwise, append a single varint to the buffer. 
**
** If an OOM condition is encountered, set *pRc to SQLITE_NOMEM before
** returning.
*/
static void sessionAppendVarint(SessionBuffer *p, int v, int *pRc){
  if( 0==sessionBufferGrow(p, 9, pRc) ){
    p->nBuf += sessionVarintPut(&p->aBuf[p->nBuf], v);
  }
}

/*
** This function is a no-op if *pRc is other than SQLITE_OK when it is 
** called. Otherwise, append a blob of data to the buffer. 
**
** If an OOM condition is encountered, set *pRc to SQLITE_NOMEM before
** returning.
*/
static void sessionAppendBlob(
  SessionBuffer *p, 
  const u8 *aBlob, 
  int nBlob, 
  int *pRc
){
  if( nBlob>0 && 0==sessionBufferGrow(p, nBlob, pRc) ){
    memcpy(&p->aBuf[p->nBuf], aBlob, nBlob);
    p->nBuf += nBlob;
  }
}

/*
** This function is a no-op if *pRc is other than SQLITE_OK when it is 
** called. Otherwise, append a string to the buffer. All bytes in the string
** up to (but not including) the nul-terminator are written to the buffer.
**
** If an OOM condition is encountered, set *pRc to SQLITE_NOMEM before
** returning.
*/
static void sessionAppendStr(
  SessionBuffer *p, 
  const char *zStr, 
  int *pRc
){
  int nStr = sqlite3Strlen30(zStr);
  if( 0==sessionBufferGrow(p, nStr+1, pRc) ){
    memcpy(&p->aBuf[p->nBuf], zStr, nStr);
    p->nBuf += nStr;
    p->aBuf[p->nBuf] = 0x00;
  }
}

/*
** This function is a no-op if *pRc is other than SQLITE_OK when it is 
** called. Otherwise, append the string representation of integer iVal
** to the buffer. No nul-terminator is written.
**
** If an OOM condition is encountered, set *pRc to SQLITE_NOMEM before
** returning.
*/
static void sessionAppendInteger(
  SessionBuffer *p,               /* Buffer to append to */
  int iVal,                       /* Value to write the string rep. of */
  int *pRc                        /* IN/OUT: Error code */
){
  char aBuf[24];
  sqlite3_snprintf(sizeof(aBuf)-1, aBuf, "%d", iVal);
  sessionAppendStr(p, aBuf, pRc);
}

static void sessionAppendPrintf(
  SessionBuffer *p,               /* Buffer to append to */
  int *pRc, 
  const char *zFmt,
  ...
){
  if( *pRc==SQLITE_OK ){
    char *zApp = 0;
    va_list ap;
    va_start(ap, zFmt);
    zApp = sqlite3_vmprintf(zFmt, ap);
    if( zApp==0 ){
      *pRc = SQLITE_NOMEM;
    }else{
      sessionAppendStr(p, zApp, pRc);
    }
    va_end(ap);
    sqlite3_free(zApp);
  }
}

/*
** This function is a no-op if *pRc is other than SQLITE_OK when it is 
** called. Otherwise, append the string zStr enclosed in quotes (") and
** with any embedded quote characters escaped to the buffer. No 
** nul-terminator byte is written.
**
** If an OOM condition is encountered, set *pRc to SQLITE_NOMEM before
** returning.
*/
static void sessionAppendIdent(
  SessionBuffer *p,               /* Buffer to a append to */
  const char *zStr,               /* String to quote, escape and append */
  int *pRc                        /* IN/OUT: Error code */
){
  int nStr = sqlite3Strlen30(zStr)*2 + 2 + 2;
  if( 0==sessionBufferGrow(p, nStr, pRc) ){
    char *zOut = (char *)&p->aBuf[p->nBuf];
    const char *zIn = zStr;
    *zOut++ = '"';
    while( *zIn ){
      if( *zIn=='"' ) *zOut++ = '"';
      *zOut++ = *(zIn++);
    }
    *zOut++ = '"';
    p->nBuf = (int)((u8 *)zOut - p->aBuf);
    p->aBuf[p->nBuf] = 0x00;
  }
}

/*
** This function is a no-op if *pRc is other than SQLITE_OK when it is
** called. Otherwse, it appends the serialized version of the value stored
** in column iCol of the row that SQL statement pStmt currently points
** to to the buffer.
*/
static void sessionAppendCol(
  SessionBuffer *p,               /* Buffer to append to */
  sqlite3_stmt *pStmt,            /* Handle pointing to row containing value */
  int iCol,                       /* Column to read value from */
  int *pRc                        /* IN/OUT: Error code */
){
  if( *pRc==SQLITE_OK ){
    int eType = sqlite3_column_type(pStmt, iCol);
    sessionAppendByte(p, (u8)eType, pRc);
    if( eType==SQLITE_INTEGER || eType==SQLITE_FLOAT ){
      sqlite3_int64 i;
      u8 aBuf[8];
      if( eType==SQLITE_INTEGER ){
        i = sqlite3_column_int64(pStmt, iCol);
      }else{
        double r = sqlite3_column_double(pStmt, iCol);
        memcpy(&i, &r, 8);
      }
      sessionPutI64(aBuf, i);
      sessionAppendBlob(p, aBuf, 8, pRc);
    }
    if( eType==SQLITE_BLOB || eType==SQLITE_TEXT ){
      u8 *z;
      int nByte;
      if( eType==SQLITE_BLOB ){
        z = (u8 *)sqlite3_column_blob(pStmt, iCol);
      }else{
        z = (u8 *)sqlite3_column_text(pStmt, iCol);
      }
      nByte = sqlite3_column_bytes(pStmt, iCol);
      if( z || (eType==SQLITE_BLOB && nByte==0) ){
        sessionAppendVarint(p, nByte, pRc);
        sessionAppendBlob(p, z, nByte, pRc);
      }else{
        *pRc = SQLITE_NOMEM;
      }
    }
  }
}

/*
**
** This function appends an update change to the buffer (see the comments 
** under "CHANGESET FORMAT" at the top of the file). An update change 
** consists of:
**
**   1 byte:  SQLITE_UPDATE (0x17)
**   n bytes: old.* record (see RECORD FORMAT)
**   m bytes: new.* record (see RECORD FORMAT)
**
** The SessionChange object passed as the third argument contains the
** values that were stored in the row when the session began (the old.*
** values). The statement handle passed as the second argument points
** at the current version of the row (the new.* values).
**
** If all of the old.* values are equal to their corresponding new.* value
** (i.e. nothing has changed), then no data at all is appended to the buffer.
**
** Otherwise, the old.* record contains all primary key values and the 
** original values of any fields that have been modified. The new.* record 
** contains the new values of only those fields that have been modified.
*/ 
static int sessionAppendUpdate(
  SessionBuffer *pBuf,            /* Buffer to append to */
  int ePatchset,                  /* True for "patchset", 0 for "changeset" */
  sqlite3_stmt *pStmt,            /* Statement handle pointing at new row */
  SessionChange *p,               /* Object containing old values */
  u8 *abPK                        /* Boolean array - true for PK columns */
){
  int rc = SQLITE_OK;
  SessionBuffer buf2 = {0,0,0}; /* Buffer to accumulate new.* record in */
  int bNoop = 1;                /* Set to zero if any values are modified */
  int nRewind = pBuf->nBuf;     /* Set to zero if any values are modified */
  int i;                        /* Used to iterate through columns */
  u8 *pCsr = p->aRecord;        /* Used to iterate through old.* values */

  assert( abPK!=0 );
  sessionAppendByte(pBuf, SQLITE_UPDATE, &rc);
  sessionAppendByte(pBuf, p->bIndirect, &rc);
  for(i=0; i<sqlite3_column_count(pStmt); i++){
    int bChanged = 0;
    int nAdvance;
    int eType = *pCsr;
    switch( eType ){
      case SQLITE_NULL:
        nAdvance = 1;
        if( sqlite3_column_type(pStmt, i)!=SQLITE_NULL ){
          bChanged = 1;
        }
        break;

      case SQLITE_FLOAT:
      case SQLITE_INTEGER: {
        nAdvance = 9;
        if( eType==sqlite3_column_type(pStmt, i) ){
          sqlite3_int64 iVal = sessionGetI64(&pCsr[1]);
          if( eType==SQLITE_INTEGER ){
            if( iVal==sqlite3_column_int64(pStmt, i) ) break;
          }else{
            double dVal;
            memcpy(&dVal, &iVal, 8);
            if( dVal==sqlite3_column_double(pStmt, i) ) break;
          }
        }
        bChanged = 1;
        break;
      }

      default: {
        int n;
        int nHdr = 1 + sessionVarintGet(&pCsr[1], &n);
        assert( eType==SQLITE_TEXT || eType==SQLITE_BLOB );
        nAdvance = nHdr + n;
        if( eType==sqlite3_column_type(pStmt, i) 
         && n==sqlite3_column_bytes(pStmt, i) 
         && (n==0 || 0==memcmp(&pCsr[nHdr], sqlite3_column_blob(pStmt, i), n))
        ){
          break;
        }
        bChanged = 1;
      }
    }

    /* If at least one field has been modified, this is not a no-op. */
    if( bChanged ) bNoop = 0;

    /* Add a field to the old.* record. This is omitted if this module is
    ** currently generating a patchset. */
    if( ePatchset!=SESSIONS_PATCHSET ){
      if( ePatchset==SESSIONS_FULLCHANGESET || bChanged || abPK[i] ){
        sessionAppendBlob(pBuf, pCsr, nAdvance, &rc);
      }else{
        sessionAppendByte(pBuf, 0, &rc);
      }
    }

    /* Add a field to the new.* record. Or the only record if currently
    ** generating a patchset.  */
    if( bChanged || (ePatchset==SESSIONS_PATCHSET && abPK[i]) ){
      sessionAppendCol(&buf2, pStmt, i, &rc);
    }else{
      sessionAppendByte(&buf2, 0, &rc);
    }

    pCsr += nAdvance;
  }

  if( bNoop ){
    pBuf->nBuf = nRewind;
  }else{
    sessionAppendBlob(pBuf, buf2.aBuf, buf2.nBuf, &rc);
  }
  sqlite3_free(buf2.aBuf);

  return rc;
}

/*
** Append a DELETE change to the buffer passed as the first argument. Use
** the changeset format if argument bPatchset is zero, or the patchset
** format otherwise.
*/
static int sessionAppendDelete(
  SessionBuffer *pBuf,            /* Buffer to append to */
  int eChangeset,                 /* One of SESSIONS_CHANGESET etc. */
  SessionChange *p,               /* Object containing old values */
  int nCol,                       /* Number of columns in table */
  u8 *abPK                        /* Boolean array - true for PK columns */
){
  int rc = SQLITE_OK;

  sessionAppendByte(pBuf, SQLITE_DELETE, &rc);
  sessionAppendByte(pBuf, p->bIndirect, &rc);

  if( eChangeset!=SESSIONS_PATCHSET ){
    sessionAppendBlob(pBuf, p->aRecord, p->nRecord, &rc);
  }else{
    int i;
    u8 *a = p->aRecord;
    for(i=0; i<nCol; i++){
      u8 *pStart = a;
      int eType = *a++;

      switch( eType ){
        case 0:
        case SQLITE_NULL:
          assert( abPK[i]==0 );
          break;

        case SQLITE_FLOAT:
        case SQLITE_INTEGER:
          a += 8;
          break;

        default: {
          int n;
          a += sessionVarintGet(a, &n);
          a += n;
          break;
        }
      }
      if( abPK[i] ){
        sessionAppendBlob(pBuf, pStart, (int)(a-pStart), &rc);
      }
    }
    assert( (a - p->aRecord)==p->nRecord );
  }

  return rc;
}

/*
** Formulate and prepare a SELECT statement to retrieve a row from table
** zTab in database zDb based on its primary key. i.e.
**
**   SELECT *, <noop-test> FROM zDb.zTab WHERE (pk1, pk2,...) IS (?1, ?2,...)
**
** where <noop-test> is: 
**
**   1 AND (?A OR ?1 IS <column>) AND ...
**
** for each non-pk <column>.
*/
static int sessionSelectStmt(
  sqlite3 *db,                    /* Database handle */
  int bIgnoreNoop,
  const char *zDb,                /* Database name */
  const char *zTab,               /* Table name */
  int bRowid,
  int nCol,                       /* Number of columns in table */
  const char **azCol,             /* Names of table columns */
  u8 *abPK,                       /* PRIMARY KEY  array */
  sqlite3_stmt **ppStmt           /* OUT: Prepared SELECT statement */
){
  int rc = SQLITE_OK;
  char *zSql = 0;
  const char *zSep = "";
  const char *zCols = bRowid ? SESSIONS_ROWID ", *" : "*";
  int nSql = -1;
  int i;

  SessionBuffer nooptest = {0, 0, 0};
  SessionBuffer pkfield = {0, 0, 0};
  SessionBuffer pkvar = {0, 0, 0};

  sessionAppendStr(&nooptest, ", 1", &rc);

  if( 0==sqlite3_stricmp("sqlite_stat1", zTab) ){
    sessionAppendStr(&nooptest, " AND (?6 OR ?3 IS stat)", &rc);
    sessionAppendStr(&pkfield, "tbl, idx", &rc);
    sessionAppendStr(&pkvar, 
        "?1, (CASE WHEN ?2=X'' THEN NULL ELSE ?2 END)", &rc
    );
    zCols = "tbl, ?2, stat";
  }else{
    for(i=0; i<nCol; i++){
      if( abPK[i] ){
        sessionAppendStr(&pkfield, zSep, &rc);
        sessionAppendStr(&pkvar, zSep, &rc);
        zSep = ", ";
        sessionAppendIdent(&pkfield, azCol[i], &rc);
        sessionAppendPrintf(&pkvar, &rc, "?%d", i+1);
      }else{
        sessionAppendPrintf(&nooptest, &rc, 
            " AND (?%d OR ?%d IS %w.%w)", i+1+nCol, i+1, zTab, azCol[i]
        );
      }
    }
  }

  if( rc==SQLITE_OK ){
    zSql = sqlite3_mprintf(
        "SELECT %s%s FROM %Q.%Q WHERE (%s) IS (%s)",
        zCols, (bIgnoreNoop ? (char*)nooptest.aBuf : ""), 
        zDb, zTab, (char*)pkfield.aBuf, (char*)pkvar.aBuf
    );
    if( zSql==0 ) rc = SQLITE_NOMEM;
  }

#if 0
  if( 0==sqlite3_stricmp("sqlite_stat1", zTab) ){
    zSql = sqlite3_mprintf(
        "SELECT tbl, ?2, stat FROM %Q.sqlite_stat1 WHERE tbl IS ?1 AND "
        "idx IS (CASE WHEN ?2=X'' THEN NULL ELSE ?2 END)", zDb
    );
    if( zSql==0 ) rc = SQLITE_NOMEM;
  }else{
    const char *zSep = "";
    SessionBuffer buf = {0, 0, 0};

    sessionAppendStr(&buf, "SELECT * FROM ", &rc);
    sessionAppendIdent(&buf, zDb, &rc);
    sessionAppendStr(&buf, ".", &rc);
    sessionAppendIdent(&buf, zTab, &rc);
    sessionAppendStr(&buf, " WHERE ", &rc);
    for(i=0; i<nCol; i++){
      if( abPK[i] ){
        sessionAppendStr(&buf, zSep, &rc);
        sessionAppendIdent(&buf, azCol[i], &rc);
        sessionAppendStr(&buf, " IS ?", &rc);
        sessionAppendInteger(&buf, i+1, &rc);
        zSep = " AND ";
      }
    }
    zSql = (char*)buf.aBuf;
    nSql = buf.nBuf;
  }
#endif

  if( rc==SQLITE_OK ){
    rc = sqlite3_prepare_v2(db, zSql, nSql, ppStmt, 0);
  }
  sqlite3_free(zSql);
  sqlite3_free(nooptest.aBuf);
  sqlite3_free(pkfield.aBuf);
  sqlite3_free(pkvar.aBuf);
  return rc;
}

/*
** Bind the PRIMARY KEY values from the change passed in argument pChange
** to the SELECT statement passed as the first argument. The SELECT statement
** is as prepared by function sessionSelectStmt().
**
** Return SQLITE_OK if all PK values are successfully bound, or an SQLite
** error code (e.g. SQLITE_NOMEM) otherwise.
*/
static int sessionSelectBind(
  sqlite3_stmt *pSelect,          /* SELECT from sessionSelectStmt() */
  int nCol,                       /* Number of columns in table */
  u8 *abPK,                       /* PRIMARY KEY array */
  SessionChange *pChange          /* Change structure */
){
  int i;
  int rc = SQLITE_OK;
  u8 *a = pChange->aRecord;

  for(i=0; i<nCol && rc==SQLITE_OK; i++){
    int eType = *a++;

    switch( eType ){
      case 0:
      case SQLITE_NULL:
        assert( abPK[i]==0 );
        break;

      case SQLITE_INTEGER: {
        if( abPK[i] ){
          i64 iVal = sessionGetI64(a);
          rc = sqlite3_bind_int64(pSelect, i+1, iVal);
        }
        a += 8;
        break;
      }

      case SQLITE_FLOAT: {
        if( abPK[i] ){
          double rVal;
          i64 iVal = sessionGetI64(a);
          memcpy(&rVal, &iVal, 8);
          rc = sqlite3_bind_double(pSelect, i+1, rVal);
        }
        a += 8;
        break;
      }

      case SQLITE_TEXT: {
        int n;
        a += sessionVarintGet(a, &n);
        if( abPK[i] ){
          rc = sqlite3_bind_text(pSelect, i+1, (char *)a, n, SQLITE_TRANSIENT);
        }
        a += n;
        break;
      }

      default: {
        int n;
        assert( eType==SQLITE_BLOB );
        a += sessionVarintGet(a, &n);
        if( abPK[i] ){
          rc = sqlite3_bind_blob(pSelect, i+1, a, n, SQLITE_TRANSIENT);
        }
        a += n;
        break;
      }
    }
  }

  return rc;
}

/*
** This function is a no-op if *pRc is set to other than SQLITE_OK when it
** is called. Otherwise, append a serialized table header (part of the binary 
** changeset format) to buffer *pBuf. If an error occurs, set *pRc to an
** SQLite error code before returning.
*/
static void sessionAppendTableHdr(
  SessionBuffer *pBuf,            /* Append header to this buffer */
  int ePatchset,                  /* Use the patchset format if true */
  SessionTable *pTab,             /* Table object to append header for */
  int *pRc                        /* IN/OUT: Error code */
){
  /* Write a table header */
  sessionAppendByte(pBuf, (ePatchset==SESSIONS_PATCHSET) ? 'P' : 'T', pRc);
  sessionAppendVarint(pBuf, pTab->nCol, pRc);
  sessionAppendBlob(pBuf, pTab->abPK, pTab->nCol, pRc);
  sessionAppendBlob(pBuf, (u8 *)pTab->zName, (int)strlen(pTab->zName)+1, pRc);
}

/*
** Generate either a changeset (if argument bPatchset is zero) or a patchset
** (if it is non-zero) based on the current contents of the session object
** passed as the first argument.
**
** If no error occurs, SQLITE_OK is returned and the new changeset/patchset
** stored in output variables *pnChangeset and *ppChangeset. Or, if an error
** occurs, an SQLite error code is returned and both output variables set 
** to 0.
*/
static int sessionGenerateChangeset(
  sqlite3_session *pSession,      /* Session object */
  int ePatchset,                  /* One of SESSIONS_CHANGESET etc. */
  int (*xOutput)(void *pOut, const void *pData, int nData),
  void *pOut,                     /* First argument for xOutput */
  int *pnChangeset,               /* OUT: Size of buffer at *ppChangeset */
  void **ppChangeset              /* OUT: Buffer containing changeset */
){
  sqlite3 *db = pSession->db;     /* Source database handle */
  SessionTable *pTab;             /* Used to iterate through attached tables */
  SessionBuffer buf = {0,0,0};    /* Buffer in which to accumlate changeset */
  int rc;                         /* Return code */

  assert( xOutput==0 || (pnChangeset==0 && ppChangeset==0) );
  assert( xOutput!=0 || (pnChangeset!=0 && ppChangeset!=0) );

  /* Zero the output variables in case an error occurs. If this session
  ** object is already in the error state (sqlite3_session.rc != SQLITE_OK),
  ** this call will be a no-op.  */
  if( xOutput==0 ){
    assert( pnChangeset!=0  && ppChangeset!=0 );
    *pnChangeset = 0;
    *ppChangeset = 0;
  }

  if( pSession->rc ) return pSession->rc;
  rc = sqlite3_exec(pSession->db, "SAVEPOINT changeset", 0, 0, 0);
  if( rc!=SQLITE_OK ) return rc;

  sqlite3_mutex_enter(sqlite3_db_mutex(db));

  for(pTab=pSession->pTable; rc==SQLITE_OK && pTab; pTab=pTab->pNext){
    if( pTab->nEntry ){
      const char *zName = pTab->zName;
      int nCol = 0;               /* Number of columns in table */
      u8 *abPK = 0;               /* Primary key array */
      const char **azCol = 0;     /* Table columns */
      int i;                      /* Used to iterate through hash buckets */
      sqlite3_stmt *pSel = 0;     /* SELECT statement to query table pTab */
      int nRewind = buf.nBuf;     /* Initial size of write buffer */
      int nNoop;                  /* Size of buffer after writing tbl header */
      int bRowid = 0;

      /* Check the table schema is still Ok. */
      rc = sessionTableInfo(
          0, db, pSession->zDb, zName, &nCol, 0, &azCol, &abPK, 
          (pSession->bImplicitPK ? &bRowid : 0)
      );
      if( rc==SQLITE_OK && (
          pTab->nCol!=nCol 
       || pTab->bRowid!=bRowid 
       || memcmp(abPK, pTab->abPK, nCol)
      )){
        rc = SQLITE_SCHEMA;
      }

      /* Write a table header */
      sessionAppendTableHdr(&buf, ePatchset, pTab, &rc);

      /* Build and compile a statement to execute: */
      if( rc==SQLITE_OK ){
        rc = sessionSelectStmt(
            db, 0, pSession->zDb, zName, bRowid, nCol, azCol, abPK, &pSel
        );
      }

      nNoop = buf.nBuf;
      for(i=0; i<pTab->nChange && rc==SQLITE_OK; i++){
        SessionChange *p;         /* Used to iterate through changes */

        for(p=pTab->apChange[i]; rc==SQLITE_OK && p; p=p->pNext){
          rc = sessionSelectBind(pSel, nCol, abPK, p);
          if( rc!=SQLITE_OK ) continue;
          if( sqlite3_step(pSel)==SQLITE_ROW ){
            if( p->op==SQLITE_INSERT ){
              int iCol;
              sessionAppendByte(&buf, SQLITE_INSERT, &rc);
              sessionAppendByte(&buf, p->bIndirect, &rc);
              for(iCol=0; iCol<nCol; iCol++){
                sessionAppendCol(&buf, pSel, iCol, &rc);
              }
            }else{
              assert( abPK!=0 );  /* Because sessionSelectStmt() returned ok */
              rc = sessionAppendUpdate(&buf, ePatchset, pSel, p, abPK);
            }
          }else if( p->op!=SQLITE_INSERT ){
            rc = sessionAppendDelete(&buf, ePatchset, p, nCol, abPK);
          }
          if( rc==SQLITE_OK ){
            rc = sqlite3_reset(pSel);
          }

          /* If the buffer is now larger than sessions_strm_chunk_size, pass
          ** its contents to the xOutput() callback. */
          if( xOutput 
           && rc==SQLITE_OK 
           && buf.nBuf>nNoop 
           && buf.nBuf>sessions_strm_chunk_size 
          ){
            rc = xOutput(pOut, (void*)buf.aBuf, buf.nBuf);
            nNoop = -1;
            buf.nBuf = 0;
          }

        }
      }

      sqlite3_finalize(pSel);
      if( buf.nBuf==nNoop ){
        buf.nBuf = nRewind;
      }
      sqlite3_free((char*)azCol);  /* cast works around VC++ bug */
    }
  }

  if( rc==SQLITE_OK ){
    if( xOutput==0 ){
      *pnChangeset = buf.nBuf;
      *ppChangeset = buf.aBuf;
      buf.aBuf = 0;
    }else if( buf.nBuf>0 ){
      rc = xOutput(pOut, (void*)buf.aBuf, buf.nBuf);
    }
  }

  sqlite3_free(buf.aBuf);
  sqlite3_exec(db, "RELEASE changeset", 0, 0, 0);
  sqlite3_mutex_leave(sqlite3_db_mutex(db));
  return rc;
}

/*
** Obtain a changeset object containing all changes recorded by the 
** session object passed as the first argument.
**
** It is the responsibility of the caller to eventually free the buffer 
** using sqlite3_free().
*/
int sqlite3session_changeset(
  sqlite3_session *pSession,      /* Session object */
  int *pnChangeset,               /* OUT: Size of buffer at *ppChangeset */
  void **ppChangeset              /* OUT: Buffer containing changeset */
){
  int rc;

  if( pnChangeset==0 || ppChangeset==0 ) return SQLITE_MISUSE;
<<<<<<< HEAD
  rc = sessionGenerateChangeset(
      pSession, SESSIONS_CHANGESET, 0, 0, pnChangeset, ppChangeset);
=======
  rc = sessionGenerateChangeset(pSession, 0, 0, 0, pnChangeset, ppChangeset);
>>>>>>> 9cf09b56
  assert( rc || pnChangeset==0 
       || pSession->bEnableSize==0 || *pnChangeset<=pSession->nMaxChangesetSize 
  );
  return rc;
}

/*
** Streaming version of sqlite3session_changeset().
*/
int sqlite3session_changeset_strm(
  sqlite3_session *pSession,
  int (*xOutput)(void *pOut, const void *pData, int nData),
  void *pOut
){
  if( xOutput==0 ) return SQLITE_MISUSE;
  return sessionGenerateChangeset(
      pSession, SESSIONS_CHANGESET, xOutput, pOut, 0, 0);
}

/*
** Streaming version of sqlite3session_patchset().
*/
int sqlite3session_patchset_strm(
  sqlite3_session *pSession,
  int (*xOutput)(void *pOut, const void *pData, int nData),
  void *pOut
){
  if( xOutput==0 ) return SQLITE_MISUSE;
  return sessionGenerateChangeset(
      pSession, SESSIONS_PATCHSET, xOutput, pOut, 0, 0);
}

/*
** Obtain a patchset object containing all changes recorded by the 
** session object passed as the first argument.
**
** It is the responsibility of the caller to eventually free the buffer 
** using sqlite3_free().
*/
int sqlite3session_patchset(
  sqlite3_session *pSession,      /* Session object */
  int *pnPatchset,                /* OUT: Size of buffer at *ppChangeset */
  void **ppPatchset               /* OUT: Buffer containing changeset */
){
  if( pnPatchset==0 || ppPatchset==0 ) return SQLITE_MISUSE;
  return sessionGenerateChangeset(
      pSession, SESSIONS_PATCHSET, 0, 0, pnPatchset, ppPatchset);
}

int sqlite3session_fullchangeset(
  sqlite3_session *pSession,      /* Session object */
  int *pnChangeset,               /* OUT: Size of buffer at *ppChangeset */
  void **ppChangeset              /* OUT: Buffer containing changeset */
){
  return sessionGenerateChangeset(
      pSession, SESSIONS_FULLCHANGESET, 0, 0, pnChangeset, ppChangeset);
}


/*
** Enable or disable the session object passed as the first argument.
*/
int sqlite3session_enable(sqlite3_session *pSession, int bEnable){
  int ret;
  sqlite3_mutex_enter(sqlite3_db_mutex(pSession->db));
  if( bEnable>=0 ){
    pSession->bEnable = bEnable;
  }
  ret = pSession->bEnable;
  sqlite3_mutex_leave(sqlite3_db_mutex(pSession->db));
  return ret;
}

/*
** Enable or disable the session object passed as the first argument.
*/
int sqlite3session_indirect(sqlite3_session *pSession, int bIndirect){
  int ret;
  sqlite3_mutex_enter(sqlite3_db_mutex(pSession->db));
  if( bIndirect>=0 ){
    pSession->bIndirect = bIndirect;
  }
  ret = pSession->bIndirect;
  sqlite3_mutex_leave(sqlite3_db_mutex(pSession->db));
  return ret;
}

/*
** Return true if there have been no changes to monitored tables recorded
** by the session object passed as the only argument.
*/
int sqlite3session_isempty(sqlite3_session *pSession){
  int ret = 0;
  SessionTable *pTab;

  sqlite3_mutex_enter(sqlite3_db_mutex(pSession->db));
  for(pTab=pSession->pTable; pTab && ret==0; pTab=pTab->pNext){
    ret = (pTab->nEntry>0);
  }
  sqlite3_mutex_leave(sqlite3_db_mutex(pSession->db));

  return (ret==0);
}

/*
** Return the amount of heap memory in use.
*/
sqlite3_int64 sqlite3session_memory_used(sqlite3_session *pSession){
  return pSession->nMalloc;
}

/*
** Configure the session object passed as the first argument.
*/
int sqlite3session_object_config(sqlite3_session *pSession, int op, void *pArg){
  int rc = SQLITE_OK;
  switch( op ){
    case SQLITE_SESSION_OBJCONFIG_SIZE: {
      int iArg = *(int*)pArg;
      if( iArg>=0 ){
        if( pSession->pTable ){
          rc = SQLITE_MISUSE;
        }else{
          pSession->bEnableSize = (iArg!=0);
        }
      }
      *(int*)pArg = pSession->bEnableSize;
      break;
    }

    case SQLITE_SESSION_OBJCONFIG_ROWID: {
      int iArg = *(int*)pArg;
      if( iArg>=0 ){
        if( pSession->pTable ){
          rc = SQLITE_MISUSE;
        }else{
          pSession->bImplicitPK = (iArg!=0);
        }
      }
      *(int*)pArg = pSession->bImplicitPK;
      break;
    }

    default:
      rc = SQLITE_MISUSE;
  }

  return rc;
}

/*
** Return the maximum size of sqlite3session_changeset() output.
*/
sqlite3_int64 sqlite3session_changeset_size(sqlite3_session *pSession){
  return pSession->nMaxChangesetSize;
}

/*
** Do the work for either sqlite3changeset_start() or start_strm().
*/
static int sessionChangesetStart(
  sqlite3_changeset_iter **pp,    /* OUT: Changeset iterator handle */
  int (*xInput)(void *pIn, void *pData, int *pnData),
  void *pIn,
  int nChangeset,                 /* Size of buffer pChangeset in bytes */
  void *pChangeset,               /* Pointer to buffer containing changeset */
  int bInvert,                    /* True to invert changeset */
  int bSkipEmpty                  /* True to skip empty UPDATE changes */
){
  sqlite3_changeset_iter *pRet;   /* Iterator to return */
  int nByte;                      /* Number of bytes to allocate for iterator */

  assert( xInput==0 || (pChangeset==0 && nChangeset==0) );

  /* Zero the output variable in case an error occurs. */
  *pp = 0;

  /* Allocate and initialize the iterator structure. */
  nByte = sizeof(sqlite3_changeset_iter);
  pRet = (sqlite3_changeset_iter *)sqlite3_malloc(nByte);
  if( !pRet ) return SQLITE_NOMEM;
  memset(pRet, 0, sizeof(sqlite3_changeset_iter));
  pRet->in.aData = (u8 *)pChangeset;
  pRet->in.nData = nChangeset;
  pRet->in.xInput = xInput;
  pRet->in.pIn = pIn;
  pRet->in.bEof = (xInput ? 0 : 1);
  pRet->bInvert = bInvert;
  pRet->bSkipEmpty = bSkipEmpty;

  /* Populate the output variable and return success. */
  *pp = pRet;
  return SQLITE_OK;
}

/*
** Create an iterator used to iterate through the contents of a changeset.
*/
int sqlite3changeset_start(
  sqlite3_changeset_iter **pp,    /* OUT: Changeset iterator handle */
  int nChangeset,                 /* Size of buffer pChangeset in bytes */
  void *pChangeset                /* Pointer to buffer containing changeset */
){
  return sessionChangesetStart(pp, 0, 0, nChangeset, pChangeset, 0, 0);
}
int sqlite3changeset_start_v2(
  sqlite3_changeset_iter **pp,    /* OUT: Changeset iterator handle */
  int nChangeset,                 /* Size of buffer pChangeset in bytes */
  void *pChangeset,               /* Pointer to buffer containing changeset */
  int flags
){
  int bInvert = !!(flags & SQLITE_CHANGESETSTART_INVERT);
  return sessionChangesetStart(pp, 0, 0, nChangeset, pChangeset, bInvert, 0);
}

/*
** Streaming version of sqlite3changeset_start().
*/
int sqlite3changeset_start_strm(
  sqlite3_changeset_iter **pp,    /* OUT: Changeset iterator handle */
  int (*xInput)(void *pIn, void *pData, int *pnData),
  void *pIn
){
  return sessionChangesetStart(pp, xInput, pIn, 0, 0, 0, 0);
}
int sqlite3changeset_start_v2_strm(
  sqlite3_changeset_iter **pp,    /* OUT: Changeset iterator handle */
  int (*xInput)(void *pIn, void *pData, int *pnData),
  void *pIn,
  int flags
){
  int bInvert = !!(flags & SQLITE_CHANGESETSTART_INVERT);
  return sessionChangesetStart(pp, xInput, pIn, 0, 0, bInvert, 0);
}

/*
** If the SessionInput object passed as the only argument is a streaming
** object and the buffer is full, discard some data to free up space.
*/
static void sessionDiscardData(SessionInput *pIn){
  if( pIn->xInput && pIn->iNext>=sessions_strm_chunk_size ){
    int nMove = pIn->buf.nBuf - pIn->iNext;
    assert( nMove>=0 );
    if( nMove>0 ){
      memmove(pIn->buf.aBuf, &pIn->buf.aBuf[pIn->iNext], nMove);
    }
    pIn->buf.nBuf -= pIn->iNext;
    pIn->iNext = 0;
    pIn->nData = pIn->buf.nBuf;
  }
}

/*
** Ensure that there are at least nByte bytes available in the buffer. Or,
** if there are not nByte bytes remaining in the input, that all available
** data is in the buffer.
**
** Return an SQLite error code if an error occurs, or SQLITE_OK otherwise.
*/
static int sessionInputBuffer(SessionInput *pIn, int nByte){
  int rc = SQLITE_OK;
  if( pIn->xInput ){
    while( !pIn->bEof && (pIn->iNext+nByte)>=pIn->nData && rc==SQLITE_OK ){
      int nNew = sessions_strm_chunk_size;

      if( pIn->bNoDiscard==0 ) sessionDiscardData(pIn);
      if( SQLITE_OK==sessionBufferGrow(&pIn->buf, nNew, &rc) ){
        rc = pIn->xInput(pIn->pIn, &pIn->buf.aBuf[pIn->buf.nBuf], &nNew);
        if( nNew==0 ){
          pIn->bEof = 1;
        }else{
          pIn->buf.nBuf += nNew;
        }
      }

      pIn->aData = pIn->buf.aBuf;
      pIn->nData = pIn->buf.nBuf;
    }
  }
  return rc;
}

/*
** When this function is called, *ppRec points to the start of a record
** that contains nCol values. This function advances the pointer *ppRec
** until it points to the byte immediately following that record.
*/
static void sessionSkipRecord(
  u8 **ppRec,                     /* IN/OUT: Record pointer */
  int nCol                        /* Number of values in record */
){
  u8 *aRec = *ppRec;
  int i;
  for(i=0; i<nCol; i++){
    int eType = *aRec++;
    if( eType==SQLITE_TEXT || eType==SQLITE_BLOB ){
      int nByte;
      aRec += sessionVarintGet((u8*)aRec, &nByte);
      aRec += nByte;
    }else if( eType==SQLITE_INTEGER || eType==SQLITE_FLOAT ){
      aRec += 8;
    }
  }

  *ppRec = aRec;
}

/*
** This function sets the value of the sqlite3_value object passed as the
** first argument to a copy of the string or blob held in the aData[] 
** buffer. SQLITE_OK is returned if successful, or SQLITE_NOMEM if an OOM
** error occurs.
*/
static int sessionValueSetStr(
  sqlite3_value *pVal,            /* Set the value of this object */
  u8 *aData,                      /* Buffer containing string or blob data */
  int nData,                      /* Size of buffer aData[] in bytes */
  u8 enc                          /* String encoding (0 for blobs) */
){
  /* In theory this code could just pass SQLITE_TRANSIENT as the final
  ** argument to sqlite3ValueSetStr() and have the copy created 
  ** automatically. But doing so makes it difficult to detect any OOM
  ** error. Hence the code to create the copy externally. */
  u8 *aCopy = sqlite3_malloc64((sqlite3_int64)nData+1);
  if( aCopy==0 ) return SQLITE_NOMEM;
  memcpy(aCopy, aData, nData);
  sqlite3ValueSetStr(pVal, nData, (char*)aCopy, enc, sqlite3_free);
  return SQLITE_OK;
}

/*
** Deserialize a single record from a buffer in memory. See "RECORD FORMAT"
** for details.
**
** When this function is called, *paChange points to the start of the record
** to deserialize. Assuming no error occurs, *paChange is set to point to
** one byte after the end of the same record before this function returns.
** If the argument abPK is NULL, then the record contains nCol values. Or,
** if abPK is other than NULL, then the record contains only the PK fields
** (in other words, it is a patchset DELETE record).
**
** If successful, each element of the apOut[] array (allocated by the caller)
** is set to point to an sqlite3_value object containing the value read
** from the corresponding position in the record. If that value is not
** included in the record (i.e. because the record is part of an UPDATE change
** and the field was not modified), the corresponding element of apOut[] is
** set to NULL.
**
** It is the responsibility of the caller to free all sqlite_value structures
** using sqlite3_free().
**
** If an error occurs, an SQLite error code (e.g. SQLITE_NOMEM) is returned.
** The apOut[] array may have been partially populated in this case.
*/
static int sessionReadRecord(
  SessionInput *pIn,              /* Input data */
  int nCol,                       /* Number of values in record */
  u8 *abPK,                       /* Array of primary key flags, or NULL */
  sqlite3_value **apOut,          /* Write values to this array */
  int *pbEmpty
){
  int i;                          /* Used to iterate through columns */
  int rc = SQLITE_OK;

  assert( pbEmpty==0 || *pbEmpty==0 );
  if( pbEmpty ) *pbEmpty = 1;
  for(i=0; i<nCol && rc==SQLITE_OK; i++){
    int eType = 0;                /* Type of value (SQLITE_NULL, TEXT etc.) */
    if( abPK && abPK[i]==0 ) continue;
    rc = sessionInputBuffer(pIn, 9);
    if( rc==SQLITE_OK ){
      if( pIn->iNext>=pIn->nData ){
        rc = SQLITE_CORRUPT_BKPT;
      }else{
        eType = pIn->aData[pIn->iNext++];
        assert( apOut[i]==0 );
        if( eType ){
          if( pbEmpty ) *pbEmpty = 0;
          apOut[i] = sqlite3ValueNew(0);
          if( !apOut[i] ) rc = SQLITE_NOMEM;
        }
      }
    }

    if( rc==SQLITE_OK ){
      u8 *aVal = &pIn->aData[pIn->iNext];
      if( eType==SQLITE_TEXT || eType==SQLITE_BLOB ){
        int nByte;
        pIn->iNext += sessionVarintGet(aVal, &nByte);
        rc = sessionInputBuffer(pIn, nByte);
        if( rc==SQLITE_OK ){
          if( nByte<0 || nByte>pIn->nData-pIn->iNext ){
            rc = SQLITE_CORRUPT_BKPT;
          }else{
            u8 enc = (eType==SQLITE_TEXT ? SQLITE_UTF8 : 0);
            rc = sessionValueSetStr(apOut[i],&pIn->aData[pIn->iNext],nByte,enc);
            pIn->iNext += nByte;
          }
        }
      }
      if( eType==SQLITE_INTEGER || eType==SQLITE_FLOAT ){
        sqlite3_int64 v = sessionGetI64(aVal);
        if( eType==SQLITE_INTEGER ){
          sqlite3VdbeMemSetInt64(apOut[i], v);
        }else{
          double d;
          memcpy(&d, &v, 8);
          sqlite3VdbeMemSetDouble(apOut[i], d);
        }
        pIn->iNext += 8;
      }
    }
  }

  return rc;
}

/*
** The input pointer currently points to the second byte of a table-header.
** Specifically, to the following:
**
**   + number of columns in table (varint)
**   + array of PK flags (1 byte per column),
**   + table name (nul terminated).
**
** This function ensures that all of the above is present in the input 
** buffer (i.e. that it can be accessed without any calls to xInput()).
** If successful, SQLITE_OK is returned. Otherwise, an SQLite error code.
** The input pointer is not moved.
*/
static int sessionChangesetBufferTblhdr(SessionInput *pIn, int *pnByte){
  int rc = SQLITE_OK;
  int nCol = 0;
  int nRead = 0;

  rc = sessionInputBuffer(pIn, 9);
  if( rc==SQLITE_OK ){
    nRead += sessionVarintGet(&pIn->aData[pIn->iNext + nRead], &nCol);
    /* The hard upper limit for the number of columns in an SQLite
    ** database table is, according to sqliteLimit.h, 32676. So 
    ** consider any table-header that purports to have more than 65536 
    ** columns to be corrupt. This is convenient because otherwise, 
    ** if the (nCol>65536) condition below were omitted, a sufficiently 
    ** large value for nCol may cause nRead to wrap around and become 
    ** negative. Leading to a crash. */
    if( nCol<0 || nCol>65536 ){
      rc = SQLITE_CORRUPT_BKPT;
    }else{
      rc = sessionInputBuffer(pIn, nRead+nCol+100);
      nRead += nCol;
    }
  }

  while( rc==SQLITE_OK ){
    while( (pIn->iNext + nRead)<pIn->nData && pIn->aData[pIn->iNext + nRead] ){
      nRead++;
    }
    if( (pIn->iNext + nRead)<pIn->nData ) break;
    rc = sessionInputBuffer(pIn, nRead + 100);
  }
  *pnByte = nRead+1;
  return rc;
}

/*
** The input pointer currently points to the first byte of the first field
** of a record consisting of nCol columns. This function ensures the entire
** record is buffered. It does not move the input pointer.
**
** If successful, SQLITE_OK is returned and *pnByte is set to the size of
** the record in bytes. Otherwise, an SQLite error code is returned. The
** final value of *pnByte is undefined in this case.
*/
static int sessionChangesetBufferRecord(
  SessionInput *pIn,              /* Input data */
  int nCol,                       /* Number of columns in record */
  int *pnByte                     /* OUT: Size of record in bytes */
){
  int rc = SQLITE_OK;
  int nByte = 0;
  int i;
  for(i=0; rc==SQLITE_OK && i<nCol; i++){
    int eType;
    rc = sessionInputBuffer(pIn, nByte + 10);
    if( rc==SQLITE_OK ){
      eType = pIn->aData[pIn->iNext + nByte++];
      if( eType==SQLITE_TEXT || eType==SQLITE_BLOB ){
        int n;
        nByte += sessionVarintGet(&pIn->aData[pIn->iNext+nByte], &n);
        nByte += n;
        rc = sessionInputBuffer(pIn, nByte);
      }else if( eType==SQLITE_INTEGER || eType==SQLITE_FLOAT ){
        nByte += 8;
      }
    }
  }
  *pnByte = nByte;
  return rc;
}

/*
** The input pointer currently points to the second byte of a table-header.
** Specifically, to the following:
**
**   + number of columns in table (varint)
**   + array of PK flags (1 byte per column),
**   + table name (nul terminated).
**
** This function decodes the table-header and populates the p->nCol, 
** p->zTab and p->abPK[] variables accordingly. The p->apValue[] array is 
** also allocated or resized according to the new value of p->nCol. The
** input pointer is left pointing to the byte following the table header.
**
** If successful, SQLITE_OK is returned. Otherwise, an SQLite error code
** is returned and the final values of the various fields enumerated above
** are undefined.
*/
static int sessionChangesetReadTblhdr(sqlite3_changeset_iter *p){
  int rc;
  int nCopy;
  assert( p->rc==SQLITE_OK );

  rc = sessionChangesetBufferTblhdr(&p->in, &nCopy);
  if( rc==SQLITE_OK ){
    int nByte;
    int nVarint;
    nVarint = sessionVarintGet(&p->in.aData[p->in.iNext], &p->nCol);
    if( p->nCol>0 ){
      nCopy -= nVarint;
      p->in.iNext += nVarint;
      nByte = p->nCol * sizeof(sqlite3_value*) * 2 + nCopy;
      p->tblhdr.nBuf = 0;
      sessionBufferGrow(&p->tblhdr, nByte, &rc);
    }else{
      rc = SQLITE_CORRUPT_BKPT;
    }
  }

  if( rc==SQLITE_OK ){
    size_t iPK = sizeof(sqlite3_value*)*p->nCol*2;
    memset(p->tblhdr.aBuf, 0, iPK);
    memcpy(&p->tblhdr.aBuf[iPK], &p->in.aData[p->in.iNext], nCopy);
    p->in.iNext += nCopy;
  }

  p->apValue = (sqlite3_value**)p->tblhdr.aBuf;
  if( p->apValue==0 ){
    p->abPK = 0;
    p->zTab = 0;
  }else{
    p->abPK = (u8*)&p->apValue[p->nCol*2];
    p->zTab = p->abPK ? (char*)&p->abPK[p->nCol] : 0;
  }
  return (p->rc = rc);
}

/*
** Advance the changeset iterator to the next change. The differences between
** this function and sessionChangesetNext() are that
**
**   * If pbEmpty is not NULL and the change is a no-op UPDATE (an UPDATE
**     that modifies no columns), this function sets (*pbEmpty) to 1.
**
**   * If the iterator is configured to skip no-op UPDATEs,
**     sessionChangesetNext() does that. This function does not.
*/
static int sessionChangesetNextOne(
  sqlite3_changeset_iter *p,      /* Changeset iterator */
  u8 **paRec,                     /* If non-NULL, store record pointer here */
  int *pnRec,                     /* If non-NULL, store size of record here */
  int *pbNew,                     /* If non-NULL, true if new table */
  int *pbEmpty
){
  int i;
  u8 op;

  assert( (paRec==0 && pnRec==0) || (paRec && pnRec) );
  assert( pbEmpty==0 || *pbEmpty==0 );

  /* If the iterator is in the error-state, return immediately. */
  if( p->rc!=SQLITE_OK ) return p->rc;

  /* Free the current contents of p->apValue[], if any. */
  if( p->apValue ){
    for(i=0; i<p->nCol*2; i++){
      sqlite3ValueFree(p->apValue[i]);
    }
    memset(p->apValue, 0, sizeof(sqlite3_value*)*p->nCol*2);
  }

  /* Make sure the buffer contains at least 10 bytes of input data, or all
  ** remaining data if there are less than 10 bytes available. This is
  ** sufficient either for the 'T' or 'P' byte and the varint that follows
  ** it, or for the two single byte values otherwise. */
  p->rc = sessionInputBuffer(&p->in, 2);
  if( p->rc!=SQLITE_OK ) return p->rc;

  /* If the iterator is already at the end of the changeset, return DONE. */
  if( p->in.iNext>=p->in.nData ){
    return SQLITE_DONE;
  }

  sessionDiscardData(&p->in);
  p->in.iCurrent = p->in.iNext;

  op = p->in.aData[p->in.iNext++];
  while( op=='T' || op=='P' ){
    if( pbNew ) *pbNew = 1;
    p->bPatchset = (op=='P');
    if( sessionChangesetReadTblhdr(p) ) return p->rc;
    if( (p->rc = sessionInputBuffer(&p->in, 2)) ) return p->rc;
    p->in.iCurrent = p->in.iNext;
    if( p->in.iNext>=p->in.nData ) return SQLITE_DONE;
    op = p->in.aData[p->in.iNext++];
  }

  if( p->zTab==0 || (p->bPatchset && p->bInvert) ){
    /* The first record in the changeset is not a table header. Must be a
    ** corrupt changeset. */
    assert( p->in.iNext==1 || p->zTab );
    return (p->rc = SQLITE_CORRUPT_BKPT);
  }

  p->op = op;
  p->bIndirect = p->in.aData[p->in.iNext++];
  if( p->op!=SQLITE_UPDATE && p->op!=SQLITE_DELETE && p->op!=SQLITE_INSERT ){
    return (p->rc = SQLITE_CORRUPT_BKPT);
  }

  if( paRec ){ 
    int nVal;                     /* Number of values to buffer */
    if( p->bPatchset==0 && op==SQLITE_UPDATE ){
      nVal = p->nCol * 2;
    }else if( p->bPatchset && op==SQLITE_DELETE ){
      nVal = 0;
      for(i=0; i<p->nCol; i++) if( p->abPK[i] ) nVal++;
    }else{
      nVal = p->nCol;
    }
    p->rc = sessionChangesetBufferRecord(&p->in, nVal, pnRec);
    if( p->rc!=SQLITE_OK ) return p->rc;
    *paRec = &p->in.aData[p->in.iNext];
    p->in.iNext += *pnRec;
  }else{
    sqlite3_value **apOld = (p->bInvert ? &p->apValue[p->nCol] : p->apValue);
    sqlite3_value **apNew = (p->bInvert ? p->apValue : &p->apValue[p->nCol]);

    /* If this is an UPDATE or DELETE, read the old.* record. */
    if( p->op!=SQLITE_INSERT && (p->bPatchset==0 || p->op==SQLITE_DELETE) ){
      u8 *abPK = p->bPatchset ? p->abPK : 0;
      p->rc = sessionReadRecord(&p->in, p->nCol, abPK, apOld, 0);
      if( p->rc!=SQLITE_OK ) return p->rc;
    }

    /* If this is an INSERT or UPDATE, read the new.* record. */
    if( p->op!=SQLITE_DELETE ){
      p->rc = sessionReadRecord(&p->in, p->nCol, 0, apNew, pbEmpty);
      if( p->rc!=SQLITE_OK ) return p->rc;
    }

    if( (p->bPatchset || p->bInvert) && p->op==SQLITE_UPDATE ){
      /* If this is an UPDATE that is part of a patchset, then all PK and
      ** modified fields are present in the new.* record. The old.* record
      ** is currently completely empty. This block shifts the PK fields from
      ** new.* to old.*, to accommodate the code that reads these arrays.  */
      for(i=0; i<p->nCol; i++){
        assert( p->bPatchset==0 || p->apValue[i]==0 );
        if( p->abPK[i] ){
          assert( p->apValue[i]==0 );
          p->apValue[i] = p->apValue[i+p->nCol];
          if( p->apValue[i]==0 ) return (p->rc = SQLITE_CORRUPT_BKPT);
          p->apValue[i+p->nCol] = 0;
        }
      }
    }else if( p->bInvert ){
      if( p->op==SQLITE_INSERT ) p->op = SQLITE_DELETE;
      else if( p->op==SQLITE_DELETE ) p->op = SQLITE_INSERT;
    }

    /* If this is an UPDATE that is part of a changeset, then check that
    ** there are no fields in the old.* record that are not (a) PK fields,
    ** or (b) also present in the new.* record. 
    **
    ** Such records are technically corrupt, but the rebaser was at one
    ** point generating them. Under most circumstances this is benign, but
    ** can cause spurious SQLITE_RANGE errors when applying the changeset. */
    if( p->bPatchset==0 && p->op==SQLITE_UPDATE){
      for(i=0; i<p->nCol; i++){
        if( p->abPK[i]==0 && p->apValue[i+p->nCol]==0 ){
          sqlite3ValueFree(p->apValue[i]);
          p->apValue[i] = 0;
        }
      }
    }
  }

  return SQLITE_ROW;
}

/*
** Advance the changeset iterator to the next change.
**
** If both paRec and pnRec are NULL, then this function works like the public
** API sqlite3changeset_next(). If SQLITE_ROW is returned, then the
** sqlite3changeset_new() and old() APIs may be used to query for values.
**
** Otherwise, if paRec and pnRec are not NULL, then a pointer to the change
** record is written to *paRec before returning and the number of bytes in
** the record to *pnRec.
**
** Either way, this function returns SQLITE_ROW if the iterator is 
** successfully advanced to the next change in the changeset, an SQLite 
** error code if an error occurs, or SQLITE_DONE if there are no further 
** changes in the changeset.
*/
static int sessionChangesetNext(
  sqlite3_changeset_iter *p,      /* Changeset iterator */
  u8 **paRec,                     /* If non-NULL, store record pointer here */
  int *pnRec,                     /* If non-NULL, store size of record here */
  int *pbNew                      /* If non-NULL, true if new table */
){
  int bEmpty;
  int rc;
  do {
    bEmpty = 0;
    rc = sessionChangesetNextOne(p, paRec, pnRec, pbNew, &bEmpty);
  }while( rc==SQLITE_ROW && p->bSkipEmpty && bEmpty);
  return rc;
}

/*
** Advance an iterator created by sqlite3changeset_start() to the next
** change in the changeset. This function may return SQLITE_ROW, SQLITE_DONE
** or SQLITE_CORRUPT.
**
** This function may not be called on iterators passed to a conflict handler
** callback by changeset_apply().
*/
int sqlite3changeset_next(sqlite3_changeset_iter *p){
  return sessionChangesetNext(p, 0, 0, 0);
}

/*
** The following function extracts information on the current change
** from a changeset iterator. It may only be called after changeset_next()
** has returned SQLITE_ROW.
*/
int sqlite3changeset_op(
  sqlite3_changeset_iter *pIter,  /* Iterator handle */
  const char **pzTab,             /* OUT: Pointer to table name */
  int *pnCol,                     /* OUT: Number of columns in table */
  int *pOp,                       /* OUT: SQLITE_INSERT, DELETE or UPDATE */
  int *pbIndirect                 /* OUT: True if change is indirect */
){
  *pOp = pIter->op;
  *pnCol = pIter->nCol;
  *pzTab = pIter->zTab;
  if( pbIndirect ) *pbIndirect = pIter->bIndirect;
  return SQLITE_OK;
}

/*
** Return information regarding the PRIMARY KEY and number of columns in
** the database table affected by the change that pIter currently points
** to. This function may only be called after changeset_next() returns
** SQLITE_ROW.
*/
int sqlite3changeset_pk(
  sqlite3_changeset_iter *pIter,  /* Iterator object */
  unsigned char **pabPK,          /* OUT: Array of boolean - true for PK cols */
  int *pnCol                      /* OUT: Number of entries in output array */
){
  *pabPK = pIter->abPK;
  if( pnCol ) *pnCol = pIter->nCol;
  return SQLITE_OK;
}

/*
** This function may only be called while the iterator is pointing to an
** SQLITE_UPDATE or SQLITE_DELETE change (see sqlite3changeset_op()).
** Otherwise, SQLITE_MISUSE is returned.
**
** It sets *ppValue to point to an sqlite3_value structure containing the
** iVal'th value in the old.* record. Or, if that particular value is not
** included in the record (because the change is an UPDATE and the field
** was not modified and is not a PK column), set *ppValue to NULL.
**
** If value iVal is out-of-range, SQLITE_RANGE is returned and *ppValue is
** not modified. Otherwise, SQLITE_OK.
*/
int sqlite3changeset_old(
  sqlite3_changeset_iter *pIter,  /* Changeset iterator */
  int iVal,                       /* Index of old.* value to retrieve */
  sqlite3_value **ppValue         /* OUT: Old value (or NULL pointer) */
){
  if( pIter->op!=SQLITE_UPDATE && pIter->op!=SQLITE_DELETE ){
    return SQLITE_MISUSE;
  }
  if( iVal<0 || iVal>=pIter->nCol ){
    return SQLITE_RANGE;
  }
  *ppValue = pIter->apValue[iVal];
  return SQLITE_OK;
}

/*
** This function may only be called while the iterator is pointing to an
** SQLITE_UPDATE or SQLITE_INSERT change (see sqlite3changeset_op()).
** Otherwise, SQLITE_MISUSE is returned.
**
** It sets *ppValue to point to an sqlite3_value structure containing the
** iVal'th value in the new.* record. Or, if that particular value is not
** included in the record (because the change is an UPDATE and the field
** was not modified), set *ppValue to NULL.
**
** If value iVal is out-of-range, SQLITE_RANGE is returned and *ppValue is
** not modified. Otherwise, SQLITE_OK.
*/
int sqlite3changeset_new(
  sqlite3_changeset_iter *pIter,  /* Changeset iterator */
  int iVal,                       /* Index of new.* value to retrieve */
  sqlite3_value **ppValue         /* OUT: New value (or NULL pointer) */
){
  if( pIter->op!=SQLITE_UPDATE && pIter->op!=SQLITE_INSERT ){
    return SQLITE_MISUSE;
  }
  if( iVal<0 || iVal>=pIter->nCol ){
    return SQLITE_RANGE;
  }
  *ppValue = pIter->apValue[pIter->nCol+iVal];
  return SQLITE_OK;
}

/*
** The following two macros are used internally. They are similar to the
** sqlite3changeset_new() and sqlite3changeset_old() functions, except that
** they omit all error checking and return a pointer to the requested value.
*/
#define sessionChangesetNew(pIter, iVal) (pIter)->apValue[(pIter)->nCol+(iVal)]
#define sessionChangesetOld(pIter, iVal) (pIter)->apValue[(iVal)]

/*
** This function may only be called with a changeset iterator that has been
** passed to an SQLITE_CHANGESET_DATA or SQLITE_CHANGESET_CONFLICT 
** conflict-handler function. Otherwise, SQLITE_MISUSE is returned.
**
** If successful, *ppValue is set to point to an sqlite3_value structure
** containing the iVal'th value of the conflicting record.
**
** If value iVal is out-of-range or some other error occurs, an SQLite error
** code is returned. Otherwise, SQLITE_OK.
*/
int sqlite3changeset_conflict(
  sqlite3_changeset_iter *pIter,  /* Changeset iterator */
  int iVal,                       /* Index of conflict record value to fetch */
  sqlite3_value **ppValue         /* OUT: Value from conflicting row */
){
  if( !pIter->pConflict ){
    return SQLITE_MISUSE;
  }
  if( iVal<0 || iVal>=pIter->nCol ){
    return SQLITE_RANGE;
  }
  *ppValue = sqlite3_column_value(pIter->pConflict, iVal);
  return SQLITE_OK;
}

/*
** This function may only be called with an iterator passed to an
** SQLITE_CHANGESET_FOREIGN_KEY conflict handler callback. In this case
** it sets the output variable to the total number of known foreign key
** violations in the destination database and returns SQLITE_OK.
**
** In all other cases this function returns SQLITE_MISUSE.
*/
int sqlite3changeset_fk_conflicts(
  sqlite3_changeset_iter *pIter,  /* Changeset iterator */
  int *pnOut                      /* OUT: Number of FK violations */
){
  if( pIter->pConflict || pIter->apValue ){
    return SQLITE_MISUSE;
  }
  *pnOut = pIter->nCol;
  return SQLITE_OK;
}


/*
** Finalize an iterator allocated with sqlite3changeset_start().
**
** This function may not be called on iterators passed to a conflict handler
** callback by changeset_apply().
*/
int sqlite3changeset_finalize(sqlite3_changeset_iter *p){
  int rc = SQLITE_OK;
  if( p ){
    int i;                        /* Used to iterate through p->apValue[] */
    rc = p->rc;
    if( p->apValue ){
      for(i=0; i<p->nCol*2; i++) sqlite3ValueFree(p->apValue[i]);
    }
    sqlite3_free(p->tblhdr.aBuf);
    sqlite3_free(p->in.buf.aBuf);
    sqlite3_free(p);
  }
  return rc;
}

static int sessionChangesetInvert(
  SessionInput *pInput,           /* Input changeset */
  int (*xOutput)(void *pOut, const void *pData, int nData),
  void *pOut,
  int *pnInverted,                /* OUT: Number of bytes in output changeset */
  void **ppInverted               /* OUT: Inverse of pChangeset */
){
  int rc = SQLITE_OK;             /* Return value */
  SessionBuffer sOut;             /* Output buffer */
  int nCol = 0;                   /* Number of cols in current table */
  u8 *abPK = 0;                   /* PK array for current table */
  sqlite3_value **apVal = 0;      /* Space for values for UPDATE inversion */
  SessionBuffer sPK = {0, 0, 0};  /* PK array for current table */

  /* Initialize the output buffer */
  memset(&sOut, 0, sizeof(SessionBuffer));

  /* Zero the output variables in case an error occurs. */
  if( ppInverted ){
    *ppInverted = 0;
    *pnInverted = 0;
  }

  while( 1 ){
    u8 eType;

    /* Test for EOF. */
    if( (rc = sessionInputBuffer(pInput, 2)) ) goto finished_invert;
    if( pInput->iNext>=pInput->nData ) break;
    eType = pInput->aData[pInput->iNext];

    switch( eType ){
      case 'T': {
        /* A 'table' record consists of:
        **
        **   * A constant 'T' character,
        **   * Number of columns in said table (a varint),
        **   * An array of nCol bytes (sPK),
        **   * A nul-terminated table name.
        */
        int nByte;
        int nVar;
        pInput->iNext++;
        if( (rc = sessionChangesetBufferTblhdr(pInput, &nByte)) ){
          goto finished_invert;
        }
        nVar = sessionVarintGet(&pInput->aData[pInput->iNext], &nCol);
        sPK.nBuf = 0;
        sessionAppendBlob(&sPK, &pInput->aData[pInput->iNext+nVar], nCol, &rc);
        sessionAppendByte(&sOut, eType, &rc);
        sessionAppendBlob(&sOut, &pInput->aData[pInput->iNext], nByte, &rc);
        if( rc ) goto finished_invert;

        pInput->iNext += nByte;
        sqlite3_free(apVal);
        apVal = 0;
        abPK = sPK.aBuf;
        break;
      }

      case SQLITE_INSERT:
      case SQLITE_DELETE: {
        int nByte;
        int bIndirect = pInput->aData[pInput->iNext+1];
        int eType2 = (eType==SQLITE_DELETE ? SQLITE_INSERT : SQLITE_DELETE);
        pInput->iNext += 2;
        assert( rc==SQLITE_OK );
        rc = sessionChangesetBufferRecord(pInput, nCol, &nByte);
        sessionAppendByte(&sOut, eType2, &rc);
        sessionAppendByte(&sOut, bIndirect, &rc);
        sessionAppendBlob(&sOut, &pInput->aData[pInput->iNext], nByte, &rc);
        pInput->iNext += nByte;
        if( rc ) goto finished_invert;
        break;
      }

      case SQLITE_UPDATE: {
        int iCol;

        if( 0==apVal ){
          apVal = (sqlite3_value **)sqlite3_malloc64(sizeof(apVal[0])*nCol*2);
          if( 0==apVal ){
            rc = SQLITE_NOMEM;
            goto finished_invert;
          }
          memset(apVal, 0, sizeof(apVal[0])*nCol*2);
        }

        /* Write the header for the new UPDATE change. Same as the original. */
        sessionAppendByte(&sOut, eType, &rc);
        sessionAppendByte(&sOut, pInput->aData[pInput->iNext+1], &rc);

        /* Read the old.* and new.* records for the update change. */
        pInput->iNext += 2;
        rc = sessionReadRecord(pInput, nCol, 0, &apVal[0], 0);
        if( rc==SQLITE_OK ){
          rc = sessionReadRecord(pInput, nCol, 0, &apVal[nCol], 0);
        }

        /* Write the new old.* record. Consists of the PK columns from the
        ** original old.* record, and the other values from the original
        ** new.* record. */
        for(iCol=0; iCol<nCol; iCol++){
          sqlite3_value *pVal = apVal[iCol + (abPK[iCol] ? 0 : nCol)];
          sessionAppendValue(&sOut, pVal, &rc);
        }

        /* Write the new new.* record. Consists of a copy of all values
        ** from the original old.* record, except for the PK columns, which
        ** are set to "undefined". */
        for(iCol=0; iCol<nCol; iCol++){
          sqlite3_value *pVal = (abPK[iCol] ? 0 : apVal[iCol]);
          sessionAppendValue(&sOut, pVal, &rc);
        }

        for(iCol=0; iCol<nCol*2; iCol++){
          sqlite3ValueFree(apVal[iCol]);
        }
        memset(apVal, 0, sizeof(apVal[0])*nCol*2);
        if( rc!=SQLITE_OK ){
          goto finished_invert;
        }

        break;
      }

      default:
        rc = SQLITE_CORRUPT_BKPT;
        goto finished_invert;
    }

    assert( rc==SQLITE_OK );
    if( xOutput && sOut.nBuf>=sessions_strm_chunk_size ){
      rc = xOutput(pOut, sOut.aBuf, sOut.nBuf);
      sOut.nBuf = 0;
      if( rc!=SQLITE_OK ) goto finished_invert;
    }
  }

  assert( rc==SQLITE_OK );
  if( pnInverted && ALWAYS(ppInverted) ){
    *pnInverted = sOut.nBuf;
    *ppInverted = sOut.aBuf;
    sOut.aBuf = 0;
  }else if( sOut.nBuf>0 && ALWAYS(xOutput!=0) ){
    rc = xOutput(pOut, sOut.aBuf, sOut.nBuf);
  }

 finished_invert:
  sqlite3_free(sOut.aBuf);
  sqlite3_free(apVal);
  sqlite3_free(sPK.aBuf);
  return rc;
}


/*
** Invert a changeset object.
*/
int sqlite3changeset_invert(
  int nChangeset,                 /* Number of bytes in input */
  const void *pChangeset,         /* Input changeset */
  int *pnInverted,                /* OUT: Number of bytes in output changeset */
  void **ppInverted               /* OUT: Inverse of pChangeset */
){
  SessionInput sInput;

  /* Set up the input stream */
  memset(&sInput, 0, sizeof(SessionInput));
  sInput.nData = nChangeset;
  sInput.aData = (u8*)pChangeset;

  return sessionChangesetInvert(&sInput, 0, 0, pnInverted, ppInverted);
}

/*
** Streaming version of sqlite3changeset_invert().
*/
int sqlite3changeset_invert_strm(
  int (*xInput)(void *pIn, void *pData, int *pnData),
  void *pIn,
  int (*xOutput)(void *pOut, const void *pData, int nData),
  void *pOut
){
  SessionInput sInput;
  int rc;

  /* Set up the input stream */
  memset(&sInput, 0, sizeof(SessionInput));
  sInput.xInput = xInput;
  sInput.pIn = pIn;

  rc = sessionChangesetInvert(&sInput, xOutput, pOut, 0, 0);
  sqlite3_free(sInput.buf.aBuf);
  return rc;
}


typedef struct SessionUpdate SessionUpdate;
struct SessionUpdate {
  sqlite3_stmt *pStmt;
  u32 *aMask;
  SessionUpdate *pNext;
};

typedef struct SessionApplyCtx SessionApplyCtx;
struct SessionApplyCtx {
  sqlite3 *db;
  sqlite3_stmt *pDelete;          /* DELETE statement */
  sqlite3_stmt *pInsert;          /* INSERT statement */
  sqlite3_stmt *pSelect;          /* SELECT statement */
  int nCol;                       /* Size of azCol[] and abPK[] arrays */
  const char **azCol;             /* Array of column names */
  u8 *abPK;                       /* Boolean array - true if column is in PK */
  u32 *aUpdateMask;               /* Used by sessionUpdateFind */
  SessionUpdate *pUp;
  int bStat1;                     /* True if table is sqlite_stat1 */
  int bDeferConstraints;          /* True to defer constraints */
  int bInvertConstraints;         /* Invert when iterating constraints buffer */
  SessionBuffer constraints;      /* Deferred constraints are stored here */
  SessionBuffer rebase;           /* Rebase information (if any) here */
  u8 bRebaseStarted;              /* If table header is already in rebase */
  u8 bRebase;                     /* True to collect rebase information */
  u8 bIgnoreNoop;                 /* True to ignore no-op conflicts */
  int bRowid;
};

/* Number of prepared UPDATE statements to cache. */
#define SESSION_UPDATE_CACHE_SZ 12

/*
** Find a prepared UPDATE statement suitable for the UPDATE step currently
** being visited by the iterator. The UPDATE is of the form:
**
**   UPDATE tbl SET col = ?, col2 = ? WHERE pk1 IS ? AND pk2 IS ?
*/
static int sessionUpdateFind(
  sqlite3_changeset_iter *pIter,
  SessionApplyCtx *p,
  int bPatchset,
  sqlite3_stmt **ppStmt
){
  int rc = SQLITE_OK;
  SessionUpdate *pUp = 0;
  int nCol = pIter->nCol;
  int nU32 = (pIter->nCol+33)/32;
  int ii;

  if( p->aUpdateMask==0 ){
    p->aUpdateMask = sqlite3_malloc(nU32*sizeof(u32));
    if( p->aUpdateMask==0 ){
      rc = SQLITE_NOMEM;
    }
  }

  if( rc==SQLITE_OK ){
    memset(p->aUpdateMask, 0, nU32*sizeof(u32));
    rc = SQLITE_CORRUPT;
    for(ii=0; ii<pIter->nCol; ii++){
      if( sessionChangesetNew(pIter, ii) ){
        p->aUpdateMask[ii/32] |= (1<<(ii%32));
        rc = SQLITE_OK;
      }
    }
  }

  if( rc==SQLITE_OK ){
    if( bPatchset ) p->aUpdateMask[nCol/32] |= (1<<(nCol%32));

    if( p->pUp ){
      int nUp = 0;
      SessionUpdate **pp = &p->pUp;
      while( 1 ){
        nUp++;
        if( 0==memcmp(p->aUpdateMask, (*pp)->aMask, nU32*sizeof(u32)) ){
          pUp = *pp;
          *pp = pUp->pNext;
          pUp->pNext = p->pUp;
          p->pUp = pUp;
          break;
        }

        if( (*pp)->pNext ){
          pp = &(*pp)->pNext;
        }else{
          if( nUp>=SESSION_UPDATE_CACHE_SZ ){
            sqlite3_finalize((*pp)->pStmt);
            sqlite3_free(*pp);
            *pp = 0;
          }
          break;
        }
      }
    }

    if( pUp==0 ){
      int nByte = sizeof(SessionUpdate) * nU32*sizeof(u32);
      int bStat1 = (sqlite3_stricmp(pIter->zTab, "sqlite_stat1")==0);
      pUp = (SessionUpdate*)sqlite3_malloc(nByte);
      if( pUp==0 ){
        rc = SQLITE_NOMEM;
      }else{
        const char *zSep = "";
        SessionBuffer buf;

        memset(&buf, 0, sizeof(buf));
        pUp->aMask = (u32*)&pUp[1];
        memcpy(pUp->aMask, p->aUpdateMask, nU32*sizeof(u32));

        sessionAppendStr(&buf, "UPDATE main.", &rc);
        sessionAppendIdent(&buf, pIter->zTab, &rc);
        sessionAppendStr(&buf, " SET ", &rc);

        /* Create the assignments part of the UPDATE */
        for(ii=0; ii<pIter->nCol; ii++){
          if( p->abPK[ii]==0 && sessionChangesetNew(pIter, ii) ){
            sessionAppendStr(&buf, zSep, &rc);
            sessionAppendIdent(&buf, p->azCol[ii], &rc);
            sessionAppendStr(&buf, " = ?", &rc);
            sessionAppendInteger(&buf, ii*2+1, &rc);
            zSep = ", ";
          }
        }

        /* Create the WHERE clause part of the UPDATE */
        zSep = "";
        sessionAppendStr(&buf, " WHERE ", &rc);
        for(ii=0; ii<pIter->nCol; ii++){
          if( p->abPK[ii] || (bPatchset==0 && sessionChangesetOld(pIter, ii)) ){
            sessionAppendStr(&buf, zSep, &rc);
            if( bStat1 && ii==1 ){
              assert( sqlite3_stricmp(p->azCol[ii], "idx")==0 );
              sessionAppendStr(&buf, 
                  "idx IS CASE "
                  "WHEN length(?4)=0 AND typeof(?4)='blob' THEN NULL "
                  "ELSE ?4 END ", &rc
              );
            }else{
              sessionAppendIdent(&buf, p->azCol[ii], &rc);
              sessionAppendStr(&buf, " IS ?", &rc);
              sessionAppendInteger(&buf, ii*2+2, &rc);
            }
            zSep = " AND ";
          }
        }

        if( rc==SQLITE_OK ){
          char *zSql = (char*)buf.aBuf;
          rc = sqlite3_prepare_v2(p->db, zSql, buf.nBuf, &pUp->pStmt, 0);
        }

        if( rc!=SQLITE_OK ){
          sqlite3_free(pUp);
          pUp = 0;
        }else{
          pUp->pNext = p->pUp;
          p->pUp = pUp;
        }
        sqlite3_free(buf.aBuf);
      }
    }
  }

  assert( (rc==SQLITE_OK)==(pUp!=0) );
  if( pUp ){
    *ppStmt = pUp->pStmt;
  }else{
    *ppStmt = 0;
  }
  return rc;
}

/*
** Free all cached UPDATE statements.
*/
static void sessionUpdateFree(SessionApplyCtx *p){
  SessionUpdate *pUp;
  SessionUpdate *pNext;
  for(pUp=p->pUp; pUp; pUp=pNext){
    pNext = pUp->pNext;
    sqlite3_finalize(pUp->pStmt);
    sqlite3_free(pUp);
  }
  p->pUp = 0;
  sqlite3_free(p->aUpdateMask);
  p->aUpdateMask = 0;
}

/*
** Formulate a statement to DELETE a row from database db. Assuming a table
** structure like this:
**
**     CREATE TABLE x(a, b, c, d, PRIMARY KEY(a, c));
**
** The DELETE statement looks like this:
**
**     DELETE FROM x WHERE a = :1 AND c = :3 AND (:5 OR b IS :2 AND d IS :4)
**
** Variable :5 (nCol+1) is a boolean. It should be set to 0 if we require
** matching b and d values, or 1 otherwise. The second case comes up if the
** conflict handler is invoked with NOTFOUND and returns CHANGESET_REPLACE.
**
** If successful, SQLITE_OK is returned and SessionApplyCtx.pDelete is left
** pointing to the prepared version of the SQL statement.
*/
static int sessionDeleteRow(
  sqlite3 *db,                    /* Database handle */
  const char *zTab,               /* Table name */
  SessionApplyCtx *p              /* Session changeset-apply context */
){
  int i;
  const char *zSep = "";
  int rc = SQLITE_OK;
  SessionBuffer buf = {0, 0, 0};
  int nPk = 0;

  sessionAppendStr(&buf, "DELETE FROM main.", &rc);
  sessionAppendIdent(&buf, zTab, &rc);
  sessionAppendStr(&buf, " WHERE ", &rc);

  for(i=0; i<p->nCol; i++){
    if( p->abPK[i] ){
      nPk++;
      sessionAppendStr(&buf, zSep, &rc);
      sessionAppendIdent(&buf, p->azCol[i], &rc);
      sessionAppendStr(&buf, " = ?", &rc);
      sessionAppendInteger(&buf, i+1, &rc);
      zSep = " AND ";
    }
  }

  if( nPk<p->nCol ){
    sessionAppendStr(&buf, " AND (?", &rc);
    sessionAppendInteger(&buf, p->nCol+1, &rc);
    sessionAppendStr(&buf, " OR ", &rc);

    zSep = "";
    for(i=0; i<p->nCol; i++){
      if( !p->abPK[i] ){
        sessionAppendStr(&buf, zSep, &rc);
        sessionAppendIdent(&buf, p->azCol[i], &rc);
        sessionAppendStr(&buf, " IS ?", &rc);
        sessionAppendInteger(&buf, i+1, &rc);
        zSep = "AND ";
      }
    }
    sessionAppendStr(&buf, ")", &rc);
  }

  if( rc==SQLITE_OK ){
    rc = sqlite3_prepare_v2(db, (char *)buf.aBuf, buf.nBuf, &p->pDelete, 0);
  }
  sqlite3_free(buf.aBuf);

  return rc;
}

/*
** Formulate and prepare an SQL statement to query table zTab by primary
** key. Assuming the following table structure:
**
**     CREATE TABLE x(a, b, c, d, PRIMARY KEY(a, c));
**
** The SELECT statement looks like this:
**
**     SELECT * FROM x WHERE a = ?1 AND c = ?3
**
** If successful, SQLITE_OK is returned and SessionApplyCtx.pSelect is left
** pointing to the prepared version of the SQL statement.
*/
static int sessionSelectRow(
  sqlite3 *db,                    /* Database handle */
  const char *zTab,               /* Table name */
  SessionApplyCtx *p              /* Session changeset-apply context */
){
  /* TODO */
  return sessionSelectStmt(db, p->bIgnoreNoop,
      "main", zTab, p->bRowid, p->nCol, p->azCol, p->abPK, &p->pSelect
  );
}

/*
** Formulate and prepare an INSERT statement to add a record to table zTab.
** For example:
**
**     INSERT INTO main."zTab" VALUES(?1, ?2, ?3 ...);
**
** If successful, SQLITE_OK is returned and SessionApplyCtx.pInsert is left
** pointing to the prepared version of the SQL statement.
*/
static int sessionInsertRow(
  sqlite3 *db,                    /* Database handle */
  const char *zTab,               /* Table name */
  SessionApplyCtx *p              /* Session changeset-apply context */
){
  int rc = SQLITE_OK;
  int i;
  SessionBuffer buf = {0, 0, 0};

  sessionAppendStr(&buf, "INSERT INTO main.", &rc);
  sessionAppendIdent(&buf, zTab, &rc);
  sessionAppendStr(&buf, "(", &rc);
  for(i=0; i<p->nCol; i++){
    if( i!=0 ) sessionAppendStr(&buf, ", ", &rc);
    sessionAppendIdent(&buf, p->azCol[i], &rc);
  }

  sessionAppendStr(&buf, ") VALUES(?", &rc);
  for(i=1; i<p->nCol; i++){
    sessionAppendStr(&buf, ", ?", &rc);
  }
  sessionAppendStr(&buf, ")", &rc);

  if( rc==SQLITE_OK ){
    rc = sqlite3_prepare_v2(db, (char *)buf.aBuf, buf.nBuf, &p->pInsert, 0);
  }
  sqlite3_free(buf.aBuf);
  return rc;
}

static int sessionPrepare(sqlite3 *db, sqlite3_stmt **pp, const char *zSql){
  return sqlite3_prepare_v2(db, zSql, -1, pp, 0);
}

/*
** Prepare statements for applying changes to the sqlite_stat1 table.
** These are similar to those created by sessionSelectRow(),
** sessionInsertRow(), sessionUpdateRow() and sessionDeleteRow() for 
** other tables.
*/
static int sessionStat1Sql(sqlite3 *db, SessionApplyCtx *p){
  int rc = sessionSelectRow(db, "sqlite_stat1", p);
  if( rc==SQLITE_OK ){
    rc = sessionPrepare(db, &p->pInsert,
        "INSERT INTO main.sqlite_stat1 VALUES(?1, "
        "CASE WHEN length(?2)=0 AND typeof(?2)='blob' THEN NULL ELSE ?2 END, "
        "?3)"
    );
  }
  if( rc==SQLITE_OK ){
    rc = sessionPrepare(db, &p->pDelete,
        "DELETE FROM main.sqlite_stat1 WHERE tbl=?1 AND idx IS "
        "CASE WHEN length(?2)=0 AND typeof(?2)='blob' THEN NULL ELSE ?2 END "
        "AND (?4 OR stat IS ?3)"
    );
  }
  return rc;
}

/*
** A wrapper around sqlite3_bind_value() that detects an extra problem. 
** See comments in the body of this function for details.
*/
static int sessionBindValue(
  sqlite3_stmt *pStmt,            /* Statement to bind value to */
  int i,                          /* Parameter number to bind to */
  sqlite3_value *pVal             /* Value to bind */
){
  int eType = sqlite3_value_type(pVal);
  /* COVERAGE: The (pVal->z==0) branch is never true using current versions
  ** of SQLite. If a malloc fails in an sqlite3_value_xxx() function, either
  ** the (pVal->z) variable remains as it was or the type of the value is
  ** set to SQLITE_NULL.  */
  if( (eType==SQLITE_TEXT || eType==SQLITE_BLOB) && pVal->z==0 ){
    /* This condition occurs when an earlier OOM in a call to
    ** sqlite3_value_text() or sqlite3_value_blob() (perhaps from within
    ** a conflict-handler) has zeroed the pVal->z pointer. Return NOMEM. */
    return SQLITE_NOMEM;
  }
  return sqlite3_bind_value(pStmt, i, pVal);
}

/*
** Iterator pIter must point to an SQLITE_INSERT entry. This function 
** transfers new.* values from the current iterator entry to statement
** pStmt. The table being inserted into has nCol columns.
**
** New.* value $i from the iterator is bound to variable ($i+1) of 
** statement pStmt. If parameter abPK is NULL, all values from 0 to (nCol-1)
** are transfered to the statement. Otherwise, if abPK is not NULL, it points
** to an array nCol elements in size. In this case only those values for 
** which abPK[$i] is true are read from the iterator and bound to the 
** statement.
**
** An SQLite error code is returned if an error occurs. Otherwise, SQLITE_OK.
*/
static int sessionBindRow(
  sqlite3_changeset_iter *pIter,  /* Iterator to read values from */
  int(*xValue)(sqlite3_changeset_iter *, int, sqlite3_value **),
  int nCol,                       /* Number of columns */
  u8 *abPK,                       /* If not NULL, bind only if true */
  sqlite3_stmt *pStmt             /* Bind values to this statement */
){
  int i;
  int rc = SQLITE_OK;

  /* Neither sqlite3changeset_old or sqlite3changeset_new can fail if the
  ** argument iterator points to a suitable entry. Make sure that xValue 
  ** is one of these to guarantee that it is safe to ignore the return 
  ** in the code below. */
  assert( xValue==sqlite3changeset_old || xValue==sqlite3changeset_new );

  for(i=0; rc==SQLITE_OK && i<nCol; i++){
    if( !abPK || abPK[i] ){
      sqlite3_value *pVal = 0;
      (void)xValue(pIter, i, &pVal);
      if( pVal==0 ){
        /* The value in the changeset was "undefined". This indicates a
        ** corrupt changeset blob.  */
        rc = SQLITE_CORRUPT_BKPT;
      }else{
        rc = sessionBindValue(pStmt, i+1, pVal);
      }
    }
  }
  return rc;
}

/*
** SQL statement pSelect is as generated by the sessionSelectRow() function.
** This function binds the primary key values from the change that changeset
** iterator pIter points to to the SELECT and attempts to seek to the table
** entry. If a row is found, the SELECT statement left pointing at the row 
** and SQLITE_ROW is returned. Otherwise, if no row is found and no error
** has occured, the statement is reset and SQLITE_OK is returned. If an
** error occurs, the statement is reset and an SQLite error code is returned.
**
** If this function returns SQLITE_ROW, the caller must eventually reset() 
** statement pSelect. If any other value is returned, the statement does
** not require a reset().
**
** If the iterator currently points to an INSERT record, bind values from the
** new.* record to the SELECT statement. Or, if it points to a DELETE or
** UPDATE, bind values from the old.* record. 
*/
static int sessionSeekToRow(
  sqlite3_changeset_iter *pIter,  /* Changeset iterator */
  SessionApplyCtx *p
){
  sqlite3_stmt *pSelect = p->pSelect;
  int rc;                         /* Return code */
  int nCol;                       /* Number of columns in table */
  int op;                         /* Changset operation (SQLITE_UPDATE etc.) */
  const char *zDummy;             /* Unused */

  sqlite3_clear_bindings(pSelect);
  sqlite3changeset_op(pIter, &zDummy, &nCol, &op, 0);
  rc = sessionBindRow(pIter, 
      op==SQLITE_INSERT ? sqlite3changeset_new : sqlite3changeset_old,
      nCol, p->abPK, pSelect
  );

  if( op!=SQLITE_DELETE && p->bIgnoreNoop ){
    int ii;
    for(ii=0; rc==SQLITE_OK && ii<nCol; ii++){
      if( p->abPK[ii]==0 ){
        sqlite3_value *pVal = 0;
        sqlite3changeset_new(pIter, ii, &pVal);
        sqlite3_bind_int(pSelect, ii+1+nCol, (pVal==0));
        if( pVal ) rc = sessionBindValue(pSelect, ii+1, pVal);
      }
    }
  }

  if( rc==SQLITE_OK ){
    rc = sqlite3_step(pSelect);
    if( rc!=SQLITE_ROW ) rc = sqlite3_reset(pSelect);
  }

  return rc;
}

/*
** This function is called from within sqlite3changeset_apply_v2() when
** a conflict is encountered and resolved using conflict resolution
** mode eType (either SQLITE_CHANGESET_OMIT or SQLITE_CHANGESET_REPLACE)..
** It adds a conflict resolution record to the buffer in 
** SessionApplyCtx.rebase, which will eventually be returned to the caller
** of apply_v2() as the "rebase" buffer.
**
** Return SQLITE_OK if successful, or an SQLite error code otherwise.
*/
static int sessionRebaseAdd(
  SessionApplyCtx *p,             /* Apply context */
  int eType,                      /* Conflict resolution (OMIT or REPLACE) */
  sqlite3_changeset_iter *pIter   /* Iterator pointing at current change */
){
  int rc = SQLITE_OK;
  if( p->bRebase ){
    int i;
    int eOp = pIter->op;
    if( p->bRebaseStarted==0 ){
      /* Append a table-header to the rebase buffer */
      const char *zTab = pIter->zTab;
      sessionAppendByte(&p->rebase, 'T', &rc);
      sessionAppendVarint(&p->rebase, p->nCol, &rc);
      sessionAppendBlob(&p->rebase, p->abPK, p->nCol, &rc);
      sessionAppendBlob(&p->rebase, (u8*)zTab, (int)strlen(zTab)+1, &rc);
      p->bRebaseStarted = 1;
    }

    assert( eType==SQLITE_CHANGESET_REPLACE||eType==SQLITE_CHANGESET_OMIT );
    assert( eOp==SQLITE_DELETE || eOp==SQLITE_INSERT || eOp==SQLITE_UPDATE );

    sessionAppendByte(&p->rebase, 
        (eOp==SQLITE_DELETE ? SQLITE_DELETE : SQLITE_INSERT), &rc
        );
    sessionAppendByte(&p->rebase, (eType==SQLITE_CHANGESET_REPLACE), &rc);
    for(i=0; i<p->nCol; i++){
      sqlite3_value *pVal = 0;
      if( eOp==SQLITE_DELETE || (eOp==SQLITE_UPDATE && p->abPK[i]) ){
        sqlite3changeset_old(pIter, i, &pVal);
      }else{
        sqlite3changeset_new(pIter, i, &pVal);
      }
      sessionAppendValue(&p->rebase, pVal, &rc);
    }
  }
  return rc;
}

/*
** Invoke the conflict handler for the change that the changeset iterator
** currently points to.
**
** Argument eType must be either CHANGESET_DATA or CHANGESET_CONFLICT.
** If argument pbReplace is NULL, then the type of conflict handler invoked
** depends solely on eType, as follows:
**
**    eType value                 Value passed to xConflict
**    -------------------------------------------------
**    CHANGESET_DATA              CHANGESET_NOTFOUND
**    CHANGESET_CONFLICT          CHANGESET_CONSTRAINT
**
** Or, if pbReplace is not NULL, then an attempt is made to find an existing
** record with the same primary key as the record about to be deleted, updated
** or inserted. If such a record can be found, it is available to the conflict
** handler as the "conflicting" record. In this case the type of conflict
** handler invoked is as follows:
**
**    eType value         PK Record found?   Value passed to xConflict
**    ----------------------------------------------------------------
**    CHANGESET_DATA      Yes                CHANGESET_DATA
**    CHANGESET_DATA      No                 CHANGESET_NOTFOUND
**    CHANGESET_CONFLICT  Yes                CHANGESET_CONFLICT
**    CHANGESET_CONFLICT  No                 CHANGESET_CONSTRAINT
**
** If pbReplace is not NULL, and a record with a matching PK is found, and
** the conflict handler function returns SQLITE_CHANGESET_REPLACE, *pbReplace
** is set to non-zero before returning SQLITE_OK.
**
** If the conflict handler returns SQLITE_CHANGESET_ABORT, SQLITE_ABORT is
** returned. Or, if the conflict handler returns an invalid value, 
** SQLITE_MISUSE. If the conflict handler returns SQLITE_CHANGESET_OMIT,
** this function returns SQLITE_OK.
*/
static int sessionConflictHandler(
  int eType,                      /* Either CHANGESET_DATA or CONFLICT */
  SessionApplyCtx *p,             /* changeset_apply() context */
  sqlite3_changeset_iter *pIter,  /* Changeset iterator */
  int(*xConflict)(void *, int, sqlite3_changeset_iter*),
  void *pCtx,                     /* First argument for conflict handler */
  int *pbReplace                  /* OUT: Set to true if PK row is found */
){
  int res = 0;                    /* Value returned by conflict handler */
  int rc;
  int nCol;
  int op;
  const char *zDummy;

  sqlite3changeset_op(pIter, &zDummy, &nCol, &op, 0);

  assert( eType==SQLITE_CHANGESET_CONFLICT || eType==SQLITE_CHANGESET_DATA );
  assert( SQLITE_CHANGESET_CONFLICT+1==SQLITE_CHANGESET_CONSTRAINT );
  assert( SQLITE_CHANGESET_DATA+1==SQLITE_CHANGESET_NOTFOUND );

  /* Bind the new.* PRIMARY KEY values to the SELECT statement. */
  if( pbReplace ){
    rc = sessionSeekToRow(pIter, p);
  }else{
    rc = SQLITE_OK;
  }

  if( rc==SQLITE_ROW ){
    /* There exists another row with the new.* primary key. */
    if( p->bIgnoreNoop 
     && sqlite3_column_int(p->pSelect, sqlite3_column_count(p->pSelect)-1)
    ){
      res = SQLITE_CHANGESET_OMIT;
    }else{
      pIter->pConflict = p->pSelect;
      res = xConflict(pCtx, eType, pIter);
      pIter->pConflict = 0;
    }
    rc = sqlite3_reset(p->pSelect);
  }else if( rc==SQLITE_OK ){
    if( p->bDeferConstraints && eType==SQLITE_CHANGESET_CONFLICT ){
      /* Instead of invoking the conflict handler, append the change blob
      ** to the SessionApplyCtx.constraints buffer. */
      u8 *aBlob = &pIter->in.aData[pIter->in.iCurrent];
      int nBlob = pIter->in.iNext - pIter->in.iCurrent;
      sessionAppendBlob(&p->constraints, aBlob, nBlob, &rc);
      return SQLITE_OK;
    }else{
      /* No other row with the new.* primary key. */
      res = xConflict(pCtx, eType+1, pIter);
      if( res==SQLITE_CHANGESET_REPLACE ) rc = SQLITE_MISUSE;
    }
  }

  if( rc==SQLITE_OK ){
    switch( res ){
      case SQLITE_CHANGESET_REPLACE:
        assert( pbReplace );
        *pbReplace = 1;
        break;

      case SQLITE_CHANGESET_OMIT:
        break;

      case SQLITE_CHANGESET_ABORT:
        rc = SQLITE_ABORT;
        break;

      default:
        rc = SQLITE_MISUSE;
        break;
    }
    if( rc==SQLITE_OK ){
      rc = sessionRebaseAdd(p, res, pIter);
    }
  }

  return rc;
}

/*
** Attempt to apply the change that the iterator passed as the first argument
** currently points to to the database. If a conflict is encountered, invoke
** the conflict handler callback.
**
** If argument pbRetry is NULL, then ignore any CHANGESET_DATA conflict. If
** one is encountered, update or delete the row with the matching primary key
** instead. Or, if pbRetry is not NULL and a CHANGESET_DATA conflict occurs,
** invoke the conflict handler. If it returns CHANGESET_REPLACE, set *pbRetry
** to true before returning. In this case the caller will invoke this function
** again, this time with pbRetry set to NULL.
**
** If argument pbReplace is NULL and a CHANGESET_CONFLICT conflict is 
** encountered invoke the conflict handler with CHANGESET_CONSTRAINT instead.
** Or, if pbReplace is not NULL, invoke it with CHANGESET_CONFLICT. If such
** an invocation returns SQLITE_CHANGESET_REPLACE, set *pbReplace to true
** before retrying. In this case the caller attempts to remove the conflicting
** row before invoking this function again, this time with pbReplace set 
** to NULL.
**
** If any conflict handler returns SQLITE_CHANGESET_ABORT, this function
** returns SQLITE_ABORT. Otherwise, if no error occurs, SQLITE_OK is 
** returned.
*/
static int sessionApplyOneOp(
  sqlite3_changeset_iter *pIter,  /* Changeset iterator */
  SessionApplyCtx *p,             /* changeset_apply() context */
  int(*xConflict)(void *, int, sqlite3_changeset_iter *),
  void *pCtx,                     /* First argument for the conflict handler */
  int *pbReplace,                 /* OUT: True to remove PK row and retry */
  int *pbRetry                    /* OUT: True to retry. */
){
  const char *zDummy;
  int op;
  int nCol;
  int rc = SQLITE_OK;

  assert( p->pDelete && p->pInsert && p->pSelect );
  assert( p->azCol && p->abPK );
  assert( !pbReplace || *pbReplace==0 );

  sqlite3changeset_op(pIter, &zDummy, &nCol, &op, 0);

  if( op==SQLITE_DELETE ){

    /* Bind values to the DELETE statement. If conflict handling is required,
    ** bind values for all columns and set bound variable (nCol+1) to true.
    ** Or, if conflict handling is not required, bind just the PK column
    ** values and, if it exists, set (nCol+1) to false. Conflict handling
    ** is not required if:
    **
    **   * this is a patchset, or
    **   * (pbRetry==0), or
    **   * all columns of the table are PK columns (in this case there is
    **     no (nCol+1) variable to bind to).
    */
    u8 *abPK = (pIter->bPatchset ? p->abPK : 0);
    rc = sessionBindRow(pIter, sqlite3changeset_old, nCol, abPK, p->pDelete);
    if( rc==SQLITE_OK && sqlite3_bind_parameter_count(p->pDelete)>nCol ){
      rc = sqlite3_bind_int(p->pDelete, nCol+1, (pbRetry==0 || abPK));
    }
    if( rc!=SQLITE_OK ) return rc;

    sqlite3_step(p->pDelete);
    rc = sqlite3_reset(p->pDelete);
    if( rc==SQLITE_OK && sqlite3_changes(p->db)==0 && p->bIgnoreNoop==0 ){
      rc = sessionConflictHandler(
          SQLITE_CHANGESET_DATA, p, pIter, xConflict, pCtx, pbRetry
      );
    }else if( (rc&0xff)==SQLITE_CONSTRAINT ){
      rc = sessionConflictHandler(
          SQLITE_CHANGESET_CONFLICT, p, pIter, xConflict, pCtx, 0
      );
    }

  }else if( op==SQLITE_UPDATE ){
    int i;
    sqlite3_stmt *pUp = 0;
    int bPatchset = (pbRetry==0 || pIter->bPatchset);

    rc = sessionUpdateFind(pIter, p, bPatchset, &pUp);

    /* Bind values to the UPDATE statement. */
    for(i=0; rc==SQLITE_OK && i<nCol; i++){
      sqlite3_value *pOld = sessionChangesetOld(pIter, i);
      sqlite3_value *pNew = sessionChangesetNew(pIter, i);
      if( p->abPK[i] || (bPatchset==0 && pOld) ){
        rc = sessionBindValue(pUp, i*2+2, pOld);
      }
      if( rc==SQLITE_OK && pNew ){
        rc = sessionBindValue(pUp, i*2+1, pNew);
      }
    }
    if( rc!=SQLITE_OK ) return rc;

    /* Attempt the UPDATE. In the case of a NOTFOUND or DATA conflict,
    ** the result will be SQLITE_OK with 0 rows modified. */
    sqlite3_step(pUp);
    rc = sqlite3_reset(pUp);

    if( rc==SQLITE_OK && sqlite3_changes(p->db)==0 ){
      /* A NOTFOUND or DATA error. Search the table to see if it contains
      ** a row with a matching primary key. If so, this is a DATA conflict.
      ** Otherwise, if there is no primary key match, it is a NOTFOUND. */

      rc = sessionConflictHandler(
          SQLITE_CHANGESET_DATA, p, pIter, xConflict, pCtx, pbRetry
      );

    }else if( (rc&0xff)==SQLITE_CONSTRAINT ){
      /* This is always a CONSTRAINT conflict. */
      rc = sessionConflictHandler(
          SQLITE_CHANGESET_CONFLICT, p, pIter, xConflict, pCtx, 0
      );
    }

  }else{
    assert( op==SQLITE_INSERT );
    if( p->bStat1 ){
      /* Check if there is a conflicting row. For sqlite_stat1, this needs
      ** to be done using a SELECT, as there is no PRIMARY KEY in the 
      ** database schema to throw an exception if a duplicate is inserted.  */
      rc = sessionSeekToRow(pIter, p);
      if( rc==SQLITE_ROW ){
        rc = SQLITE_CONSTRAINT;
        sqlite3_reset(p->pSelect);
      }
    }

    if( rc==SQLITE_OK ){
      rc = sessionBindRow(pIter, sqlite3changeset_new, nCol, 0, p->pInsert);
      if( rc!=SQLITE_OK ) return rc;

      sqlite3_step(p->pInsert);
      rc = sqlite3_reset(p->pInsert);
    }

    if( (rc&0xff)==SQLITE_CONSTRAINT ){
      rc = sessionConflictHandler(
          SQLITE_CHANGESET_CONFLICT, p, pIter, xConflict, pCtx, pbReplace
      );
    }
  }

  return rc;
}

/*
** Attempt to apply the change that the iterator passed as the first argument
** currently points to to the database. If a conflict is encountered, invoke
** the conflict handler callback.
**
** The difference between this function and sessionApplyOne() is that this
** function handles the case where the conflict-handler is invoked and 
** returns SQLITE_CHANGESET_REPLACE - indicating that the change should be
** retried in some manner.
*/
static int sessionApplyOneWithRetry(
  sqlite3 *db,                    /* Apply change to "main" db of this handle */
  sqlite3_changeset_iter *pIter,  /* Changeset iterator to read change from */
  SessionApplyCtx *pApply,        /* Apply context */
  int(*xConflict)(void*, int, sqlite3_changeset_iter*),
  void *pCtx                      /* First argument passed to xConflict */
){
  int bReplace = 0;
  int bRetry = 0;
  int rc;

  rc = sessionApplyOneOp(pIter, pApply, xConflict, pCtx, &bReplace, &bRetry);
  if( rc==SQLITE_OK ){
    /* If the bRetry flag is set, the change has not been applied due to an
    ** SQLITE_CHANGESET_DATA problem (i.e. this is an UPDATE or DELETE and
    ** a row with the correct PK is present in the db, but one or more other
    ** fields do not contain the expected values) and the conflict handler 
    ** returned SQLITE_CHANGESET_REPLACE. In this case retry the operation,
    ** but pass NULL as the final argument so that sessionApplyOneOp() ignores
    ** the SQLITE_CHANGESET_DATA problem.  */
    if( bRetry ){
      assert( pIter->op==SQLITE_UPDATE || pIter->op==SQLITE_DELETE );
      rc = sessionApplyOneOp(pIter, pApply, xConflict, pCtx, 0, 0);
    }

    /* If the bReplace flag is set, the change is an INSERT that has not
    ** been performed because the database already contains a row with the
    ** specified primary key and the conflict handler returned
    ** SQLITE_CHANGESET_REPLACE. In this case remove the conflicting row
    ** before reattempting the INSERT.  */
    else if( bReplace ){
      assert( pIter->op==SQLITE_INSERT );
      rc = sqlite3_exec(db, "SAVEPOINT replace_op", 0, 0, 0);
      if( rc==SQLITE_OK ){
        rc = sessionBindRow(pIter, 
            sqlite3changeset_new, pApply->nCol, pApply->abPK, pApply->pDelete);
        sqlite3_bind_int(pApply->pDelete, pApply->nCol+1, 1);
      }
      if( rc==SQLITE_OK ){
        sqlite3_step(pApply->pDelete);
        rc = sqlite3_reset(pApply->pDelete);
      }
      if( rc==SQLITE_OK ){
        rc = sessionApplyOneOp(pIter, pApply, xConflict, pCtx, 0, 0);
      }
      if( rc==SQLITE_OK ){
        rc = sqlite3_exec(db, "RELEASE replace_op", 0, 0, 0);
      }
    }
  }

  return rc;
}

/*
** Retry the changes accumulated in the pApply->constraints buffer.
*/
static int sessionRetryConstraints(
  sqlite3 *db, 
  int bPatchset,
  const char *zTab,
  SessionApplyCtx *pApply,
  int(*xConflict)(void*, int, sqlite3_changeset_iter*),
  void *pCtx                      /* First argument passed to xConflict */
){
  int rc = SQLITE_OK;

  while( pApply->constraints.nBuf ){
    sqlite3_changeset_iter *pIter2 = 0;
    SessionBuffer cons = pApply->constraints;
    memset(&pApply->constraints, 0, sizeof(SessionBuffer));

    rc = sessionChangesetStart(
        &pIter2, 0, 0, cons.nBuf, cons.aBuf, pApply->bInvertConstraints, 1
    );
    if( rc==SQLITE_OK ){
      size_t nByte = 2*pApply->nCol*sizeof(sqlite3_value*);
      int rc2;
      pIter2->bPatchset = bPatchset;
      pIter2->zTab = (char*)zTab;
      pIter2->nCol = pApply->nCol;
      pIter2->abPK = pApply->abPK;
      sessionBufferGrow(&pIter2->tblhdr, nByte, &rc);
      pIter2->apValue = (sqlite3_value**)pIter2->tblhdr.aBuf;
      if( rc==SQLITE_OK ) memset(pIter2->apValue, 0, nByte);

      while( rc==SQLITE_OK && SQLITE_ROW==sqlite3changeset_next(pIter2) ){
        rc = sessionApplyOneWithRetry(db, pIter2, pApply, xConflict, pCtx);
      }

      rc2 = sqlite3changeset_finalize(pIter2);
      if( rc==SQLITE_OK ) rc = rc2;
    }
    assert( pApply->bDeferConstraints || pApply->constraints.nBuf==0 );

    sqlite3_free(cons.aBuf);
    if( rc!=SQLITE_OK ) break;
    if( pApply->constraints.nBuf>=cons.nBuf ){
      /* No progress was made on the last round. */
      pApply->bDeferConstraints = 0;
    }
  }

  return rc;
}

/*
** Argument pIter is a changeset iterator that has been initialized, but
** not yet passed to sqlite3changeset_next(). This function applies the 
** changeset to the main database attached to handle "db". The supplied
** conflict handler callback is invoked to resolve any conflicts encountered
** while applying the change.
*/
static int sessionChangesetApply(
  sqlite3 *db,                    /* Apply change to "main" db of this handle */
  sqlite3_changeset_iter *pIter,  /* Changeset to apply */
  int(*xFilter)(
    void *pCtx,                   /* Copy of sixth arg to _apply() */
    const char *zTab              /* Table name */
  ),
  int(*xConflict)(
    void *pCtx,                   /* Copy of fifth arg to _apply() */
    int eConflict,                /* DATA, MISSING, CONFLICT, CONSTRAINT */
    sqlite3_changeset_iter *p     /* Handle describing change and conflict */
  ),
  void *pCtx,                     /* First argument passed to xConflict */
  void **ppRebase, int *pnRebase, /* OUT: Rebase information */
  int flags                       /* SESSION_APPLY_XXX flags */
){
  int schemaMismatch = 0;
  int rc = SQLITE_OK;             /* Return code */
  const char *zTab = 0;           /* Name of current table */
  int nTab = 0;                   /* Result of sqlite3Strlen30(zTab) */
  SessionApplyCtx sApply;         /* changeset_apply() context object */
  int bPatchset;

  assert( xConflict!=0 );

  pIter->in.bNoDiscard = 1;
  memset(&sApply, 0, sizeof(sApply));
  sApply.bRebase = (ppRebase && pnRebase);
  sApply.bInvertConstraints = !!(flags & SQLITE_CHANGESETAPPLY_INVERT);
  sApply.bIgnoreNoop = !!(flags & SQLITE_CHANGESETAPPLY_IGNORENOOP);
  sqlite3_mutex_enter(sqlite3_db_mutex(db));
  if( (flags & SQLITE_CHANGESETAPPLY_NOSAVEPOINT)==0 ){
    rc = sqlite3_exec(db, "SAVEPOINT changeset_apply", 0, 0, 0);
  }
  if( rc==SQLITE_OK ){
    rc = sqlite3_exec(db, "PRAGMA defer_foreign_keys = 1", 0, 0, 0);
  }
  while( rc==SQLITE_OK && SQLITE_ROW==sqlite3changeset_next(pIter) ){
    int nCol;
    int op;
    const char *zNew;
    
    sqlite3changeset_op(pIter, &zNew, &nCol, &op, 0);

    if( zTab==0 || sqlite3_strnicmp(zNew, zTab, nTab+1) ){
      u8 *abPK;

      rc = sessionRetryConstraints(
          db, pIter->bPatchset, zTab, &sApply, xConflict, pCtx
      );
      if( rc!=SQLITE_OK ) break;

      sessionUpdateFree(&sApply);
      sqlite3_free((char*)sApply.azCol);  /* cast works around VC++ bug */
      sqlite3_finalize(sApply.pDelete);
      sqlite3_finalize(sApply.pInsert);
      sqlite3_finalize(sApply.pSelect);
      sApply.db = db;
      sApply.pDelete = 0;
      sApply.pInsert = 0;
      sApply.pSelect = 0;
      sApply.nCol = 0;
      sApply.azCol = 0;
      sApply.abPK = 0;
      sApply.bStat1 = 0;
      sApply.bDeferConstraints = 1;
      sApply.bRebaseStarted = 0;
      sApply.bRowid = 0;
      memset(&sApply.constraints, 0, sizeof(SessionBuffer));

      /* If an xFilter() callback was specified, invoke it now. If the 
      ** xFilter callback returns zero, skip this table. If it returns
      ** non-zero, proceed. */
      schemaMismatch = (xFilter && (0==xFilter(pCtx, zNew)));
      if( schemaMismatch ){
        zTab = sqlite3_mprintf("%s", zNew);
        if( zTab==0 ){
          rc = SQLITE_NOMEM;
          break;
        }
        nTab = (int)strlen(zTab);
        sApply.azCol = (const char **)zTab;
      }else{
        int nMinCol = 0;
        int i;

        sqlite3changeset_pk(pIter, &abPK, 0);
        rc = sessionTableInfo(0, db, "main", zNew, 
            &sApply.nCol, &zTab, &sApply.azCol, &sApply.abPK, &sApply.bRowid
        );
        if( rc!=SQLITE_OK ) break;
        for(i=0; i<sApply.nCol; i++){
          if( sApply.abPK[i] ) nMinCol = i+1;
        }
  
        if( sApply.nCol==0 ){
          schemaMismatch = 1;
          sqlite3_log(SQLITE_SCHEMA, 
              "sqlite3changeset_apply(): no such table: %s", zTab
          );
        }
        else if( sApply.nCol<nCol ){
          schemaMismatch = 1;
          sqlite3_log(SQLITE_SCHEMA, 
              "sqlite3changeset_apply(): table %s has %d columns, "
              "expected %d or more", 
              zTab, sApply.nCol, nCol
          );
        }
        else if( nCol<nMinCol || memcmp(sApply.abPK, abPK, nCol)!=0 ){
          schemaMismatch = 1;
          sqlite3_log(SQLITE_SCHEMA, "sqlite3changeset_apply(): "
              "primary key mismatch for table %s", zTab
          );
        }
        else{
          sApply.nCol = nCol;
          if( 0==sqlite3_stricmp(zTab, "sqlite_stat1") ){
            if( (rc = sessionStat1Sql(db, &sApply) ) ){
              break;
            }
            sApply.bStat1 = 1;
          }else{
            if( (rc = sessionSelectRow(db, zTab, &sApply))
             || (rc = sessionDeleteRow(db, zTab, &sApply))
             || (rc = sessionInsertRow(db, zTab, &sApply))
            ){
              break;
            }
            sApply.bStat1 = 0;
          }
        }
        nTab = sqlite3Strlen30(zTab);
      }
    }

    /* If there is a schema mismatch on the current table, proceed to the
    ** next change. A log message has already been issued. */
    if( schemaMismatch ) continue;

    rc = sessionApplyOneWithRetry(db, pIter, &sApply, xConflict, pCtx);
  }

  bPatchset = pIter->bPatchset;
  if( rc==SQLITE_OK ){
    rc = sqlite3changeset_finalize(pIter);
  }else{
    sqlite3changeset_finalize(pIter);
  }

  if( rc==SQLITE_OK ){
    rc = sessionRetryConstraints(db, bPatchset, zTab, &sApply, xConflict, pCtx);
  }

  if( rc==SQLITE_OK ){
    int nFk, notUsed;
    sqlite3_db_status(db, SQLITE_DBSTATUS_DEFERRED_FKS, &nFk, &notUsed, 0);
    if( nFk!=0 ){
      int res = SQLITE_CHANGESET_ABORT;
      sqlite3_changeset_iter sIter;
      memset(&sIter, 0, sizeof(sIter));
      sIter.nCol = nFk;
      res = xConflict(pCtx, SQLITE_CHANGESET_FOREIGN_KEY, &sIter);
      if( res!=SQLITE_CHANGESET_OMIT ){
        rc = SQLITE_CONSTRAINT;
      }
    }
  }
  sqlite3_exec(db, "PRAGMA defer_foreign_keys = 0", 0, 0, 0);

  if( (flags & SQLITE_CHANGESETAPPLY_NOSAVEPOINT)==0 ){
    if( rc==SQLITE_OK ){
      rc = sqlite3_exec(db, "RELEASE changeset_apply", 0, 0, 0);
    }else{
      sqlite3_exec(db, "ROLLBACK TO changeset_apply", 0, 0, 0);
      sqlite3_exec(db, "RELEASE changeset_apply", 0, 0, 0);
    }
  }

  assert( sApply.bRebase || sApply.rebase.nBuf==0 );
  if( rc==SQLITE_OK && bPatchset==0 && sApply.bRebase ){
    *ppRebase = (void*)sApply.rebase.aBuf;
    *pnRebase = sApply.rebase.nBuf;
    sApply.rebase.aBuf = 0;
  }
  sessionUpdateFree(&sApply);
  sqlite3_finalize(sApply.pInsert);
  sqlite3_finalize(sApply.pDelete);
  sqlite3_finalize(sApply.pSelect);
  sqlite3_free((char*)sApply.azCol);  /* cast works around VC++ bug */
  sqlite3_free((char*)sApply.constraints.aBuf);
  sqlite3_free((char*)sApply.rebase.aBuf);
  sqlite3_mutex_leave(sqlite3_db_mutex(db));
  return rc;
}

/*
** Apply the changeset passed via pChangeset/nChangeset to the main 
** database attached to handle "db".
*/
int sqlite3changeset_apply_v2(
  sqlite3 *db,                    /* Apply change to "main" db of this handle */
  int nChangeset,                 /* Size of changeset in bytes */
  void *pChangeset,               /* Changeset blob */
  int(*xFilter)(
    void *pCtx,                   /* Copy of sixth arg to _apply() */
    const char *zTab              /* Table name */
  ),
  int(*xConflict)(
    void *pCtx,                   /* Copy of sixth arg to _apply() */
    int eConflict,                /* DATA, MISSING, CONFLICT, CONSTRAINT */
    sqlite3_changeset_iter *p     /* Handle describing change and conflict */
  ),
  void *pCtx,                     /* First argument passed to xConflict */
  void **ppRebase, int *pnRebase,
  int flags
){
  sqlite3_changeset_iter *pIter;  /* Iterator to skip through changeset */  
  int bInv = !!(flags & SQLITE_CHANGESETAPPLY_INVERT);
  int rc = sessionChangesetStart(&pIter, 0, 0, nChangeset, pChangeset, bInv, 1);
  if( rc==SQLITE_OK ){
    rc = sessionChangesetApply(
        db, pIter, xFilter, xConflict, pCtx, ppRebase, pnRebase, flags
    );
  }
  return rc;
}

/*
** Apply the changeset passed via pChangeset/nChangeset to the main database
** attached to handle "db". Invoke the supplied conflict handler callback
** to resolve any conflicts encountered while applying the change.
*/
int sqlite3changeset_apply(
  sqlite3 *db,                    /* Apply change to "main" db of this handle */
  int nChangeset,                 /* Size of changeset in bytes */
  void *pChangeset,               /* Changeset blob */
  int(*xFilter)(
    void *pCtx,                   /* Copy of sixth arg to _apply() */
    const char *zTab              /* Table name */
  ),
  int(*xConflict)(
    void *pCtx,                   /* Copy of fifth arg to _apply() */
    int eConflict,                /* DATA, MISSING, CONFLICT, CONSTRAINT */
    sqlite3_changeset_iter *p     /* Handle describing change and conflict */
  ),
  void *pCtx                      /* First argument passed to xConflict */
){
  return sqlite3changeset_apply_v2(
      db, nChangeset, pChangeset, xFilter, xConflict, pCtx, 0, 0, 0
  );
}

/*
** Apply the changeset passed via xInput/pIn to the main database
** attached to handle "db". Invoke the supplied conflict handler callback
** to resolve any conflicts encountered while applying the change.
*/
int sqlite3changeset_apply_v2_strm(
  sqlite3 *db,                    /* Apply change to "main" db of this handle */
  int (*xInput)(void *pIn, void *pData, int *pnData), /* Input function */
  void *pIn,                                          /* First arg for xInput */
  int(*xFilter)(
    void *pCtx,                   /* Copy of sixth arg to _apply() */
    const char *zTab              /* Table name */
  ),
  int(*xConflict)(
    void *pCtx,                   /* Copy of sixth arg to _apply() */
    int eConflict,                /* DATA, MISSING, CONFLICT, CONSTRAINT */
    sqlite3_changeset_iter *p     /* Handle describing change and conflict */
  ),
  void *pCtx,                     /* First argument passed to xConflict */
  void **ppRebase, int *pnRebase,
  int flags
){
  sqlite3_changeset_iter *pIter;  /* Iterator to skip through changeset */  
  int bInverse = !!(flags & SQLITE_CHANGESETAPPLY_INVERT);
  int rc = sessionChangesetStart(&pIter, xInput, pIn, 0, 0, bInverse, 1);
  if( rc==SQLITE_OK ){
    rc = sessionChangesetApply(
        db, pIter, xFilter, xConflict, pCtx, ppRebase, pnRebase, flags
    );
  }
  return rc;
}
int sqlite3changeset_apply_strm(
  sqlite3 *db,                    /* Apply change to "main" db of this handle */
  int (*xInput)(void *pIn, void *pData, int *pnData), /* Input function */
  void *pIn,                                          /* First arg for xInput */
  int(*xFilter)(
    void *pCtx,                   /* Copy of sixth arg to _apply() */
    const char *zTab              /* Table name */
  ),
  int(*xConflict)(
    void *pCtx,                   /* Copy of sixth arg to _apply() */
    int eConflict,                /* DATA, MISSING, CONFLICT, CONSTRAINT */
    sqlite3_changeset_iter *p     /* Handle describing change and conflict */
  ),
  void *pCtx                      /* First argument passed to xConflict */
){
  return sqlite3changeset_apply_v2_strm(
      db, xInput, pIn, xFilter, xConflict, pCtx, 0, 0, 0
  );
}

/*
** sqlite3_changegroup handle.
*/
struct sqlite3_changegroup {
  int rc;                         /* Error code */
  int bPatch;                     /* True to accumulate patchsets */
  SessionTable *pList;            /* List of tables in current patch */
};

/*
** This function is called to merge two changes to the same row together as
** part of an sqlite3changeset_concat() operation. A new change object is
** allocated and a pointer to it stored in *ppNew.
*/
static int sessionChangeMerge(
  SessionTable *pTab,             /* Table structure */
  int bRebase,                    /* True for a rebase hash-table */
  int bPatchset,                  /* True for patchsets */
  SessionChange *pExist,          /* Existing change */
  int op2,                        /* Second change operation */
  int bIndirect,                  /* True if second change is indirect */
  u8 *aRec,                       /* Second change record */
  int nRec,                       /* Number of bytes in aRec */
  SessionChange **ppNew           /* OUT: Merged change */
){
  SessionChange *pNew = 0;
  int rc = SQLITE_OK;

  if( !pExist ){
    pNew = (SessionChange *)sqlite3_malloc64(sizeof(SessionChange) + nRec);
    if( !pNew ){
      return SQLITE_NOMEM;
    }
    memset(pNew, 0, sizeof(SessionChange));
    pNew->op = op2;
    pNew->bIndirect = bIndirect;
    pNew->aRecord = (u8*)&pNew[1];
    if( bIndirect==0 || bRebase==0 ){
      pNew->nRecord = nRec;
      memcpy(pNew->aRecord, aRec, nRec);
    }else{
      int i;
      u8 *pIn = aRec;
      u8 *pOut = pNew->aRecord;
      for(i=0; i<pTab->nCol; i++){
        int nIn = sessionSerialLen(pIn);
        if( *pIn==0 ){
          *pOut++ = 0;
        }else if( pTab->abPK[i]==0 ){
          *pOut++ = 0xFF;
        }else{
          memcpy(pOut, pIn, nIn);
          pOut += nIn;
        }
        pIn += nIn;
      }
      pNew->nRecord = pOut - pNew->aRecord;
    }
  }else if( bRebase ){
    if( pExist->op==SQLITE_DELETE && pExist->bIndirect ){
      *ppNew = pExist;
    }else{
      sqlite3_int64 nByte = nRec + pExist->nRecord + sizeof(SessionChange);
      pNew = (SessionChange*)sqlite3_malloc64(nByte);
      if( pNew==0 ){
        rc = SQLITE_NOMEM;
      }else{
        int i;
        u8 *a1 = pExist->aRecord;
        u8 *a2 = aRec;
        u8 *pOut;

        memset(pNew, 0, nByte);
        pNew->bIndirect = bIndirect || pExist->bIndirect;
        pNew->op = op2;
        pOut = pNew->aRecord = (u8*)&pNew[1];

        for(i=0; i<pTab->nCol; i++){
          int n1 = sessionSerialLen(a1);
          int n2 = sessionSerialLen(a2);
          if( *a1==0xFF || (pTab->abPK[i]==0 && bIndirect) ){
            *pOut++ = 0xFF;
          }else if( *a2==0 ){
            memcpy(pOut, a1, n1);
            pOut += n1;
          }else{
            memcpy(pOut, a2, n2);
            pOut += n2;
          }
          a1 += n1;
          a2 += n2;
        }
        pNew->nRecord = pOut - pNew->aRecord;
      }
      sqlite3_free(pExist);
    }
  }else{
    int op1 = pExist->op;

    /* 
    **   op1=INSERT, op2=INSERT      ->      Unsupported. Discard op2.
    **   op1=INSERT, op2=UPDATE      ->      INSERT.
    **   op1=INSERT, op2=DELETE      ->      (none)
    **
    **   op1=UPDATE, op2=INSERT      ->      Unsupported. Discard op2.
    **   op1=UPDATE, op2=UPDATE      ->      UPDATE.
    **   op1=UPDATE, op2=DELETE      ->      DELETE.
    **
    **   op1=DELETE, op2=INSERT      ->      UPDATE.
    **   op1=DELETE, op2=UPDATE      ->      Unsupported. Discard op2.
    **   op1=DELETE, op2=DELETE      ->      Unsupported. Discard op2.
    */   
    if( (op1==SQLITE_INSERT && op2==SQLITE_INSERT)
     || (op1==SQLITE_UPDATE && op2==SQLITE_INSERT)
     || (op1==SQLITE_DELETE && op2==SQLITE_UPDATE)
     || (op1==SQLITE_DELETE && op2==SQLITE_DELETE)
    ){
      pNew = pExist;
    }else if( op1==SQLITE_INSERT && op2==SQLITE_DELETE ){
      sqlite3_free(pExist);
      assert( pNew==0 );
    }else{
      u8 *aExist = pExist->aRecord;
      sqlite3_int64 nByte;
      u8 *aCsr;

      /* Allocate a new SessionChange object. Ensure that the aRecord[]
      ** buffer of the new object is large enough to hold any record that
      ** may be generated by combining the input records.  */
      nByte = sizeof(SessionChange) + pExist->nRecord + nRec;
      pNew = (SessionChange *)sqlite3_malloc64(nByte);
      if( !pNew ){
        sqlite3_free(pExist);
        return SQLITE_NOMEM;
      }
      memset(pNew, 0, sizeof(SessionChange));
      pNew->bIndirect = (bIndirect && pExist->bIndirect);
      aCsr = pNew->aRecord = (u8 *)&pNew[1];

      if( op1==SQLITE_INSERT ){             /* INSERT + UPDATE */
        u8 *a1 = aRec;
        assert( op2==SQLITE_UPDATE );
        pNew->op = SQLITE_INSERT;
        if( bPatchset==0 ) sessionSkipRecord(&a1, pTab->nCol);
        sessionMergeRecord(&aCsr, pTab->nCol, aExist, a1);
      }else if( op1==SQLITE_DELETE ){       /* DELETE + INSERT */
        assert( op2==SQLITE_INSERT );
        pNew->op = SQLITE_UPDATE;
        if( bPatchset ){
          memcpy(aCsr, aRec, nRec);
          aCsr += nRec;
        }else{
          if( 0==sessionMergeUpdate(&aCsr, pTab, bPatchset, aExist, 0,aRec,0) ){
            sqlite3_free(pNew);
            pNew = 0;
          }
        }
      }else if( op2==SQLITE_UPDATE ){       /* UPDATE + UPDATE */
        u8 *a1 = aExist;
        u8 *a2 = aRec;
        assert( op1==SQLITE_UPDATE );
        if( bPatchset==0 ){
          sessionSkipRecord(&a1, pTab->nCol);
          sessionSkipRecord(&a2, pTab->nCol);
        }
        pNew->op = SQLITE_UPDATE;
        if( 0==sessionMergeUpdate(&aCsr, pTab, bPatchset, aRec, aExist,a1,a2) ){
          sqlite3_free(pNew);
          pNew = 0;
        }
      }else{                                /* UPDATE + DELETE */
        assert( op1==SQLITE_UPDATE && op2==SQLITE_DELETE );
        pNew->op = SQLITE_DELETE;
        if( bPatchset ){
          memcpy(aCsr, aRec, nRec);
          aCsr += nRec;
        }else{
          sessionMergeRecord(&aCsr, pTab->nCol, aRec, aExist);
        }
      }

      if( pNew ){
        pNew->nRecord = (int)(aCsr - pNew->aRecord);
      }
      sqlite3_free(pExist);
    }
  }

  *ppNew = pNew;
  return rc;
}

/*
** Add all changes in the changeset traversed by the iterator passed as
** the first argument to the changegroup hash tables.
*/
static int sessionChangesetToHash(
  sqlite3_changeset_iter *pIter,   /* Iterator to read from */
  sqlite3_changegroup *pGrp,       /* Changegroup object to add changeset to */
  int bRebase                      /* True if hash table is for rebasing */
){
  u8 *aRec;
  int nRec;
  int rc = SQLITE_OK;
  SessionTable *pTab = 0;

  while( SQLITE_ROW==sessionChangesetNext(pIter, &aRec, &nRec, 0) ){
    const char *zNew;
    int nCol;
    int op;
    int iHash;
    int bIndirect;
    SessionChange *pChange;
    SessionChange *pExist = 0;
    SessionChange **pp;

    if( pGrp->pList==0 ){
      pGrp->bPatch = pIter->bPatchset;
    }else if( pIter->bPatchset!=pGrp->bPatch ){
      rc = SQLITE_ERROR;
      break;
    }

    sqlite3changeset_op(pIter, &zNew, &nCol, &op, &bIndirect);
    if( !pTab || sqlite3_stricmp(zNew, pTab->zName) ){
      /* Search the list for a matching table */
      int nNew = (int)strlen(zNew);
      u8 *abPK;

      sqlite3changeset_pk(pIter, &abPK, 0);
      for(pTab = pGrp->pList; pTab; pTab=pTab->pNext){
        if( 0==sqlite3_strnicmp(pTab->zName, zNew, nNew+1) ) break;
      }
      if( !pTab ){
        SessionTable **ppTab;

        pTab = sqlite3_malloc64(sizeof(SessionTable) + nCol + nNew+1);
        if( !pTab ){
          rc = SQLITE_NOMEM;
          break;
        }
        memset(pTab, 0, sizeof(SessionTable));
        pTab->nCol = nCol;
        pTab->abPK = (u8*)&pTab[1];
        memcpy(pTab->abPK, abPK, nCol);
        pTab->zName = (char*)&pTab->abPK[nCol];
        memcpy(pTab->zName, zNew, nNew+1);

        /* The new object must be linked on to the end of the list, not
        ** simply added to the start of it. This is to ensure that the
        ** tables within the output of sqlite3changegroup_output() are in 
        ** the right order.  */
        for(ppTab=&pGrp->pList; *ppTab; ppTab=&(*ppTab)->pNext);
        *ppTab = pTab;
      }else if( pTab->nCol!=nCol || memcmp(pTab->abPK, abPK, nCol) ){
        rc = SQLITE_SCHEMA;
        break;
      }
    }

    if( sessionGrowHash(0, pIter->bPatchset, pTab) ){
      rc = SQLITE_NOMEM;
      break;
    }
    iHash = sessionChangeHash(
        pTab, (pIter->bPatchset && op==SQLITE_DELETE), aRec, pTab->nChange
    );

    /* Search for existing entry. If found, remove it from the hash table. 
    ** Code below may link it back in.
    */
    for(pp=&pTab->apChange[iHash]; *pp; pp=&(*pp)->pNext){
      int bPkOnly1 = 0;
      int bPkOnly2 = 0;
      if( pIter->bPatchset ){
        bPkOnly1 = (*pp)->op==SQLITE_DELETE;
        bPkOnly2 = op==SQLITE_DELETE;
      }
      if( sessionChangeEqual(pTab, bPkOnly1, (*pp)->aRecord, bPkOnly2, aRec) ){
        pExist = *pp;
        *pp = (*pp)->pNext;
        pTab->nEntry--;
        break;
      }
    }

    rc = sessionChangeMerge(pTab, bRebase, 
        pIter->bPatchset, pExist, op, bIndirect, aRec, nRec, &pChange
    );
    if( rc ) break;
    if( pChange ){
      pChange->pNext = pTab->apChange[iHash];
      pTab->apChange[iHash] = pChange;
      pTab->nEntry++;
    }
  }

  if( rc==SQLITE_OK ) rc = pIter->rc;
  return rc;
}

/*
** Serialize a changeset (or patchset) based on all changesets (or patchsets)
** added to the changegroup object passed as the first argument.
**
** If xOutput is not NULL, then the changeset/patchset is returned to the
** user via one or more calls to xOutput, as with the other streaming
** interfaces. 
**
** Or, if xOutput is NULL, then (*ppOut) is populated with a pointer to a
** buffer containing the output changeset before this function returns. In
** this case (*pnOut) is set to the size of the output buffer in bytes. It
** is the responsibility of the caller to free the output buffer using
** sqlite3_free() when it is no longer required.
**
** If successful, SQLITE_OK is returned. Or, if an error occurs, an SQLite
** error code. If an error occurs and xOutput is NULL, (*ppOut) and (*pnOut)
** are both set to 0 before returning.
*/
static int sessionChangegroupOutput(
  sqlite3_changegroup *pGrp,
  int (*xOutput)(void *pOut, const void *pData, int nData),
  void *pOut,
  int *pnOut,
  void **ppOut
){
  int rc = SQLITE_OK;
  SessionBuffer buf = {0, 0, 0};
  SessionTable *pTab;
  assert( xOutput==0 || (ppOut==0 && pnOut==0) );

  /* Create the serialized output changeset based on the contents of the
  ** hash tables attached to the SessionTable objects in list p->pList. 
  */
  for(pTab=pGrp->pList; rc==SQLITE_OK && pTab; pTab=pTab->pNext){
    int eChangeset = pGrp->bPatch ? SESSIONS_PATCHSET : SESSIONS_CHANGESET;
    int i;
    if( pTab->nEntry==0 ) continue;

    sessionAppendTableHdr(&buf, eChangeset, pTab, &rc);
    for(i=0; i<pTab->nChange; i++){
      SessionChange *p;
      for(p=pTab->apChange[i]; p; p=p->pNext){
        sessionAppendByte(&buf, p->op, &rc);
        sessionAppendByte(&buf, p->bIndirect, &rc);
        sessionAppendBlob(&buf, p->aRecord, p->nRecord, &rc);
        if( rc==SQLITE_OK && xOutput && buf.nBuf>=sessions_strm_chunk_size ){
          rc = xOutput(pOut, buf.aBuf, buf.nBuf);
          buf.nBuf = 0;
        }
      }
    }
  }

  if( rc==SQLITE_OK ){
    if( xOutput ){
      if( buf.nBuf>0 ) rc = xOutput(pOut, buf.aBuf, buf.nBuf);
    }else if( ppOut ){
      *ppOut = buf.aBuf;
      if( pnOut ) *pnOut = buf.nBuf;
      buf.aBuf = 0;
    }
  }
  sqlite3_free(buf.aBuf);

  return rc;
}

/*
** Allocate a new, empty, sqlite3_changegroup.
*/
int sqlite3changegroup_new(sqlite3_changegroup **pp){
  int rc = SQLITE_OK;             /* Return code */
  sqlite3_changegroup *p;         /* New object */
  p = (sqlite3_changegroup*)sqlite3_malloc(sizeof(sqlite3_changegroup));
  if( p==0 ){
    rc = SQLITE_NOMEM;
  }else{
    memset(p, 0, sizeof(sqlite3_changegroup));
  }
  *pp = p;
  return rc;
}

/*
** Add the changeset currently stored in buffer pData, size nData bytes,
** to changeset-group p.
*/
int sqlite3changegroup_add(sqlite3_changegroup *pGrp, int nData, void *pData){
  sqlite3_changeset_iter *pIter;  /* Iterator opened on pData/nData */
  int rc;                         /* Return code */

  rc = sqlite3changeset_start(&pIter, nData, pData);
  if( rc==SQLITE_OK ){
    rc = sessionChangesetToHash(pIter, pGrp, 0);
  }
  sqlite3changeset_finalize(pIter);
  return rc;
}

/*
** Obtain a buffer containing a changeset representing the concatenation
** of all changesets added to the group so far.
*/
int sqlite3changegroup_output(
    sqlite3_changegroup *pGrp,
    int *pnData,
    void **ppData
){
  return sessionChangegroupOutput(pGrp, 0, 0, pnData, ppData);
}

/*
** Streaming versions of changegroup_add().
*/
int sqlite3changegroup_add_strm(
  sqlite3_changegroup *pGrp,
  int (*xInput)(void *pIn, void *pData, int *pnData),
  void *pIn
){
  sqlite3_changeset_iter *pIter;  /* Iterator opened on pData/nData */
  int rc;                         /* Return code */

  rc = sqlite3changeset_start_strm(&pIter, xInput, pIn);
  if( rc==SQLITE_OK ){
    rc = sessionChangesetToHash(pIter, pGrp, 0);
  }
  sqlite3changeset_finalize(pIter);
  return rc;
}

/*
** Streaming versions of changegroup_output().
*/
int sqlite3changegroup_output_strm(
  sqlite3_changegroup *pGrp,
  int (*xOutput)(void *pOut, const void *pData, int nData), 
  void *pOut
){
  return sessionChangegroupOutput(pGrp, xOutput, pOut, 0, 0);
}

/*
** Delete a changegroup object.
*/
void sqlite3changegroup_delete(sqlite3_changegroup *pGrp){
  if( pGrp ){
    sessionDeleteTable(0, pGrp->pList);
    sqlite3_free(pGrp);
  }
}

/* 
** Combine two changesets together.
*/
int sqlite3changeset_concat(
  int nLeft,                      /* Number of bytes in lhs input */
  void *pLeft,                    /* Lhs input changeset */
  int nRight                      /* Number of bytes in rhs input */,
  void *pRight,                   /* Rhs input changeset */
  int *pnOut,                     /* OUT: Number of bytes in output changeset */
  void **ppOut                    /* OUT: changeset (left <concat> right) */
){
  sqlite3_changegroup *pGrp;
  int rc;

  rc = sqlite3changegroup_new(&pGrp);
  if( rc==SQLITE_OK ){
    rc = sqlite3changegroup_add(pGrp, nLeft, pLeft);
  }
  if( rc==SQLITE_OK ){
    rc = sqlite3changegroup_add(pGrp, nRight, pRight);
  }
  if( rc==SQLITE_OK ){
    rc = sqlite3changegroup_output(pGrp, pnOut, ppOut);
  }
  sqlite3changegroup_delete(pGrp);

  return rc;
}

/*
** Streaming version of sqlite3changeset_concat().
*/
int sqlite3changeset_concat_strm(
  int (*xInputA)(void *pIn, void *pData, int *pnData),
  void *pInA,
  int (*xInputB)(void *pIn, void *pData, int *pnData),
  void *pInB,
  int (*xOutput)(void *pOut, const void *pData, int nData),
  void *pOut
){
  sqlite3_changegroup *pGrp;
  int rc;

  rc = sqlite3changegroup_new(&pGrp);
  if( rc==SQLITE_OK ){
    rc = sqlite3changegroup_add_strm(pGrp, xInputA, pInA);
  }
  if( rc==SQLITE_OK ){
    rc = sqlite3changegroup_add_strm(pGrp, xInputB, pInB);
  }
  if( rc==SQLITE_OK ){
    rc = sqlite3changegroup_output_strm(pGrp, xOutput, pOut);
  }
  sqlite3changegroup_delete(pGrp);

  return rc;
}

/*
** Changeset rebaser handle.
*/
struct sqlite3_rebaser {
  sqlite3_changegroup grp;        /* Hash table */
};

/*
** Buffers a1 and a2 must both contain a sessions module record nCol
** fields in size. This function appends an nCol sessions module 
** record to buffer pBuf that is a copy of a1, except that for
** each field that is undefined in a1[], swap in the field from a2[].
*/
static void sessionAppendRecordMerge(
  SessionBuffer *pBuf,            /* Buffer to append to */
  int nCol,                       /* Number of columns in each record */
  u8 *a1, int n1,                 /* Record 1 */
  u8 *a2, int n2,                 /* Record 2 */
  int *pRc                        /* IN/OUT: error code */
){
  sessionBufferGrow(pBuf, n1+n2, pRc);
  if( *pRc==SQLITE_OK ){
    int i;
    u8 *pOut = &pBuf->aBuf[pBuf->nBuf];
    for(i=0; i<nCol; i++){
      int nn1 = sessionSerialLen(a1);
      int nn2 = sessionSerialLen(a2);
      if( *a1==0 || *a1==0xFF ){
        memcpy(pOut, a2, nn2);
        pOut += nn2;
      }else{
        memcpy(pOut, a1, nn1);
        pOut += nn1;
      }
      a1 += nn1;
      a2 += nn2;
    }

    pBuf->nBuf = pOut-pBuf->aBuf;
    assert( pBuf->nBuf<=pBuf->nAlloc );
  }
}

/*
** This function is called when rebasing a local UPDATE change against one 
** or more remote UPDATE changes. The aRec/nRec buffer contains the current
** old.* and new.* records for the change. The rebase buffer (a single
** record) is in aChange/nChange. The rebased change is appended to buffer
** pBuf.
**
** Rebasing the UPDATE involves: 
**
**   * Removing any changes to fields for which the corresponding field
**     in the rebase buffer is set to "replaced" (type 0xFF). If this
**     means the UPDATE change updates no fields, nothing is appended
**     to the output buffer.
**
**   * For each field modified by the local change for which the 
**     corresponding field in the rebase buffer is not "undefined" (0x00)
**     or "replaced" (0xFF), the old.* value is replaced by the value
**     in the rebase buffer.
*/
static void sessionAppendPartialUpdate(
  SessionBuffer *pBuf,            /* Append record here */
  sqlite3_changeset_iter *pIter,  /* Iterator pointed at local change */
  u8 *aRec, int nRec,             /* Local change */
  u8 *aChange, int nChange,       /* Record to rebase against */
  int *pRc                        /* IN/OUT: Return Code */
){
  sessionBufferGrow(pBuf, 2+nRec+nChange, pRc);
  if( *pRc==SQLITE_OK ){
    int bData = 0;
    u8 *pOut = &pBuf->aBuf[pBuf->nBuf];
    int i;
    u8 *a1 = aRec;
    u8 *a2 = aChange;

    *pOut++ = SQLITE_UPDATE;
    *pOut++ = pIter->bIndirect;
    for(i=0; i<pIter->nCol; i++){
      int n1 = sessionSerialLen(a1);
      int n2 = sessionSerialLen(a2);
      if( pIter->abPK[i] || a2[0]==0 ){
        if( !pIter->abPK[i] && a1[0] ) bData = 1;
        memcpy(pOut, a1, n1);
        pOut += n1;
      }else if( a2[0]!=0xFF && a1[0] ){
        bData = 1;
        memcpy(pOut, a2, n2);
        pOut += n2;
      }else{
        *pOut++ = '\0';
      }
      a1 += n1;
      a2 += n2;
    }
    if( bData ){
      a2 = aChange;
      for(i=0; i<pIter->nCol; i++){
        int n1 = sessionSerialLen(a1);
        int n2 = sessionSerialLen(a2);
        if( pIter->abPK[i] || a2[0]!=0xFF ){
          memcpy(pOut, a1, n1);
          pOut += n1;
        }else{
          *pOut++ = '\0';
        }
        a1 += n1;
        a2 += n2;
      }
      pBuf->nBuf = (pOut - pBuf->aBuf);
    }
  }
}

/*
** pIter is configured to iterate through a changeset. This function rebases 
** that changeset according to the current configuration of the rebaser 
** object passed as the first argument. If no error occurs and argument xOutput
** is not NULL, then the changeset is returned to the caller by invoking
** xOutput zero or more times and SQLITE_OK returned. Or, if xOutput is NULL,
** then (*ppOut) is set to point to a buffer containing the rebased changeset
** before this function returns. In this case (*pnOut) is set to the size of
** the buffer in bytes.  It is the responsibility of the caller to eventually
** free the (*ppOut) buffer using sqlite3_free(). 
**
** If an error occurs, an SQLite error code is returned. If ppOut and
** pnOut are not NULL, then the two output parameters are set to 0 before
** returning.
*/
static int sessionRebase(
  sqlite3_rebaser *p,             /* Rebaser hash table */
  sqlite3_changeset_iter *pIter,  /* Input data */
  int (*xOutput)(void *pOut, const void *pData, int nData),
  void *pOut,                     /* Context for xOutput callback */
  int *pnOut,                     /* OUT: Number of bytes in output changeset */
  void **ppOut                    /* OUT: Inverse of pChangeset */
){
  int rc = SQLITE_OK;
  u8 *aRec = 0;
  int nRec = 0;
  int bNew = 0;
  SessionTable *pTab = 0;
  SessionBuffer sOut = {0,0,0};

  while( SQLITE_ROW==sessionChangesetNext(pIter, &aRec, &nRec, &bNew) ){
    SessionChange *pChange = 0;
    int bDone = 0;

    if( bNew ){
      const char *zTab = pIter->zTab;
      for(pTab=p->grp.pList; pTab; pTab=pTab->pNext){
        if( 0==sqlite3_stricmp(pTab->zName, zTab) ) break;
      }
      bNew = 0;

      /* A patchset may not be rebased */
      if( pIter->bPatchset ){
        rc = SQLITE_ERROR;
      }

      /* Append a table header to the output for this new table */
      sessionAppendByte(&sOut, pIter->bPatchset ? 'P' : 'T', &rc);
      sessionAppendVarint(&sOut, pIter->nCol, &rc);
      sessionAppendBlob(&sOut, pIter->abPK, pIter->nCol, &rc);
      sessionAppendBlob(&sOut,(u8*)pIter->zTab,(int)strlen(pIter->zTab)+1,&rc);
    }

    if( pTab && rc==SQLITE_OK ){
      int iHash = sessionChangeHash(pTab, 0, aRec, pTab->nChange);

      for(pChange=pTab->apChange[iHash]; pChange; pChange=pChange->pNext){
        if( sessionChangeEqual(pTab, 0, aRec, 0, pChange->aRecord) ){
          break;
        }
      }
    }

    if( pChange ){
      assert( pChange->op==SQLITE_DELETE || pChange->op==SQLITE_INSERT );
      switch( pIter->op ){
        case SQLITE_INSERT:
          if( pChange->op==SQLITE_INSERT ){
            bDone = 1;
            if( pChange->bIndirect==0 ){
              sessionAppendByte(&sOut, SQLITE_UPDATE, &rc);
              sessionAppendByte(&sOut, pIter->bIndirect, &rc);
              sessionAppendBlob(&sOut, pChange->aRecord, pChange->nRecord, &rc);
              sessionAppendBlob(&sOut, aRec, nRec, &rc);
            }
          }
          break;

        case SQLITE_UPDATE:
          bDone = 1;
          if( pChange->op==SQLITE_DELETE ){
            if( pChange->bIndirect==0 ){
              u8 *pCsr = aRec;
              sessionSkipRecord(&pCsr, pIter->nCol);
              sessionAppendByte(&sOut, SQLITE_INSERT, &rc);
              sessionAppendByte(&sOut, pIter->bIndirect, &rc);
              sessionAppendRecordMerge(&sOut, pIter->nCol,
                  pCsr, nRec-(pCsr-aRec), 
                  pChange->aRecord, pChange->nRecord, &rc
              );
            }
          }else{
            sessionAppendPartialUpdate(&sOut, pIter,
                aRec, nRec, pChange->aRecord, pChange->nRecord, &rc
            );
          }
          break;

        default:
          assert( pIter->op==SQLITE_DELETE );
          bDone = 1;
          if( pChange->op==SQLITE_INSERT ){
            sessionAppendByte(&sOut, SQLITE_DELETE, &rc);
            sessionAppendByte(&sOut, pIter->bIndirect, &rc);
            sessionAppendRecordMerge(&sOut, pIter->nCol,
                pChange->aRecord, pChange->nRecord, aRec, nRec, &rc
            );
          }
          break;
      }
    }

    if( bDone==0 ){
      sessionAppendByte(&sOut, pIter->op, &rc);
      sessionAppendByte(&sOut, pIter->bIndirect, &rc);
      sessionAppendBlob(&sOut, aRec, nRec, &rc);
    }
    if( rc==SQLITE_OK && xOutput && sOut.nBuf>sessions_strm_chunk_size ){
      rc = xOutput(pOut, sOut.aBuf, sOut.nBuf);
      sOut.nBuf = 0;
    }
    if( rc ) break;
  }

  if( rc!=SQLITE_OK ){
    sqlite3_free(sOut.aBuf);
    memset(&sOut, 0, sizeof(sOut));
  }

  if( rc==SQLITE_OK ){
    if( xOutput ){
      if( sOut.nBuf>0 ){
        rc = xOutput(pOut, sOut.aBuf, sOut.nBuf);
      }
    }else if( ppOut ){
      *ppOut = (void*)sOut.aBuf;
      *pnOut = sOut.nBuf;
      sOut.aBuf = 0;
    }
  }
  sqlite3_free(sOut.aBuf);
  return rc;
}

/* 
** Create a new rebaser object.
*/
int sqlite3rebaser_create(sqlite3_rebaser **ppNew){
  int rc = SQLITE_OK;
  sqlite3_rebaser *pNew;

  pNew = sqlite3_malloc(sizeof(sqlite3_rebaser));
  if( pNew==0 ){
    rc = SQLITE_NOMEM;
  }else{
    memset(pNew, 0, sizeof(sqlite3_rebaser));
  }
  *ppNew = pNew;
  return rc;
}

/* 
** Call this one or more times to configure a rebaser.
*/
int sqlite3rebaser_configure(
  sqlite3_rebaser *p, 
  int nRebase, const void *pRebase
){
  sqlite3_changeset_iter *pIter = 0;   /* Iterator opened on pData/nData */
  int rc;                              /* Return code */
  rc = sqlite3changeset_start(&pIter, nRebase, (void*)pRebase);
  if( rc==SQLITE_OK ){
    rc = sessionChangesetToHash(pIter, &p->grp, 1);
  }
  sqlite3changeset_finalize(pIter);
  return rc;
}

/* 
** Rebase a changeset according to current rebaser configuration 
*/
int sqlite3rebaser_rebase(
  sqlite3_rebaser *p,
  int nIn, const void *pIn, 
  int *pnOut, void **ppOut 
){
  sqlite3_changeset_iter *pIter = 0;   /* Iterator to skip through input */  
  int rc = sqlite3changeset_start(&pIter, nIn, (void*)pIn);

  if( rc==SQLITE_OK ){
    rc = sessionRebase(p, pIter, 0, 0, pnOut, ppOut);
    sqlite3changeset_finalize(pIter);
  }

  return rc;
}

/* 
** Rebase a changeset according to current rebaser configuration 
*/
int sqlite3rebaser_rebase_strm(
  sqlite3_rebaser *p,
  int (*xInput)(void *pIn, void *pData, int *pnData),
  void *pIn,
  int (*xOutput)(void *pOut, const void *pData, int nData),
  void *pOut
){
  sqlite3_changeset_iter *pIter = 0;   /* Iterator to skip through input */  
  int rc = sqlite3changeset_start_strm(&pIter, xInput, pIn);

  if( rc==SQLITE_OK ){
    rc = sessionRebase(p, pIter, xOutput, pOut, 0, 0);
    sqlite3changeset_finalize(pIter);
  }

  return rc;
}

/* 
** Destroy a rebaser object 
*/
void sqlite3rebaser_delete(sqlite3_rebaser *p){
  if( p ){
    sessionDeleteTable(0, p->grp.pList);
    sqlite3_free(p);
  }
}

/* 
** Global configuration
*/
int sqlite3session_config(int op, void *pArg){
  int rc = SQLITE_OK;
  switch( op ){
    case SQLITE_SESSION_CONFIG_STRMSIZE: {
      int *pInt = (int*)pArg;
      if( *pInt>0 ){
        sessions_strm_chunk_size = *pInt;
      }
      *pInt = sessions_strm_chunk_size;
      break;
    }
    default:
      rc = SQLITE_MISUSE;
      break;
  }
  return rc;
}

#endif /* SQLITE_ENABLE_SESSION && SQLITE_ENABLE_PREUPDATE_HOOK */<|MERGE_RESOLUTION|>--- conflicted
+++ resolved
@@ -25,16 +25,14 @@
 # endif
 #endif
 
-<<<<<<< HEAD
+#define SESSIONS_ROWID "_rowid_"
+
 /*
 ** The three different types of changesets generated.
 */
 #define SESSIONS_PATCHSET      0
 #define SESSIONS_CHANGESET     1
 #define SESSIONS_FULLCHANGESET 2
-=======
-#define SESSIONS_ROWID "_rowid_"
->>>>>>> 9cf09b56
 
 static int sessions_strm_chunk_size = SESSIONS_STRM_CHUNK_SIZE;
 
@@ -2855,12 +2853,8 @@
   int rc;
 
   if( pnChangeset==0 || ppChangeset==0 ) return SQLITE_MISUSE;
-<<<<<<< HEAD
   rc = sessionGenerateChangeset(
       pSession, SESSIONS_CHANGESET, 0, 0, pnChangeset, ppChangeset);
-=======
-  rc = sessionGenerateChangeset(pSession, 0, 0, 0, pnChangeset, ppChangeset);
->>>>>>> 9cf09b56
   assert( rc || pnChangeset==0 
        || pSession->bEnableSize==0 || *pnChangeset<=pSession->nMaxChangesetSize 
   );
