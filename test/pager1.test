# 2010 June 15
#
# The author disclaims copyright to this source code.  In place of
# a legal notice, here is a blessing:
#
#    May you do good and not evil.
#    May you find forgiveness for yourself and forgive others.
#    May you share freely, never taking more than you give.
#
#***********************************************************************
#

set testdir [file dirname $argv0]
source $testdir/tester.tcl
source $testdir/lock_common.tcl
source $testdir/malloc_common.tcl
source $testdir/wal_common.tcl

# Do not use a codec for tests in this file, as the database file is
# manipulated directly using tcl scripts (using the [hexio_write] command).
#
do_not_use_codec

#
# pager1-1.*: Test inter-process locking (clients in multiple processes).
#
# pager1-2.*: Test intra-process locking (multiple clients in this process).
#
# pager1-3.*: Savepoint related tests.
#
# pager1-4.*: Hot-journal related tests.
#
# pager1-5.*: Cases related to multi-file commits.
#
# pager1-6.*: Cases related to "PRAGMA max_page_count"
#
# pager1-7.*: Cases specific to "PRAGMA journal_mode=TRUNCATE"
#
# pager1-8.*: Cases using temporary and in-memory databases.
#
# pager1-9.*: Tests related to the backup API.
#
# pager1-10.*: Test that the assumed file-system sector-size is limited to
#              64KB.
#
# pager1-12.*: Tests involving "PRAGMA page_size"
#
# pager1-13.*: Cases specific to "PRAGMA journal_mode=PERSIST"
#
# pager1-14.*: Cases specific to "PRAGMA journal_mode=OFF"
#
# pager1-15.*: Varying sqlite3_vfs.szOsFile
#
# pager1-16.*: Varying sqlite3_vfs.mxPathname
#
# pager1-17.*: Tests related to "PRAGMA omit_readlock"
#
# pager1-18.*: Test that the pager layer responds correctly if the b-tree
#              requests an invalid page number (due to db corruption).
#

proc recursive_select {id table {script {}}} {
  set cnt 0
  db eval "SELECT rowid, * FROM $table WHERE rowid = ($id-1)" {
    recursive_select $rowid $table $script
    incr cnt
  }
  if {$cnt==0} { eval $script }
}

set a_string_counter 1
proc a_string {n} {
  global a_string_counter
  incr a_string_counter
  string range [string repeat "${a_string_counter}." $n] 1 $n
}
db func a_string a_string

do_multiclient_test tn {

  # Create and populate a database table using connection [db]. Check 
  # that connections [db2] and [db3] can see the schema and content.
  #
  do_test pager1-$tn.1 {
    sql1 {
      CREATE TABLE t1(a PRIMARY KEY, b);
      CREATE INDEX i1 ON t1(b);
      INSERT INTO t1 VALUES(1, 'one'); INSERT INTO t1 VALUES(2, 'two');
    }
  } {}
  do_test pager1-$tn.2 { sql2 { SELECT * FROM t1 } } {1 one 2 two}
  do_test pager1-$tn.3 { sql3 { SELECT * FROM t1 } } {1 one 2 two}

  # Open a transaction and add a row using [db]. This puts [db] in
  # RESERVED state. Check that connections [db2] and [db3] can still
  # read the database content as it was before the transaction was
  # opened. [db] should see the inserted row.
  #
  do_test pager1-$tn.4 {
    sql1 {
      BEGIN;
        INSERT INTO t1 VALUES(3, 'three');
    }
  } {}
  do_test pager1-$tn.5 { sql2 { SELECT * FROM t1 } } {1 one 2 two}
  do_test pager1-$tn.7 { sql1 { SELECT * FROM t1 } } {1 one 2 two 3 three}

  # [db] still has an open write transaction. Check that this prevents
  # other connections (specifically [db2]) from writing to the database.
  #
  # Even if [db2] opens a transaction first, it may not write to the
  # database. After the attempt to write the db within a transaction, 
  # [db2] is left with an open transaction, but not a read-lock on
  # the main database. So it does not prevent [db] from committing.
  #
  do_test pager1-$tn.8 { 
    csql2 { UPDATE t1 SET a = a + 10 }
  } {1 {database is locked}}
  do_test pager1-$tn.9 { 
    csql2 { 
      BEGIN;
      UPDATE t1 SET a = a + 10;
    }
  } {1 {database is locked}}

  # Have [db] commit its transactions. Check the other connections can
  # now see the new database content.
  #
  do_test pager1-$tn.10 { sql1 { COMMIT } } {}
  do_test pager1-$tn.11 { sql1 { SELECT * FROM t1 } } {1 one 2 two 3 three}
  do_test pager1-$tn.12 { sql2 { SELECT * FROM t1 } } {1 one 2 two 3 three}
  do_test pager1-$tn.13 { sql3 { SELECT * FROM t1 } } {1 one 2 two 3 three}

  # Check that, as noted above, [db2] really did keep an open transaction
  # after the attempt to write the database failed.
  #
  do_test pager1-$tn.14 { 
    csql2 { BEGIN } 
  } {1 {cannot start a transaction within a transaction}}
  do_test pager1-$tn.15 { sql2 { ROLLBACK } } {}

  # Have [db2] open a transaction and take a read-lock on the database.
  # Check that this prevents [db] from writing to the database (outside
  # of any transaction). After this fails, check that [db3] can read
  # the db (showing that [db] did not take a PENDING lock etc.)
  #
  do_test pager1-$tn.15 { 
    sql2 { BEGIN; SELECT * FROM t1; }
  } {1 one 2 two 3 three}
  do_test pager1-$tn.16 { 
    csql1 { UPDATE t1 SET a = a + 10 }
  } {1 {database is locked}}
  do_test pager1-$tn.17 { sql3 { SELECT * FROM t1 } } {1 one 2 two 3 three}

  # This time, have [db] open a transaction before writing the database.
  # This works - [db] gets a RESERVED lock which does not conflict with
  # the SHARED lock [db2] is holding.
  #
  do_test pager1-$tn.18 { 
    sql1 { 
      BEGIN;  
      UPDATE t1 SET a = a + 10; 
    }
  } {}
  do_test pager1-$tn-19 { 
    sql1 { PRAGMA lock_status } 
  } {main reserved temp closed}
  do_test pager1-$tn-20 { 
    sql2 { PRAGMA lock_status } 
  } {main shared temp closed}

  # Check that all connections can still read the database. Only [db] sees
  # the updated content (as the transaction has not been committed yet).
  #
  do_test pager1-$tn.21 { sql1 { SELECT * FROM t1 } } {11 one 12 two 13 three}
  do_test pager1-$tn.22 { sql2 { SELECT * FROM t1 } } {1 one 2 two 3 three}
  do_test pager1-$tn.23 { sql3 { SELECT * FROM t1 } } {1 one 2 two 3 three}

  # Because [db2] still has the SHARED lock, [db] is unable to commit the
  # transaction. If it tries, an error is returned and the connection 
  # upgrades to a PENDING lock.
  #
  # Once this happens, [db] can read the database and see the new content,
  # [db2] (still holding SHARED) can still read the old content, but [db3]
  # (not holding any lock) is prevented by [db]'s PENDING from reading
  # the database.
  #
  do_test pager1-$tn.24 { csql1 { COMMIT } } {1 {database is locked}}
  do_test pager1-$tn-25 { 
    sql1 { PRAGMA lock_status } 
  } {main pending temp closed}
  do_test pager1-$tn.26 { sql1 { SELECT * FROM t1  } } {11 one 12 two 13 three}
  do_test pager1-$tn.27 { sql2 { SELECT * FROM t1  } } {1 one 2 two 3 three}
  do_test pager1-$tn.28 { csql3 { SELECT * FROM t1 } } {1 {database is locked}}

  # Have [db2] commit its read transaction, releasing the SHARED lock it
  # is holding. Now, neither [db2] nor [db3] may read the database (as [db]
  # is still holding a PENDING).
  #
  do_test pager1-$tn.29 { sql2 { COMMIT } } {}
  do_test pager1-$tn.30 { csql2 { SELECT * FROM t1 } } {1 {database is locked}}
  do_test pager1-$tn.31 { csql3 { SELECT * FROM t1 } } {1 {database is locked}}

  # [db] is now able to commit the transaction. Once the transaction is 
  # committed, all three connections can read the new content.
  #
  do_test pager1-$tn.25 { sql1 { UPDATE t1 SET a = a+10 } } {}
  do_test pager1-$tn.26 { sql1 { COMMIT } } {}
  do_test pager1-$tn.27 { sql1 { SELECT * FROM t1 } } {21 one 22 two 23 three}
  do_test pager1-$tn.27 { sql2 { SELECT * FROM t1 } } {21 one 22 two 23 three}
  do_test pager1-$tn.28 { sql3 { SELECT * FROM t1 } } {21 one 22 two 23 three}

  # Install a busy-handler for connection [db].
  #
  set ::nbusy [list]
  proc busy {n} {
    lappend ::nbusy $n
    if {$n>5} { sql2 COMMIT }
    return 0
  }
  db busy busy

  do_test pager1-$tn.29 { 
    sql1 { BEGIN ; INSERT INTO t1 VALUES('x', 'y') } 
  } {}
  do_test pager1-$tn.30 { 
    sql2 { BEGIN ; SELECT * FROM t1 } 
  } {21 one 22 two 23 three}
  do_test pager1-$tn.31 { sql1 COMMIT } {}
  do_test pager1-$tn.32 { set ::nbusy } {0 1 2 3 4 5 6}
}

#-------------------------------------------------------------------------
# Savepoint related test cases.
#
# pager1-3.1.2.*: Force a savepoint rollback to cause the database file
#                 to grow.
#
# pager1-3.1.3.*: Use a journal created in synchronous=off mode as part
#                 of a savepoint rollback.
# 
do_test pager1-3.1.1 {
  faultsim_delete_and_reopen
  execsql {
    CREATE TABLE t1(a PRIMARY KEY, b);
    CREATE TABLE counter(
      i CHECK (i<5), 
      u CHECK (u<10)
    );
    INSERT INTO counter VALUES(0, 0);
    CREATE TRIGGER tr1 AFTER INSERT ON t1 BEGIN
      UPDATE counter SET i = i+1;
    END;
    CREATE TRIGGER tr2 AFTER UPDATE ON t1 BEGIN
      UPDATE counter SET u = u+1;
    END;
  }
  execsql { SELECT * FROM counter }
} {0 0}

do_execsql_test pager1-3.1.2 {
  PRAGMA cache_size = 10;
  BEGIN;
    INSERT INTO t1 VALUES(1, randomblob(1500));
    INSERT INTO t1 VALUES(2, randomblob(1500));
    INSERT INTO t1 VALUES(3, randomblob(1500));
    SELECT * FROM counter;
} {3 0}
do_catchsql_test pager1-3.1.3 {
    INSERT INTO t1 SELECT a+3, randomblob(1500) FROM t1
} {1 {constraint failed}}
do_execsql_test pager1-3.4 { SELECT * FROM counter } {3 0}
do_execsql_test pager1-3.5 { SELECT a FROM t1 } {1 2 3}
do_execsql_test pager1-3.6 { COMMIT } {}

foreach {tn sql tcl} {
  7  { PRAGMA synchronous = NORMAL ; PRAGMA temp_store = 0 } {
    testvfs tv -default 1
    tv devchar safe_append
  }
  8  { PRAGMA synchronous = NORMAL ; PRAGMA temp_store = 2 } {
    testvfs tv -default 1
    tv devchar sequential
  }
  9  { PRAGMA synchronous = FULL } { }
  10 { PRAGMA synchronous = NORMAL } { }
  11 { PRAGMA synchronous = OFF } { }
  12 { PRAGMA synchronous = FULL ; PRAGMA fullfsync = 1 } { }
  13 { PRAGMA synchronous = FULL } {
    testvfs tv -default 1
    tv devchar sequential
  }
  14 { PRAGMA locking_mode = EXCLUSIVE } {
  }
} {
  do_test pager1-3.$tn.1 {
    eval $tcl
    faultsim_delete_and_reopen
    db func a_string a_string
    execsql $sql
    execsql {
      PRAGMA auto_vacuum = 2;
      PRAGMA cache_size = 10;
      CREATE TABLE z(x INTEGER PRIMARY KEY, y);
      BEGIN;
        INSERT INTO z VALUES(NULL, a_string(800));
        INSERT INTO z SELECT NULL, a_string(800) FROM z;     --   2
        INSERT INTO z SELECT NULL, a_string(800) FROM z;     --   4
        INSERT INTO z SELECT NULL, a_string(800) FROM z;     --   8
        INSERT INTO z SELECT NULL, a_string(800) FROM z;     --  16
        INSERT INTO z SELECT NULL, a_string(800) FROM z;     --  32
        INSERT INTO z SELECT NULL, a_string(800) FROM z;     --  64
        INSERT INTO z SELECT NULL, a_string(800) FROM z;     -- 128
        INSERT INTO z SELECT NULL, a_string(800) FROM z;     -- 256
      COMMIT;
    }
    execsql { PRAGMA auto_vacuum }
  } {2}
  do_execsql_test pager1-3.$tn.2 {
    BEGIN;
      INSERT INTO z VALUES(NULL, a_string(800));
      INSERT INTO z VALUES(NULL, a_string(800));
      SAVEPOINT one;
        UPDATE z SET y = NULL WHERE x>256;
        PRAGMA incremental_vacuum;
        SELECT count(*) FROM z WHERE x < 100;
      ROLLBACK TO one;
    COMMIT;
  } {99}

  do_execsql_test pager1-3.$tn.3 {
    BEGIN;
      SAVEPOINT one;
        UPDATE z SET y = y||x;
      ROLLBACK TO one;
    COMMIT;
    SELECT count(*) FROM z;
  } {258}

  do_execsql_test pager1-3.$tn.4 {
    SAVEPOINT one;
      UPDATE z SET y = y||x;
    ROLLBACK TO one;
  } {}
  do_execsql_test pager1-3.$tn.5 {
    SELECT count(*) FROM z;
    RELEASE one;
    PRAGMA integrity_check;
  } {258 ok}

  do_execsql_test pager1-3.$tn.6 {
    SAVEPOINT one;
    RELEASE one;
  } {}

  db close
  catch { tv delete }
}

#-------------------------------------------------------------------------
# Hot journal rollback related test cases.
#
# pager1.4.1.*: Test that the pager module deletes very small invalid
#               journal files.
#
# pager1.4.2.*: Test that if the master journal pointer at the end of a
#               hot-journal file appears to be corrupt (checksum does not
#               compute) the associated journal is rolled back (and no
#               xAccess() call to check for the presence of any master 
#               journal file is made).
#
# pager1.4.3.*: Test that the contents of a hot-journal are ignored if the
#               page-size or sector-size in the journal header appear to
#               be invalid (too large, too small or not a power of 2).
#
# pager1.4.4.*: Test hot-journal rollback of journal file with a master
#               journal pointer generated in various "PRAGMA synchronous"
#               modes.
#
# pager1.4.5.*: Test that hot-journal rollback stops if it encounters a
#               journal-record for which the checksum fails.
#
# pager1.4.6.*: Test that when rolling back a hot-journal that contains a
#               master journal pointer, the master journal file is deleted
#               after all the hot-journals that refer to it are deleted.
#
# pager1.4.7.*: Test that if a hot-journal file exists but a client can
#               open it for reading only, the database cannot be accessed and
#               SQLITE_CANTOPEN is returned.
# 
do_test pager1.4.1.1 {
  faultsim_delete_and_reopen
  execsql { 
    CREATE TABLE x(y, z);
    INSERT INTO x VALUES(1, 2);
  }
  set fd [open test.db-journal w]
  puts -nonewline $fd "helloworld"
  close $fd
  file exists test.db-journal
} {1}
do_test pager1.4.1.2 { execsql { SELECT * FROM x } } {1 2}
do_test pager1.4.1.3 { file exists test.db-journal } {0}

# Set up a [testvfs] to snapshot the file-system just before SQLite
# deletes the master-journal to commit a multi-file transaction.
#
# In subsequent test cases, invoking [faultsim_restore_and_reopen] sets
# up the file system to contain two databases, two hot-journal files and
# a master-journal.
#
do_test pager1.4.2.1 {
  testvfs tstvfs -default 1
  tstvfs filter xDelete
  tstvfs script xDeleteCallback
  proc xDeleteCallback {method file args} {
    set file [file tail $file]
    if { [string match *mj* $file] } { faultsim_save }
  }
  faultsim_delete_and_reopen
  db func a_string a_string
  execsql {
    ATTACH 'test.db2' AS aux;
    PRAGMA journal_mode = DELETE;
    PRAGMA main.cache_size = 10;
    PRAGMA aux.cache_size = 10;
    CREATE TABLE t1(a UNIQUE, b UNIQUE);
    CREATE TABLE aux.t2(a UNIQUE, b UNIQUE);
    INSERT INTO t1 VALUES(a_string(200), a_string(300));
    INSERT INTO t1 SELECT a_string(200), a_string(300) FROM t1;
    INSERT INTO t1 SELECT a_string(200), a_string(300) FROM t1;
    INSERT INTO t2 SELECT * FROM t1;
    BEGIN;
      INSERT INTO t1 SELECT a_string(201), a_string(301) FROM t1;
      INSERT INTO t1 SELECT a_string(202), a_string(302) FROM t1;
      INSERT INTO t1 SELECT a_string(203), a_string(303) FROM t1;
      INSERT INTO t1 SELECT a_string(204), a_string(304) FROM t1;
      REPLACE INTO t2 SELECT * FROM t1;
    COMMIT;
  }
  db close
  tstvfs delete
} {}

if {$::tcl_platform(platform)!="windows"} {
do_test pager1.4.2.2 {
  faultsim_restore_and_reopen
  execsql {
    SELECT count(*) FROM t1;
    PRAGMA integrity_check;
  }
} {4 ok}
do_test pager1.4.2.3 {
  faultsim_restore_and_reopen
  foreach f [glob test.db-mj*] { forcedelete $f }
  execsql {
    SELECT count(*) FROM t1;
    PRAGMA integrity_check;
  }
} {64 ok}
do_test pager1.4.2.4 {
  faultsim_restore_and_reopen
  hexio_write test.db-journal [expr [file size test.db-journal]-20] 123456
  execsql {
    SELECT count(*) FROM t1;
    PRAGMA integrity_check;
  }
} {4 ok}
do_test pager1.4.2.5 {
  faultsim_restore_and_reopen
  hexio_write test.db-journal [expr [file size test.db-journal]-20] 123456
  foreach f [glob test.db-mj*] { forcedelete $f }
  execsql {
    SELECT count(*) FROM t1;
    PRAGMA integrity_check;
  }
} {4 ok}
}

do_test pager1.4.3.1 {
  testvfs tstvfs -default 1
  tstvfs filter xSync
  tstvfs script xSyncCallback
  proc xSyncCallback {method file args} {
    set file [file tail $file]
    if { 0==[string match *journal $file] } { faultsim_save }
  }
  faultsim_delete_and_reopen
  execsql {
    PRAGMA journal_mode = DELETE;
    CREATE TABLE t1(a, b);
    INSERT INTO t1 VALUES(1, 2);
    INSERT INTO t1 VALUES(3, 4);
  }
  db close
  tstvfs delete
} {}

foreach {tn ofst value result} {
          2   20    31       {1 2 3 4}
          3   20    32       {1 2 3 4}
          4   20    33       {1 2 3 4}
          5   20    65536    {1 2 3 4}
          6   20    131072   {1 2 3 4}

          7   24    511      {1 2 3 4}
          8   24    513      {1 2 3 4}
          9   24    131072   {1 2 3 4}

         10   32    65536    {1 2}
} {
  do_test pager1.4.3.$tn {
    faultsim_restore_and_reopen
    hexio_write test.db-journal $ofst [format %.8x $value]
    execsql { SELECT * FROM t1 }
  } $result
}
db close

# Set up a VFS that snapshots the file-system just before a master journal
# file is deleted to commit a multi-file transaction. Specifically, the
# file-system is saved just before the xDelete() call to remove the 
# master journal file from the file-system.
#
testvfs tv -default 1
tv script copy_on_mj_delete
set ::mj_filename_length 0
proc copy_on_mj_delete {method filename args} {
  if {[string match *mj* [file tail $filename]]} { 
    set ::mj_filename_length [string length $filename]
    faultsim_save 
  }
  return SQLITE_OK
}

set pwd [pwd]
if {![forced_proxy_locking]} {
  # proxy locking uses can't deal with auto proxy file paths longer than MAXPATHLEN
foreach {tn1 tcl} {
  1 { set prefix "test.db" }
  2 { 
    # This test depends on the underlying VFS being able to open paths
    # 512 bytes in length. The idea is to create a hot-journal file that
    # contains a master-journal pointer so large that it could contain
    # a valid page record (if the file page-size is 512 bytes). So as to
    # make sure SQLite doesn't get confused by this.
    #
    set nPadding [expr 511 - $::mj_filename_length]
    if {$tcl_platform(platform)=="windows"} {
      # TBD need to figure out how to do this correctly for Windows!!!
      set nPadding [expr 255 - $::mj_filename_length]
    }

    # We cannot just create a really long database file name to open, as
    # Linux limits a single component of a path to 255 bytes by default
    # (and presumably other systems have limits too). So create a directory
    # hierarchy to work in.
    #
    set dirname "d123456789012345678901234567890/"
    set nDir [expr $nPadding / 32]
    if { $nDir } {
      set p [string repeat $dirname $nDir]
      file mkdir $p
      cd $p
    }

    set padding [string repeat x [expr $nPadding %32]]
    set prefix "test.db${padding}"
  }
} {
  eval $tcl
  foreach {tn2 sql} {
    o { 
      PRAGMA main.synchronous=OFF;
      PRAGMA aux.synchronous=OFF;
      PRAGMA journal_mode = DELETE;
    }
    o512 { 
      PRAGMA main.synchronous=OFF;
      PRAGMA aux.synchronous=OFF;
      PRAGMA main.page_size = 512;
      PRAGMA aux.page_size = 512;
      PRAGMA journal_mode = DELETE;
    }
    n { 
      PRAGMA main.synchronous=NORMAL;
      PRAGMA aux.synchronous=NORMAL;
      PRAGMA journal_mode = DELETE;
    }
    f { 
      PRAGMA main.synchronous=FULL;
      PRAGMA aux.synchronous=FULL;
      PRAGMA journal_mode = DELETE;
    }
  } {

    set tn "${tn1}.${tn2}"
  
    # Set up a connection to have two databases, test.db (main) and 
    # test.db2 (aux). Then run a multi-file transaction on them. The
    # VFS will snapshot the file-system just before the master-journal
    # file is deleted to commit the transaction.
    #
    tv filter xDelete
    do_test pager1-4.4.$tn.1 {
      faultsim_delete_and_reopen $prefix
      execsql "
        ATTACH '${prefix}2' AS aux;
        $sql
        CREATE TABLE a(x);
        CREATE TABLE aux.b(x);
        INSERT INTO a VALUES('double-you');
        INSERT INTO a VALUES('why');
        INSERT INTO a VALUES('zed');
        INSERT INTO b VALUES('won');
        INSERT INTO b VALUES('too');
        INSERT INTO b VALUES('free');
      "
      execsql {
        BEGIN;
          INSERT INTO a SELECT * FROM b WHERE rowid<=3;
          INSERT INTO b SELECT * FROM a WHERE rowid<=3;
        COMMIT;
      }
    } {}
    tv filter {}
    
    # Check that the transaction was committed successfully.
    #
    do_execsql_test pager1-4.4.$tn.2 {
      SELECT * FROM a
    } {double-you why zed won too free}
    do_execsql_test pager1-4.4.$tn.3 {
      SELECT * FROM b
    } {won too free double-you why zed}
    
    # Restore the file-system and reopen the databases. Check that it now
    # appears that the transaction was not committed (because the file-system
    # was restored to the state where it had not been).
    #
    do_test pager1-4.4.$tn.4 {
      faultsim_restore_and_reopen $prefix
      execsql "ATTACH '${prefix}2' AS aux"
    } {}
    do_execsql_test pager1-4.4.$tn.5 {SELECT * FROM a} {double-you why zed}
    do_execsql_test pager1-4.4.$tn.6 {SELECT * FROM b} {won too free}
    
    # Restore the file-system again. This time, before reopening the databases,
    # delete the master-journal file from the file-system. It now appears that
    # the transaction was committed (no master-journal file == no rollback).
    #
    do_test pager1-4.4.$tn.7 {
      faultsim_restore_and_reopen $prefix
      foreach f [glob ${prefix}-mj*] { forcedelete $f }
      execsql "ATTACH '${prefix}2' AS aux"
    } {}
    do_execsql_test pager1-4.4.$tn.8 {
      SELECT * FROM a
    } {double-you why zed won too free}
    do_execsql_test pager1-4.4.$tn.9 {
      SELECT * FROM b
    } {won too free double-you why zed}
  }

  cd $pwd
}
db close
tv delete
forcedelete $dirname
}


# Set up a VFS to make a copy of the file-system just before deleting a
# journal file to commit a transaction. The transaction modifies exactly
# two database pages (and page 1 - the change counter).
#
testvfs tv -default 1
tv sectorsize 512
tv script copy_on_journal_delete
tv filter xDelete
proc copy_on_journal_delete {method filename args} {
  if {[string match *journal $filename]} faultsim_save 
  return SQLITE_OK
}
faultsim_delete_and_reopen
do_execsql_test pager1.4.5.1 {
  PRAGMA journal_mode = DELETE;
  PRAGMA page_size = 1024;
  CREATE TABLE t1(a, b);
  CREATE TABLE t2(a, b);
  INSERT INTO t1 VALUES('I', 'II');
  INSERT INTO t2 VALUES('III', 'IV');
  BEGIN;
    INSERT INTO t1 VALUES(1, 2);
    INSERT INTO t2 VALUES(3, 4);
  COMMIT;
} {delete}
tv filter {}

# Check the transaction was committed:
#
do_execsql_test pager1.4.5.2 {
  SELECT * FROM t1;
  SELECT * FROM t2;
} {I II 1 2 III IV 3 4}

# Now try four tests:
#
#  pager1-4.5.3: Restore the file-system. Check that the whole transaction 
#                is rolled back.
#
#  pager1-4.5.4: Restore the file-system. Corrupt the first record in the
#                journal. Check the transaction is not rolled back.
#
#  pager1-4.5.5: Restore the file-system. Corrupt the second record in the
#                journal. Check that the first record in the transaction is 
#                played back, but not the second.
#
#  pager1-4.5.6: Restore the file-system. Try to open the database with a
#                readonly connection. This should fail, as a read-only
#                connection cannot roll back the database file.
#
faultsim_restore_and_reopen
do_execsql_test pager1.4.5.3 {
  SELECT * FROM t1;
  SELECT * FROM t2;
} {I II III IV}
faultsim_restore_and_reopen
hexio_write test.db-journal [expr 512+4+1024 - 202] 0123456789ABCDEF
do_execsql_test pager1.4.5.4 {
  SELECT * FROM t1;
  SELECT * FROM t2;
} {I II 1 2 III IV 3 4}
faultsim_restore_and_reopen
hexio_write test.db-journal [expr 512+4+1024+4+4+1024 - 202] 0123456789ABCDEF
do_execsql_test pager1.4.5.5 {
  SELECT * FROM t1;
  SELECT * FROM t2;
} {I II III IV 3 4}

faultsim_restore_and_reopen
db close
sqlite3 db test.db -readonly 1
do_catchsql_test pager1.4.5.6 {
  SELECT * FROM t1;
  SELECT * FROM t2;
} {1 {disk I/O error}}
db close

# Snapshot the file-system just before multi-file commit. Save the name
# of the master journal file in $::mj_filename.
#
tv script copy_on_mj_delete
tv filter xDelete
proc copy_on_mj_delete {method filename args} {
  if {[string match *mj* [file tail $filename]]} { 
    set ::mj_filename $filename
    faultsim_save 
  }
  return SQLITE_OK
}
do_test pager1.4.6.1 {
  faultsim_delete_and_reopen
  execsql {
    PRAGMA journal_mode = DELETE;
    ATTACH 'test.db2' AS two;
    CREATE TABLE t1(a, b);
    CREATE TABLE two.t2(a, b);
    INSERT INTO t1 VALUES(1, 't1.1');
    INSERT INTO t2 VALUES(1, 't2.1');
    BEGIN;
      UPDATE t1 SET b = 't1.2';
      UPDATE t2 SET b = 't2.2';
    COMMIT;
  }
  tv filter {}
  db close
} {}

faultsim_restore_and_reopen
do_execsql_test pager1.4.6.2 { SELECT * FROM t1 }           {1 t1.1}
do_test         pager1.4.6.3 { file exists $::mj_filename } {1}
do_execsql_test pager1.4.6.4 {
  ATTACH 'test.db2' AS two;
  SELECT * FROM t2;
} {1 t2.1}
do_test pager1.4.6.5 { file exists $::mj_filename } {0}

faultsim_restore_and_reopen
db close
do_test pager1.4.6.8 {
  set ::mj_filename1 $::mj_filename
  tv filter xDelete
  sqlite3 db test.db2
  execsql {
    PRAGMA journal_mode = DELETE;
    ATTACH 'test.db3' AS three;
    CREATE TABLE three.t3(a, b);
    INSERT INTO t3 VALUES(1, 't3.1');
    BEGIN;
      UPDATE t2 SET b = 't2.3';
      UPDATE t3 SET b = 't3.3';
    COMMIT;
  }
  expr {$::mj_filename1 != $::mj_filename}
} {1}
faultsim_restore_and_reopen
tv filter {}

# The file-system now contains:
#
#   * three databases
#   * three hot-journal files
#   * two master-journal files.
#
# The hot-journals associated with test.db2 and test.db3 point to
# master journal $::mj_filename. The hot-journal file associated with
# test.db points to master journal $::mj_filename1. So reading from
# test.db should delete $::mj_filename1.
#
do_test pager1.4.6.9 {
  lsort [glob test.db*]
} [lsort [list                                           \
  test.db test.db2 test.db3                              \
  test.db-journal test.db2-journal test.db3-journal      \
  [file tail $::mj_filename] [file tail $::mj_filename1]
]]

# The master-journal $::mj_filename1 contains pointers to test.db and 
# test.db2. However the hot-journal associated with test.db2 points to
# a different master-journal. Therefore, reading from test.db only should
# be enough to cause SQLite to delete $::mj_filename1.
#
do_test         pager1.4.6.10 { file exists $::mj_filename  } {1}
do_test         pager1.4.6.11 { file exists $::mj_filename1 } {1}
do_execsql_test pager1.4.6.12 { SELECT * FROM t1 } {1 t1.1}
do_test         pager1.4.6.13 { file exists $::mj_filename  } {1}
do_test         pager1.4.6.14 { file exists $::mj_filename1 } {0}

do_execsql_test pager1.4.6.12 {
  ATTACH 'test.db2' AS two;
  SELECT * FROM t2;
} {1 t2.1}
do_test         pager1.4.6.13 { file exists $::mj_filename }  {1}
do_execsql_test pager1.4.6.14 {
  ATTACH 'test.db3' AS three;
  SELECT * FROM t3;
} {1 t3.1}
do_test         pager1.4.6.15 { file exists $::mj_filename }  {0}

db close
tv delete

testvfs tv -default 1
tv sectorsize 512
tv script copy_on_journal_delete
tv filter xDelete
proc copy_on_journal_delete {method filename args} {
  if {[string match *journal $filename]} faultsim_save 
  return SQLITE_OK
}
faultsim_delete_and_reopen
do_execsql_test pager1.4.7.1 {
  PRAGMA journal_mode = DELETE;
  CREATE TABLE t1(x PRIMARY KEY, y);
  CREATE INDEX i1 ON t1(y);
  INSERT INTO t1 VALUES('I',   'one');
  INSERT INTO t1 VALUES('II',  'four');
  INSERT INTO t1 VALUES('III', 'nine');
  BEGIN;
    INSERT INTO t1 VALUES('IV', 'sixteen');
    INSERT INTO t1 VALUES('V' , 'twentyfive');
  COMMIT;
} {delete}
tv filter {}
db close
tv delete 
do_test pager1.4.7.2 {
  faultsim_restore_and_reopen
  catch {file attributes test.db-journal -permissions r--------}
  catch {file attributes test.db-journal -readonly 1}
  catchsql { SELECT * FROM t1 }
} {1 {unable to open database file}}
do_test pager1.4.7.3 {
  db close
  catch {file attributes test.db-journal -permissions rw-rw-rw-}
  catch {file attributes test.db-journal -readonly 0}
  delete_file test.db-journal
  file exists test.db-journal
} {0}

#-------------------------------------------------------------------------
# The following tests deal with multi-file commits.
#
# pager1-5.1.*: The case where a multi-file cannot be committed because
#               another connection is holding a SHARED lock on one of the
#               files. After the SHARED lock is removed, the COMMIT succeeds.
#
# pager1-5.2.*: Multi-file commits with journal_mode=memory.
#
# pager1-5.3.*: Multi-file commits with journal_mode=memory.
#
# pager1-5.4.*: Check that with synchronous=normal, the master-journal file
#               name is added to a journal file immediately after the last
#               journal record. But with synchronous=full, extra unused space
#               is allocated between the last journal record and the 
#               master-journal file name so that the master-journal file
#               name does not lie on the same sector as the last journal file
#               record.
#
# pager1-5.5.*: Check that in journal_mode=PERSIST mode, a journal file is
#               truncated to zero bytes when a multi-file transaction is 
#               committed (instead of the first couple of bytes being zeroed).
#
#
do_test pager1-5.1.1 {
  faultsim_delete_and_reopen
  execsql {
    ATTACH 'test.db2' AS aux;
    CREATE TABLE t1(a, b);
    CREATE TABLE aux.t2(a, b);
    INSERT INTO t1 VALUES(17, 'Lenin');
    INSERT INTO t1 VALUES(22, 'Stalin');
    INSERT INTO t1 VALUES(53, 'Khrushchev');
  }
} {}
do_test pager1-5.1.2 {
  execsql {
    BEGIN;
      INSERT INTO t1 VALUES(64, 'Brezhnev');
      INSERT INTO t2 SELECT * FROM t1;
  }
  sqlite3 db2 test.db2
  execsql {
    BEGIN;
      SELECT * FROM t2;
  } db2
} {}
do_test pager1-5.1.3 {
  catchsql COMMIT
} {1 {database is locked}}
do_test pager1-5.1.4 {
  execsql COMMIT db2
  execsql COMMIT
  execsql { SELECT * FROM t2 } db2
} {17 Lenin 22 Stalin 53 Khrushchev 64 Brezhnev}
do_test pager1-5.1.5 {
  db2 close
} {}

do_test pager1-5.2.1 {
  execsql {
    PRAGMA journal_mode = memory;
    BEGIN;
      INSERT INTO t1 VALUES(84, 'Andropov');
      INSERT INTO t2 VALUES(84, 'Andropov');
    COMMIT;
  }
} {memory}
do_test pager1-5.3.1 {
  execsql {
    PRAGMA journal_mode = off;
    BEGIN;
      INSERT INTO t1 VALUES(85, 'Gorbachev');
      INSERT INTO t2 VALUES(85, 'Gorbachev');
    COMMIT;
  }
} {off}

do_test pager1-5.4.1 {
  db close
  testvfs tv
  sqlite3 db test.db -vfs tv
  execsql { ATTACH 'test.db2' AS aux }

  tv filter xDelete
  tv script max_journal_size
  tv sectorsize 512
  set ::max_journal 0
  proc max_journal_size {method args} {
    set sz 0
    catch { set sz [file size test.db-journal] }
    if {$sz > $::max_journal} {
      set ::max_journal $sz
    }
    return SQLITE_OK
  }
  execsql {
    PRAGMA journal_mode = DELETE;
    PRAGMA synchronous = NORMAL;
    BEGIN;
      INSERT INTO t1 VALUES(85, 'Gorbachev');
      INSERT INTO t2 VALUES(85, 'Gorbachev');
    COMMIT;
  }
  set ::max_journal
} [expr 2615+[string length [pwd]]]
do_test pager1-5.4.2 {
  set ::max_journal 0
  execsql {
    PRAGMA synchronous = full;
    BEGIN;
      DELETE FROM t1 WHERE b = 'Lenin';
      DELETE FROM t2 WHERE b = 'Lenin';
    COMMIT;
  }
  set ::max_journal
} [expr 3111+[string length [pwd]]]
db close
tv delete

do_test pager1-5.5.1 {
  sqlite3 db test.db
  execsql { 
    ATTACH 'test.db2' AS aux;
    PRAGMA journal_mode = PERSIST;
    CREATE TABLE t3(a, b);
    INSERT INTO t3 SELECT randomblob(1500), randomblob(1500) FROM t1;
    UPDATE t3 SET b = randomblob(1500);
  }
  expr [file size test.db-journal] > 15000
} {1}
do_test pager1-5.5.2 {
  execsql {
    PRAGMA synchronous = full;
    BEGIN;
      DELETE FROM t1 WHERE b = 'Stalin';
      DELETE FROM t2 WHERE b = 'Stalin';
    COMMIT;
  }
  file size test.db-journal
} {0}


#-------------------------------------------------------------------------
# The following tests work with "PRAGMA max_page_count"
#
do_test pager1-6.1 {
  faultsim_delete_and_reopen
  execsql {
    PRAGMA auto_vacuum = none;
    PRAGMA max_page_count = 10;
    CREATE TABLE t2(a, b);
    CREATE TABLE t3(a, b);
    CREATE TABLE t4(a, b);
    CREATE TABLE t5(a, b);
    CREATE TABLE t6(a, b);
    CREATE TABLE t7(a, b);
    CREATE TABLE t8(a, b);
    CREATE TABLE t9(a, b);
    CREATE TABLE t10(a, b);
  }
} {10}
do_catchsql_test pager1-6.2 {
  CREATE TABLE t11(a, b)
} {1 {database or disk is full}}
do_execsql_test pager1-6.4 { PRAGMA max_page_count      } {10}
do_execsql_test pager1-6.5 { PRAGMA max_page_count = 15 } {15}
do_execsql_test pager1-6.6 { CREATE TABLE t11(a, b)     } {}
do_execsql_test pager1-6.7 {
  BEGIN;
    INSERT INTO t11 VALUES(1, 2);
    PRAGMA max_page_count = 13;
} {13}
do_execsql_test pager1-6.8 {
    INSERT INTO t11 VALUES(3, 4);
    PRAGMA max_page_count = 10;
} {11}
do_execsql_test pager1-6.9 { COMMIT } {}

do_execsql_test pager1-6.10 { PRAGMA max_page_count = 10 } {11}
do_execsql_test pager1-6.11 { SELECT * FROM t11 }          {1 2 3 4}
do_execsql_test pager1-6.12 { PRAGMA max_page_count }      {11}


#-------------------------------------------------------------------------
# The following tests work with "PRAGMA journal_mode=TRUNCATE" and
# "PRAGMA locking_mode=EXCLUSIVE".
#
# Each test is specified with 5 variables. As follows:
#
#   $tn:  Test Number. Used as part of the [do_test] test names.
#   $sql: SQL to execute.
#   $res: Expected result of executing $sql.
#   $js:  The expected size of the journal file, in bytes, after executing
#         the SQL script. Or -1 if the journal is not expected to exist.
#   $ws:  The expected size of the WAL file, in bytes, after executing
#         the SQL script. Or -1 if the WAL is not expected to exist.
#
ifcapable wal {
  faultsim_delete_and_reopen
  foreach {tn sql res js ws} [subst {
  
    1  {
      CREATE TABLE t1(a, b);
      PRAGMA auto_vacuum=OFF;
      PRAGMA synchronous=NORMAL;
      PRAGMA page_size=1024;
      PRAGMA locking_mode=EXCLUSIVE;
      PRAGMA journal_mode=TRUNCATE;
      INSERT INTO t1 VALUES(1, 2);
    } {exclusive truncate} 0 -1
  
    2  {
      BEGIN IMMEDIATE;
        SELECT * FROM t1;
      COMMIT;
    } {1 2} 0 -1
  
    3  {
      BEGIN;
        SELECT * FROM t1;
      COMMIT;
    } {1 2} 0 -1
  
    4  { PRAGMA journal_mode = WAL }    wal       -1 -1
    5  { INSERT INTO t1 VALUES(3, 4) }  {}        -1 [wal_file_size 1 1024]
    6  { PRAGMA locking_mode = NORMAL } exclusive -1 [wal_file_size 1 1024]
    7  { INSERT INTO t1 VALUES(5, 6); } {}        -1 [wal_file_size 2 1024]
  
    8  { PRAGMA journal_mode = TRUNCATE } truncate          0 -1
    9  { INSERT INTO t1 VALUES(7, 8) }    {}                0 -1
    10 { SELECT * FROM t1 }               {1 2 3 4 5 6 7 8} 0 -1
  
  }] {
    do_execsql_test pager1-7.1.$tn.1 $sql $res
    catch { set J -1 ; set J [file size test.db-journal] }
    catch { set W -1 ; set W [file size test.db-wal] }
    do_test pager1-7.1.$tn.2 { list $J $W } [list $js $ws]
  }
}

do_test pager1-7.2.1 {
  faultsim_delete_and_reopen
  execsql {
    PRAGMA locking_mode = EXCLUSIVE;
    CREATE TABLE t1(a, b);
    BEGIN;
      PRAGMA journal_mode = delete;
      PRAGMA journal_mode = truncate;
  }
} {exclusive delete truncate}
do_test pager1-7.2.2 {
  execsql { INSERT INTO t1 VALUES(1, 2) }
  execsql { PRAGMA journal_mode = persist }
} {truncate}
do_test pager1-7.2.3 {
  execsql { COMMIT }
  execsql {
    PRAGMA journal_mode = persist;
    PRAGMA journal_size_limit;
  }
} {persist -1}

#-------------------------------------------------------------------------
# The following tests, pager1-8.*, test that the special filenames 
# ":memory:" and "" open temporary databases.
#
foreach {tn filename} {
  1 :memory:
  2 ""
} {
  do_test pager1-8.$tn.1 {
    faultsim_delete_and_reopen
    db close
    sqlite3 db $filename
    execsql {
      PRAGMA auto_vacuum = 1;
      CREATE TABLE x1(x);
      INSERT INTO x1 VALUES('Charles');
      INSERT INTO x1 VALUES('James');
      INSERT INTO x1 VALUES('Mary');
      SELECT * FROM x1;
    }
  } {Charles James Mary}

  do_test pager1-8.$tn.2 {
    sqlite3 db2 $filename
    catchsql { SELECT * FROM x1 } db2
  } {1 {no such table: x1}}

  do_execsql_test pager1-8.$tn.3 {
    BEGIN;
      INSERT INTO x1 VALUES('William');
      INSERT INTO x1 VALUES('Anne');
    ROLLBACK;
  } {}
}

#-------------------------------------------------------------------------
# The next block of tests - pager1-9.* - deal with interactions between
# the pager and the backup API. Test cases:
#
#   pager1-9.1.*: Test that a backup completes successfully even if the
#                 source db is written to during the backup op.
#
#   pager1-9.2.*: Test that a backup completes successfully even if the
#                 source db is written to and then rolled back during a 
#                 backup operation.
#
do_test pager1-9.0.1 {
  faultsim_delete_and_reopen
  db func a_string a_string
  execsql {
    PRAGMA cache_size = 10;
    BEGIN;
      CREATE TABLE ab(a, b, UNIQUE(a, b));
      INSERT INTO ab VALUES( a_string(200), a_string(300) );
      INSERT INTO ab SELECT a_string(200), a_string(300) FROM ab;
      INSERT INTO ab SELECT a_string(200), a_string(300) FROM ab;
      INSERT INTO ab SELECT a_string(200), a_string(300) FROM ab;
      INSERT INTO ab SELECT a_string(200), a_string(300) FROM ab;
      INSERT INTO ab SELECT a_string(200), a_string(300) FROM ab;
      INSERT INTO ab SELECT a_string(200), a_string(300) FROM ab;
      INSERT INTO ab SELECT a_string(200), a_string(300) FROM ab;
    COMMIT;
  }
} {}
do_test pager1-9.0.2 {
  sqlite3 db2 test.db2
  db2 eval { PRAGMA cache_size = 10 }
  sqlite3_backup B db2 main db main
  list [B step 10000] [B finish]
} {SQLITE_DONE SQLITE_OK}
do_test pager1-9.0.3 {
 db one {SELECT md5sum(a, b) FROM ab}
} [db2 one {SELECT md5sum(a, b) FROM ab}]

do_test pager1-9.1.1 {
  execsql { UPDATE ab SET a = a_string(201) }
  sqlite3_backup B db2 main db main
  B step 30
} {SQLITE_OK}
do_test pager1-9.1.2 {
  execsql { UPDATE ab SET b = a_string(301) }
  list [B step 10000] [B finish]
} {SQLITE_DONE SQLITE_OK}
do_test pager1-9.1.3 {
 db one {SELECT md5sum(a, b) FROM ab}
} [db2 one {SELECT md5sum(a, b) FROM ab}]
do_test pager1-9.1.4 { execsql { SELECT count(*) FROM ab } } {128}

do_test pager1-9.2.1 {
  execsql { UPDATE ab SET a = a_string(202) }
  sqlite3_backup B db2 main db main
  B step 30
} {SQLITE_OK}
do_test pager1-9.2.2 {
  execsql { 
    BEGIN;
      UPDATE ab SET b = a_string(301);
    ROLLBACK;
  }
  list [B step 10000] [B finish]
} {SQLITE_DONE SQLITE_OK}
do_test pager1-9.2.3 {
 db one {SELECT md5sum(a, b) FROM ab}
} [db2 one {SELECT md5sum(a, b) FROM ab}]
do_test pager1-9.2.4 { execsql { SELECT count(*) FROM ab } } {128}
db close
db2 close

do_test pager1-9.3.1 {
  testvfs tv -default 1
  tv sectorsize 4096
  faultsim_delete_and_reopen

  execsql { PRAGMA page_size = 1024 }
  for {set ii 0} {$ii < 4} {incr ii} { execsql "CREATE TABLE t${ii}(a, b)" }
} {}
do_test pager1-9.3.2 {
  sqlite3 db2 test.db2

  execsql {
    PRAGMA page_size = 4096;
    PRAGMA synchronous = OFF;
    CREATE TABLE t1(a, b);
    CREATE TABLE t2(a, b);
  } db2

  sqlite3_backup B db2 main db main
  B step 30
  list [B step 10000] [B finish]
} {SQLITE_DONE SQLITE_OK}
do_test pager1-9.3.3 {
  db2 close
  db close
  tv delete
  file size test.db2
} [file size test.db]

do_test pager1-9.4.1 {
  faultsim_delete_and_reopen
  sqlite3 db2 test.db2
  execsql {
    PRAGMA page_size = 4096;
    CREATE TABLE t1(a, b);
    CREATE TABLE t2(a, b);
  } db2
  sqlite3_backup B db2 main db main
  list [B step 10000] [B finish]
} {SQLITE_DONE SQLITE_OK}
do_test pager1-9.4.2 {
  list [file size test.db2] [file size test.db]
} {0 0}
db2 close

#-------------------------------------------------------------------------
# Test that regardless of the value returned by xSectorSize(), the
# minimum effective sector-size is 512 and the maximum 65536 bytes.
#
testvfs tv -default 1
foreach sectorsize {
    32   64   128   256   512   1024   2048 
    4096 8192 16384 32768 65536 131072 262144
} {
  tv sectorsize $sectorsize
  set eff $sectorsize
  if {$sectorsize < 512}   { set eff 512 }
  if {$sectorsize > 65536} { set eff 65536 }

  do_test pager1-10.$sectorsize.1 {
    faultsim_delete_and_reopen
    db func a_string a_string
    execsql {
      PRAGMA journal_mode = PERSIST;
      PRAGMA page_size = 1024;
      BEGIN;
        CREATE TABLE t1(a, b);
        CREATE TABLE t2(a, b);
        CREATE TABLE t3(a, b);
      COMMIT;
    }
    file size test.db-journal
  } [expr $sectorsize > 65536 ? 65536 : $sectorsize]

  do_test pager1-10.$sectorsize.2 {
    execsql { 
      INSERT INTO t3 VALUES(a_string(300), a_string(300));
      INSERT INTO t3 SELECT * FROM t3;        /*  2 */
      INSERT INTO t3 SELECT * FROM t3;        /*  4 */
      INSERT INTO t3 SELECT * FROM t3;        /*  8 */
      INSERT INTO t3 SELECT * FROM t3;        /* 16 */
      INSERT INTO t3 SELECT * FROM t3;        /* 32 */
    }
  } {}

  do_test pager1-10.$sectorsize.3 {
    db close
    sqlite3 db test.db
    execsql { 
      PRAGMA cache_size = 10;
      BEGIN;
    }
    recursive_select 32 t3 {db eval "INSERT INTO t2 VALUES(1, 2)"}
    execsql {
      COMMIT;
      SELECT * FROM t2;
    }
  } {1 2}

  do_test pager1-10.$sectorsize.4 {
    execsql {
      CREATE TABLE t6(a, b);
      CREATE TABLE t7(a, b);
      CREATE TABLE t5(a, b);
      DROP TABLE t6;
      DROP TABLE t7;
    }
    execsql {
      BEGIN;
        CREATE TABLE t6(a, b);
    }
    recursive_select 32 t3 {db eval "INSERT INTO t5 VALUES(1, 2)"}
    execsql {
      COMMIT;
      SELECT * FROM t5;
    }
  } {1 2}
  
}
db close

tv sectorsize 4096
do_test pager1.10.x.1 {
  faultsim_delete_and_reopen
  execsql {
    PRAGMA auto_vacuum = none;
    PRAGMA page_size = 1024;
    CREATE TABLE t1(x);
  }
  for {set i 0} {$i<30} {incr i} {
    execsql { INSERT INTO t1 VALUES(zeroblob(900)) }
  }
  file size test.db
} {32768}
do_test pager1.10.x.2 {
  execsql {
    CREATE TABLE t2(x);
    DROP TABLE t2;
  }
  file size test.db
} {33792}
do_test pager1.10.x.3 {
  execsql {
    BEGIN;
    CREATE TABLE t2(x);
  }
  recursive_select 30 t1
  execsql {
    CREATE TABLE t3(x);
    COMMIT;
  }
} {}

db close
tv delete

testvfs tv -default 1
faultsim_delete_and_reopen
db func a_string a_string
do_execsql_test pager1-11.1 {
  PRAGMA journal_mode = DELETE;
  PRAGMA cache_size = 10;
  BEGIN;
    CREATE TABLE zz(top PRIMARY KEY);
    INSERT INTO zz VALUES(a_string(222));
    INSERT INTO zz SELECT a_string((SELECT 222+max(rowid) FROM zz)) FROM zz;
    INSERT INTO zz SELECT a_string((SELECT 222+max(rowid) FROM zz)) FROM zz;
    INSERT INTO zz SELECT a_string((SELECT 222+max(rowid) FROM zz)) FROM zz;
    INSERT INTO zz SELECT a_string((SELECT 222+max(rowid) FROM zz)) FROM zz;
    INSERT INTO zz SELECT a_string((SELECT 222+max(rowid) FROM zz)) FROM zz;
  COMMIT;
  BEGIN;
    UPDATE zz SET top = a_string(345);
} {delete}

proc lockout {method args} { return SQLITE_IOERR }
tv script lockout
tv filter {xWrite xTruncate xSync}
do_catchsql_test pager1-11.2 { COMMIT } {1 {disk I/O error}}

tv script {}
do_test pager1-11.3 {
  sqlite3 db2 test.db
  execsql {
    PRAGMA journal_mode = TRUNCATE;
    PRAGMA integrity_check;
  } db2
} {truncate ok}
do_test pager1-11.4 {
  db2 close
  file exists test.db-journal
} {0}
do_execsql_test pager1-11.5 { SELECT count(*) FROM zz } {32}
db close
tv delete
  
#-------------------------------------------------------------------------
# Test "PRAGMA page_size"
#
testvfs tv -default 1
tv sectorsize 1024
foreach pagesize {
    512   1024   2048 4096 8192 16384 32768 
} {
  faultsim_delete_and_reopen

  # The sector-size (according to the VFS) is 1024 bytes. So if the
  # page-size requested using "PRAGMA page_size" is greater than the
  # compile time value of SQLITE_MAX_PAGE_SIZE, then the effective 
  # page-size remains 1024 bytes.
  #
  set eff $pagesize
  if {$eff > $::SQLITE_MAX_PAGE_SIZE} { set eff 1024 }

  do_test pager1-12.$pagesize.1 {
    sqlite3 db2 test.db
    execsql "
      PRAGMA page_size = $pagesize;
      CREATE VIEW v AS SELECT * FROM sqlite_master;
    " db2
    file size test.db
  } $eff
  do_test pager1-12.$pagesize.2 {
    sqlite3 db2 test.db
    execsql { 
      SELECT count(*) FROM v;
      PRAGMA main.page_size;
    } db2
  } [list 1 $eff]
  do_test pager1-12.$pagesize.3 {
    execsql { 
      SELECT count(*) FROM v;
      PRAGMA main.page_size;
    }
  } [list 1 $eff]
  db2 close
}
db close
tv delete

#-------------------------------------------------------------------------
# Test specal "PRAGMA journal_mode=PERSIST" test cases.
#
# pager1-13.1.*: This tests a special case encountered in persistent 
#                journal mode: If the journal associated with a transaction
#                is smaller than the journal file (because a previous 
#                transaction left a very large non-hot journal file in the
#                file-system), then SQLite has to be careful that there is
#                not a journal-header left over from a previous transaction
#                immediately following the journal content just written.
#                If there is, and the process crashes so that the journal
#                becomes a hot-journal and must be rolled back by another
#                process, there is a danger that the other process may roll
#                back the aborted transaction, then continue copying data
#                from an older transaction from the remainder of the journal.
#                See the syncJournal() function for details.
#
# pager1-13.2.*: Same test as the previous. This time, throw an index into
#                the mix to make the integrity-check more likely to catch
#                errors.
#
testvfs tv -default 1
tv script xSyncCb
tv filter xSync
proc xSyncCb {method filename args} {
  set t [file tail $filename]
  if {$t == "test.db"} faultsim_save
  return SQLITE_OK
}
faultsim_delete_and_reopen
db func a_string a_string

# The UPDATE statement at the end of this test case creates a really big
# journal. Since the cache-size is only 10 pages, the journal contains 
# frequent journal headers.
#
do_execsql_test pager1-13.1.1 {
  PRAGMA page_size = 1024;
  PRAGMA journal_mode = PERSIST;
  PRAGMA cache_size = 10;
  BEGIN;
    CREATE TABLE t1(a INTEGER PRIMARY KEY, b BLOB);
    INSERT INTO t1 VALUES(NULL, a_string(400));
    INSERT INTO t1 SELECT NULL, a_string(400) FROM t1;          /*   2 */
    INSERT INTO t1 SELECT NULL, a_string(400) FROM t1;          /*   4 */
    INSERT INTO t1 SELECT NULL, a_string(400) FROM t1;          /*   8 */
    INSERT INTO t1 SELECT NULL, a_string(400) FROM t1;          /*  16 */
    INSERT INTO t1 SELECT NULL, a_string(400) FROM t1;          /*  32 */
    INSERT INTO t1 SELECT NULL, a_string(400) FROM t1;          /*  64 */
    INSERT INTO t1 SELECT NULL, a_string(400) FROM t1;          /* 128 */
  COMMIT;
  UPDATE t1 SET b = a_string(400);
} {persist}

if {$::tcl_platform(platform)!="windows"} {
# Run transactions of increasing sizes. Eventually, one (or more than one)
# of these will write just enough content that one of the old headers created 
# by the transaction in the block above lies immediately after the content
# journalled by the current transaction.
#
for {set nUp 1} {$nUp<64} {incr nUp} {
  do_execsql_test pager1-13.1.2.$nUp.1 { 
    UPDATE t1 SET b = a_string(399) WHERE a <= $nUp
  } {}
  do_execsql_test pager1-13.1.2.$nUp.2 { PRAGMA integrity_check } {ok} 

  # Try to access the snapshot of the file-system.
  #
  sqlite3 db2 sv_test.db
  do_test pager1-13.1.2.$nUp.3 {
    execsql { SELECT sum(length(b)) FROM t1 } db2
  } [expr {128*400 - ($nUp-1)}]
  do_test pager1-13.1.2.$nUp.4 {
    execsql { PRAGMA integrity_check } db2
  } {ok}
  db2 close
}
}

if {$::tcl_platform(platform)!="windows"} {
# Same test as above. But this time with an index on the table.
#
do_execsql_test pager1-13.2.1 {
  CREATE INDEX i1 ON t1(b);
  UPDATE t1 SET b = a_string(400);
} {}
for {set nUp 1} {$nUp<64} {incr nUp} {
  do_execsql_test pager1-13.2.2.$nUp.1 { 
    UPDATE t1 SET b = a_string(399) WHERE a <= $nUp
  } {}
  do_execsql_test pager1-13.2.2.$nUp.2 { PRAGMA integrity_check } {ok} 
  sqlite3 db2 sv_test.db
  do_test pager1-13.2.2.$nUp.3 {
    execsql { SELECT sum(length(b)) FROM t1 } db2
  } [expr {128*400 - ($nUp-1)}]
  do_test pager1-13.2.2.$nUp.4 {
    execsql { PRAGMA integrity_check } db2
  } {ok}
  db2 close
}
}

db close
tv delete

#-------------------------------------------------------------------------
# Test specal "PRAGMA journal_mode=OFF" test cases.
#
faultsim_delete_and_reopen
do_execsql_test pager1-14.1.1 {
  PRAGMA journal_mode = OFF;
  CREATE TABLE t1(a, b);
  BEGIN;
    INSERT INTO t1 VALUES(1, 2);
  COMMIT;
  SELECT * FROM t1;
} {off 1 2}
do_catchsql_test pager1-14.1.2 {
  BEGIN;
    INSERT INTO t1 VALUES(3, 4);
  ROLLBACK;
} {0 {}}
do_execsql_test pager1-14.1.3 {
  SELECT * FROM t1;
} {1 2}
do_catchsql_test pager1-14.1.4 {
  BEGIN;
    INSERT INTO t1(rowid, a, b) SELECT a+3, b, b FROM t1;
    INSERT INTO t1(rowid, a, b) SELECT a+3, b, b FROM t1;
} {1 {PRIMARY KEY must be unique}}
do_execsql_test pager1-14.1.5 {
  COMMIT;
  SELECT * FROM t1;
} {1 2 2 2}

#-------------------------------------------------------------------------
# Test opening and closing the pager sub-system with different values
# for the sqlite3_vfs.szOsFile variable.
#
faultsim_delete_and_reopen
do_execsql_test pager1-15.0 {
  CREATE TABLE tx(y, z);
  INSERT INTO tx VALUES('Ayutthaya', 'Beijing');
  INSERT INTO tx VALUES('London', 'Tokyo');
} {}
db close
for {set i 0} {$i<513} {incr i 3} {
  testvfs tv -default 1 -szosfile $i
  sqlite3 db test.db
  do_execsql_test pager1-15.$i.1 {
    SELECT * FROM tx;
  } {Ayutthaya Beijing London Tokyo}
  db close
  tv delete
}

#-------------------------------------------------------------------------
# Check that it is not possible to open a database file if the full path
# to the associated journal file will be longer than sqlite3_vfs.mxPathname.
#
testvfs tv -default 1
tv script xOpenCb
tv filter xOpen
proc xOpenCb {method filename args} {
  set ::file_len [string length $filename]
}
sqlite3 db test.db
db close
tv delete

for {set ii [expr $::file_len-5]} {$ii < [expr $::file_len+20]} {incr ii} {
  testvfs tv -default 1 -mxpathname $ii

  # The length of the full path to file "test.db-journal" is ($::file_len+8).
  # If the configured sqlite3_vfs.mxPathname value greater than or equal to
  # this, then the file can be opened. Otherwise, it cannot.
  #
  if {$ii >= [expr $::file_len+8]} {
    set res {0 {}}
  } else {
    set res {1 {unable to open database file}}
  }

  do_test pager1-16.1.$ii {
    list [catch { sqlite3 db test.db } msg] $msg
  } $res

  catch {db close}
  tv delete
}

#-------------------------------------------------------------------------
# Test "PRAGMA omit_readlock". 
#
#   pager1-17.$tn.1.*: Test that if a second connection has an open 
#                      read-transaction, it is not usually possible to write 
#                      the database.
#
#   pager1-17.$tn.2.*: Test that if the second connection was opened with
#                      the SQLITE_OPEN_READONLY flag, and 
#                      "PRAGMA omit_readlock = 1" is executed before attaching
#                      the database and opening a read-transaction on it, it is
#                      possible to write the db.
#
#   pager1-17.$tn.3.*: Test that if the second connection was *not* opened with
#                      the SQLITE_OPEN_READONLY flag, executing 
#                      "PRAGMA omit_readlock = 1" has no effect.
#
do_multiclient_test tn {
  do_test pager1-17.$tn.1.1 {
    sql1 { 
      CREATE TABLE t1(a, b);
      INSERT INTO t1 VALUES(1, 2);
    }
    sql2 {
      BEGIN;
      SELECT * FROM t1;
    }
  } {1 2}
  do_test pager1-17.$tn.1.2 {
    csql1 { INSERT INTO t1 VALUES(3, 4) }
  } {1 {database is locked}}
  do_test pager1-17.$tn.1.3 {
    sql2 { COMMIT }
    sql1 { INSERT INTO t1 VALUES(3, 4) }
  } {}

  do_test pager1-17.$tn.2.1 {
    code2 {
      db2 close
      sqlite3 db2 :memory: -readonly 1
    }
    sql2 { 
      PRAGMA omit_readlock = 1;
      ATTACH 'test.db' AS two;
      BEGIN;
      SELECT * FROM t1;
    }
  } {1 2 3 4}
  do_test pager1-17.$tn.2.2 { sql1 "INSERT INTO t1 VALUES(5, 6)" } {}
  do_test pager1-17.$tn.2.3 { sql2 "SELECT * FROM t1" }            {1 2 3 4}
  do_test pager1-17.$tn.2.4 { sql2 "COMMIT ; SELECT * FROM t1" }   {1 2 3 4 5 6}

  do_test pager1-17.$tn.3.1 {
    code2 {
      db2 close
      sqlite3 db2 :memory:
    }
    sql2 { 
      PRAGMA omit_readlock = 1;
      ATTACH 'test.db' AS two;
      BEGIN;
      SELECT * FROM t1;
    }
  } {1 2 3 4 5 6}
  do_test pager1-17.$tn.3.2 {
  csql1 { INSERT INTO t1 VALUES(3, 4) }
  } {1 {database is locked}}
  do_test pager1-17.$tn.3.3 { sql2 COMMIT } {}
}

#-------------------------------------------------------------------------
# Test the pagers response to the b-tree layer requesting illegal page 
# numbers:
#
#   + The locking page,
#   + Page 0,
#   + A page with a page number greater than (2^31-1).
#
# These tests will not work if SQLITE_DIRECT_OVERFLOW_READ is defined. In
# that case IO errors are sometimes reported instead of SQLITE_CORRUPT.
#
ifcapable !direct_read {
do_test pager1-18.1 {
  faultsim_delete_and_reopen
  db func a_string a_string
  execsql { 
    PRAGMA page_size = 1024;
    CREATE TABLE t1(a, b);
    INSERT INTO t1 VALUES(a_string(500), a_string(200));
    INSERT INTO t1 SELECT a_string(500), a_string(200) FROM t1;
    INSERT INTO t1 SELECT a_string(500), a_string(200) FROM t1;
    INSERT INTO t1 SELECT a_string(500), a_string(200) FROM t1;
    INSERT INTO t1 SELECT a_string(500), a_string(200) FROM t1;
    INSERT INTO t1 SELECT a_string(500), a_string(200) FROM t1;
    INSERT INTO t1 SELECT a_string(500), a_string(200) FROM t1;
    INSERT INTO t1 SELECT a_string(500), a_string(200) FROM t1;
  }
} {}
do_test pager1-18.2 {
  set root [db one "SELECT rootpage FROM sqlite_master"]
  set lockingpage [expr (0x10000/1024) + 1]
  execsql {
    PRAGMA writable_schema = 1;
    UPDATE sqlite_master SET rootpage = $lockingpage;
  }
  sqlite3 db2 test.db
  catchsql { SELECT count(*) FROM t1 } db2
} {1 {database disk image is malformed}}
db2 close
do_test pager1-18.3 {
  execsql {
    CREATE TABLE t2(x);
    INSERT INTO t2 VALUES(a_string(5000));
  }
  set pgno [expr ([file size test.db] / 1024)-2]
  hexio_write test.db [expr ($pgno-1)*1024] 00000000
  sqlite3 db2 test.db
  catchsql { SELECT length(x) FROM t2 } db2
} {1 {database disk image is malformed}}
db2 close
do_test pager1-18.4 {
  hexio_write test.db [expr ($pgno-1)*1024] 90000000
  sqlite3 db2 test.db
  catchsql { SELECT length(x) FROM t2 } db2
} {1 {database disk image is malformed}}
db2 close
do_test pager1-18.5 {
  sqlite3 db ""
  execsql {
    CREATE TABLE t1(a, b);
    CREATE TABLE t2(a, b);
    PRAGMA writable_schema = 1;
    UPDATE sqlite_master SET rootpage=5 WHERE tbl_name = 't1';
    PRAGMA writable_schema = 0;
    ALTER TABLE t1 RENAME TO x1;
  }
  catchsql { SELECT * FROM x1 }
} {1 {database disk image is malformed}}
db close

do_test pager1-18.6 {
  faultsim_delete_and_reopen
  db func a_string a_string
  execsql {
    PRAGMA page_size = 1024;
    CREATE TABLE t1(x);
    INSERT INTO t1 VALUES(a_string(800));
    INSERT INTO t1 VALUES(a_string(800));
  }

  set root [db one "SELECT rootpage FROM sqlite_master"]
  db close

  hexio_write test.db [expr ($root-1)*1024 + 8] 00000000
  sqlite3 db test.db
  catchsql { SELECT length(x) FROM t1 }
} {1 {database disk image is malformed}}
}

do_test pager1-19.1 {
  sqlite3 db ""
  db func a_string a_string
  execsql {
    PRAGMA page_size = 512;
    PRAGMA auto_vacuum = 1;
    CREATE TABLE t1(aa, ab, ac, ad, ae, af, ag, ah, ai, aj, ak, al, am, an,
                    ba, bb, bc, bd, be, bf, bg, bh, bi, bj, bk, bl, bm, bn,
                    ca, cb, cc, cd, ce, cf, cg, ch, ci, cj, ck, cl, cm, cn,
                    da, db, dc, dd, de, df, dg, dh, di, dj, dk, dl, dm, dn,
                    ea, eb, ec, ed, ee, ef, eg, eh, ei, ej, ek, el, em, en,
                    fa, fb, fc, fd, fe, ff, fg, fh, fi, fj, fk, fl, fm, fn,
                    ga, gb, gc, gd, ge, gf, gg, gh, gi, gj, gk, gl, gm, gn,
                    ha, hb, hc, hd, he, hf, hg, hh, hi, hj, hk, hl, hm, hn,
                    ia, ib, ic, id, ie, if, ig, ih, ii, ij, ik, il, im, ix,
                    ja, jb, jc, jd, je, jf, jg, jh, ji, jj, jk, jl, jm, jn,
                    ka, kb, kc, kd, ke, kf, kg, kh, ki, kj, kk, kl, km, kn,
                    la, lb, lc, ld, le, lf, lg, lh, li, lj, lk, ll, lm, ln,
                    ma, mb, mc, md, me, mf, mg, mh, mi, mj, mk, ml, mm, mn
    );
    CREATE TABLE t2(aa, ab, ac, ad, ae, af, ag, ah, ai, aj, ak, al, am, an,
                    ba, bb, bc, bd, be, bf, bg, bh, bi, bj, bk, bl, bm, bn,
                    ca, cb, cc, cd, ce, cf, cg, ch, ci, cj, ck, cl, cm, cn,
                    da, db, dc, dd, de, df, dg, dh, di, dj, dk, dl, dm, dn,
                    ea, eb, ec, ed, ee, ef, eg, eh, ei, ej, ek, el, em, en,
                    fa, fb, fc, fd, fe, ff, fg, fh, fi, fj, fk, fl, fm, fn,
                    ga, gb, gc, gd, ge, gf, gg, gh, gi, gj, gk, gl, gm, gn,
                    ha, hb, hc, hd, he, hf, hg, hh, hi, hj, hk, hl, hm, hn,
                    ia, ib, ic, id, ie, if, ig, ih, ii, ij, ik, il, im, ix,
                    ja, jb, jc, jd, je, jf, jg, jh, ji, jj, jk, jl, jm, jn,
                    ka, kb, kc, kd, ke, kf, kg, kh, ki, kj, kk, kl, km, kn,
                    la, lb, lc, ld, le, lf, lg, lh, li, lj, lk, ll, lm, ln,
                    ma, mb, mc, md, me, mf, mg, mh, mi, mj, mk, ml, mm, mn
    );
    INSERT INTO t1(aa) VALUES( a_string(100000) );
    INSERT INTO t2(aa) VALUES( a_string(100000) );
    VACUUM;
  }
} {}

#-------------------------------------------------------------------------
# Test a couple of special cases that come up while committing 
# transactions:
#
#   pager1-20.1.*: Committing an in-memory database transaction when the 
#                  database has not been modified at all.
#
#   pager1-20.2.*: As above, but with a normal db in exclusive-locking mode.
#
#   pager1-20.3.*: Committing a transaction in WAL mode where the database has
#                  been modified, but all dirty pages have been flushed to 
#                  disk before the commit.
#
do_test pager1-20.1.1 {
  catch {db close}
  sqlite3 db :memory:
  execsql {
    CREATE TABLE one(two, three);
    INSERT INTO one VALUES('a', 'b');
  }
} {}
do_test pager1-20.1.2 {
  execsql {
    BEGIN EXCLUSIVE;
    COMMIT;
  }
} {}

do_test pager1-20.2.1 {
  faultsim_delete_and_reopen
  execsql {
    PRAGMA locking_mode = exclusive;
    PRAGMA journal_mode = persist;
    CREATE TABLE one(two, three);
    INSERT INTO one VALUES('a', 'b');
  }
} {exclusive persist}
do_test pager1-20.2.2 {
  execsql {
    BEGIN EXCLUSIVE;
    COMMIT;
  }
} {}

ifcapable wal {
  do_test pager1-20.3.1 {
    faultsim_delete_and_reopen
    db func a_string a_string
    execsql {
      PRAGMA cache_size = 10;
      PRAGMA journal_mode = wal;
      BEGIN;
        CREATE TABLE t1(x);
        CREATE TABLE t2(y);
        INSERT INTO t1 VALUES(a_string(800));
        INSERT INTO t1 SELECT a_string(800) FROM t1;         /*   2 */
        INSERT INTO t1 SELECT a_string(800) FROM t1;         /*   4 */
        INSERT INTO t1 SELECT a_string(800) FROM t1;         /*   8 */
        INSERT INTO t1 SELECT a_string(800) FROM t1;         /*  16 */
        INSERT INTO t1 SELECT a_string(800) FROM t1;         /*  32 */
      COMMIT;
    }
  } {wal}
  do_test pager1-20.3.2 {
    execsql {
      BEGIN;
      INSERT INTO t2 VALUES('xxxx');
    }
    recursive_select 32 t1
    execsql COMMIT
  } {}
}

#-------------------------------------------------------------------------
# Test that a WAL database may not be opened if:
#
#   pager1-21.1.*: The VFS has an iVersion less than 2, or
#   pager1-21.2.*: The VFS does not provide xShmXXX() methods.
#
ifcapable wal {
  do_test pager1-21.0 {
    faultsim_delete_and_reopen
    execsql {
      PRAGMA journal_mode = WAL;
      CREATE TABLE ko(c DEFAULT 'abc', b DEFAULT 'def');
      INSERT INTO ko DEFAULT VALUES;
    }
  } {wal}
  do_test pager1-21.1 {
    testvfs tv -noshm 1
    sqlite3 db2 test.db -vfs tv
    catchsql { SELECT * FROM ko } db2
  } {1 {unable to open database file}}
  db2 close
  tv delete
  do_test pager1-21.2 {
    testvfs tv -iversion 1
    sqlite3 db2 test.db -vfs tv
    catchsql { SELECT * FROM ko } db2
  } {1 {unable to open database file}}
  db2 close
  tv delete
}

#-------------------------------------------------------------------------
# Test that a "PRAGMA wal_checkpoint":
#
#   pager1-22.1.*: is a no-op on a non-WAL db, and
#   pager1-22.2.*: does not cause xSync calls with a synchronous=off db.
#
<<<<<<< HEAD
do_test pager1-22.1.1 {
  faultsim_delete_and_reopen
  execsql {
    CREATE TABLE ko(c DEFAULT 'abc', b DEFAULT 'def');
    INSERT INTO ko DEFAULT VALUES;
  }
  execsql { PRAGMA wal_checkpoint }
} {0 -1 -1}
do_test pager1-22.2.1 {
  testvfs tv -default 1
  tv filter xSync
  tv script xSyncCb
  proc xSyncCb {args} {incr ::synccount}
  sqlite3 db test.db

  # Switch the db to WAL mode. And then execute a SELECT to make sure
  # that the WAL file is open. Note that this may change the synchronous
  # setting if DEFAULT_WAL_SAFETYLEVEL is defined.
  execsql { PRAGMA journal_mode = WAL ; SELECT * FROM ko }

  # Set synchronous=OFF. Insert some data and run a checkpoint. Since
  # sync=off, this should not cause any calls to the xSync() method.
  set ::synccount 0
  execsql {
    PRAGMA synchronous = off;
    INSERT INTO ko DEFAULT VALUES;
    PRAGMA wal_checkpoint;
  }
  set synccount
} {0}
=======
ifcapable wal {
  do_test pager1-22.1.1 {
    faultsim_delete_and_reopen
    execsql {
      CREATE TABLE ko(c DEFAULT 'abc', b DEFAULT 'def');
      INSERT INTO ko DEFAULT VALUES;
    }
    execsql { PRAGMA wal_checkpoint }
  } {0 -1 -1}
  do_test pager1-22.2.1 {
    testvfs tv -default 1
    tv filter xSync
    tv script xSyncCb
    proc xSyncCb {args} {incr ::synccount}
    set ::synccount 0
    sqlite3 db test.db
    execsql {
      PRAGMA synchronous = off;
      PRAGMA journal_mode = WAL;
      INSERT INTO ko DEFAULT VALUES;
    }
    execsql { PRAGMA wal_checkpoint }
    set synccount
  } {0}
  db close
  tv delete
}
>>>>>>> 67855877

#-------------------------------------------------------------------------
# Tests for changing journal mode.
#
#   pager1-23.1.*: Test that when changing from PERSIST to DELETE mode,
#                  the journal file is deleted.
#
#   pager1-23.2.*: Same test as above, but while a shared lock is held
#                  on the database file.
#
#   pager1-23.3.*: Same test as above, but while a reserved lock is held
#                  on the database file.
#
#   pager1-23.4.*: And, for fun, while holding an exclusive lock.
#
#   pager1-23.5.*: Try to set various different journal modes with an
#                  in-memory database (only MEMORY and OFF should work).
#
#   pager1-23.6.*: Try to set locking_mode=normal on an in-memory database
#                  (doesn't work - in-memory databases always use
#                  locking_mode=exclusive).
#
do_test pager1-23.1.1 {
  faultsim_delete_and_reopen
  execsql {
    PRAGMA journal_mode = PERSIST;
    CREATE TABLE t1(a, b);
  }
  file exists test.db-journal
} {1}
do_test pager1-23.1.2 {
  execsql { PRAGMA journal_mode = DELETE }
  file exists test.db-journal
} {0}

do_test pager1-23.2.1 {
  execsql {
    PRAGMA journal_mode = PERSIST;
    INSERT INTO t1 VALUES('Canberra', 'ACT');
  }
  db eval { SELECT * FROM t1 } {
    db eval { PRAGMA journal_mode = DELETE }
  }
  execsql { PRAGMA journal_mode }
} {delete}
do_test pager1-23.2.2 {
  file exists test.db-journal
} {0}

do_test pager1-23.3.1 {
  execsql {
    PRAGMA journal_mode = PERSIST;
    INSERT INTO t1 VALUES('Darwin', 'NT');
    BEGIN IMMEDIATE;
  }
  db eval { PRAGMA journal_mode = DELETE }
  execsql { PRAGMA journal_mode }
} {delete}
do_test pager1-23.3.2 {
  file exists test.db-journal
} {0}
do_test pager1-23.3.3 {
  execsql COMMIT
} {}

do_test pager1-23.4.1 {
  execsql {
    PRAGMA journal_mode = PERSIST;
    INSERT INTO t1 VALUES('Adelaide', 'SA');
    BEGIN EXCLUSIVE;
  }
  db eval { PRAGMA journal_mode = DELETE }
  execsql { PRAGMA journal_mode }
} {delete}
do_test pager1-23.4.2 {
  file exists test.db-journal
} {0}
do_test pager1-23.4.3 {
  execsql COMMIT
} {}

do_test pager1-23.5.1 {
  faultsim_delete_and_reopen
  sqlite3 db :memory:
} {}
foreach {tn mode possible} {
  2  off      1
  3  memory   1
  4  persist  0
  5  delete   0
  6  wal      0
  7  truncate 0
} {
  do_test pager1-23.5.$tn.1 {
    execsql "PRAGMA journal_mode = off"
    execsql "PRAGMA journal_mode = $mode"
  } [if $possible {list $mode} {list off}]
  do_test pager1-23.5.$tn.2 {
    execsql "PRAGMA journal_mode = memory"
    execsql "PRAGMA journal_mode = $mode"
  } [if $possible {list $mode} {list memory}]
}
do_test pager1-23.6.1 {
  execsql {PRAGMA locking_mode = normal}
} {exclusive}
do_test pager1-23.6.2 {
  execsql {PRAGMA locking_mode = exclusive}
} {exclusive}
do_test pager1-23.6.3 {
  execsql {PRAGMA locking_mode}
} {exclusive}
do_test pager1-23.6.4 {
  execsql {PRAGMA main.locking_mode}
} {exclusive}

#-------------------------------------------------------------------------
#
do_test pager1-24.1.1 {
  faultsim_delete_and_reopen
  db func a_string a_string
  execsql {
    PRAGMA cache_size = 10;
    PRAGMA auto_vacuum = FULL;
    CREATE TABLE x1(x, y, z, PRIMARY KEY(y, z));
    CREATE TABLE x2(x, y, z, PRIMARY KEY(y, z));
    INSERT INTO x2 VALUES(a_string(400), a_string(500), a_string(600));
    INSERT INTO x2 SELECT a_string(600), a_string(400), a_string(500) FROM x2;
    INSERT INTO x2 SELECT a_string(500), a_string(600), a_string(400) FROM x2;
    INSERT INTO x2 SELECT a_string(400), a_string(500), a_string(600) FROM x2;
    INSERT INTO x2 SELECT a_string(600), a_string(400), a_string(500) FROM x2;
    INSERT INTO x2 SELECT a_string(500), a_string(600), a_string(400) FROM x2;
    INSERT INTO x2 SELECT a_string(400), a_string(500), a_string(600) FROM x2;
    INSERT INTO x1 SELECT * FROM x2;
  }
} {}
do_test pager1-24.1.2 {
  execsql {
    BEGIN;
      DELETE FROM x1 WHERE rowid<32;
  }
  recursive_select 64 x2
} {}
do_test pager1-24.1.3 {
  execsql { 
      UPDATE x1 SET z = a_string(300) WHERE rowid>40;
    COMMIT;
    PRAGMA integrity_check;
    SELECT count(*) FROM x1;
  }
} {ok 33}

do_test pager1-24.1.4 {
  execsql {
    DELETE FROM x1;
    INSERT INTO x1 SELECT * FROM x2;
    BEGIN;
      DELETE FROM x1 WHERE rowid<32;
      UPDATE x1 SET z = a_string(299) WHERE rowid>40;
  }
  recursive_select 64 x2 {db eval COMMIT}
  execsql {
    PRAGMA integrity_check;
    SELECT count(*) FROM x1;
  }
} {ok 33}

do_test pager1-24.1.5 {
  execsql {
    DELETE FROM x1;
    INSERT INTO x1 SELECT * FROM x2;
  }
  recursive_select 64 x2 { db eval {CREATE TABLE x3(x, y, z)} }
  execsql { SELECT * FROM x3 }
} {}

#-------------------------------------------------------------------------
#
do_test pager1-25-1 {
  faultsim_delete_and_reopen
  execsql {
    BEGIN;
      SAVEPOINT abc;
        CREATE TABLE t1(a, b);
      ROLLBACK TO abc;
    COMMIT;
  }
  db close
} {}
breakpoint
do_test pager1-25-2 {
  faultsim_delete_and_reopen
  execsql {
    SAVEPOINT abc;
      CREATE TABLE t1(a, b);
    ROLLBACK TO abc;
    COMMIT;
  }
  db close
} {}

#-------------------------------------------------------------------------
# Sector-size tests.
#
do_test pager1-26.1 {
  testvfs tv -default 1
  tv sectorsize 4096
  faultsim_delete_and_reopen
  db func a_string a_string
  execsql {
    PRAGMA page_size = 512;
    CREATE TABLE tbl(a PRIMARY KEY, b UNIQUE);
    BEGIN;
      INSERT INTO tbl VALUES(a_string(25), a_string(600));
      INSERT INTO tbl SELECT a_string(25), a_string(600) FROM tbl;
      INSERT INTO tbl SELECT a_string(25), a_string(600) FROM tbl;
      INSERT INTO tbl SELECT a_string(25), a_string(600) FROM tbl;
      INSERT INTO tbl SELECT a_string(25), a_string(600) FROM tbl;
      INSERT INTO tbl SELECT a_string(25), a_string(600) FROM tbl;
      INSERT INTO tbl SELECT a_string(25), a_string(600) FROM tbl;
      INSERT INTO tbl SELECT a_string(25), a_string(600) FROM tbl;
    COMMIT;
  }
} {}
do_execsql_test pager1-26.1 {
  UPDATE tbl SET b = a_string(550);
} {}
db close
tv delete

#-------------------------------------------------------------------------
#
do_test pager1.27.1 {
  faultsim_delete_and_reopen
  sqlite3_pager_refcounts db
  execsql {
    BEGIN;
      CREATE TABLE t1(a, b);
  }
  sqlite3_pager_refcounts db
  execsql COMMIT
} {}

#-------------------------------------------------------------------------
# Test that attempting to open a write-transaction with 
# locking_mode=exclusive in WAL mode fails if there are other clients on 
# the same database.
#
catch { db close }
ifcapable wal {
  do_multiclient_test tn {
    do_test pager1-28.$tn.1 {
      sql1 { 
        PRAGMA journal_mode = WAL;
        CREATE TABLE t1(a, b);
        INSERT INTO t1 VALUES('a', 'b');
      }
    } {wal}
    do_test pager1-28.$tn.2 { sql2 { SELECT * FROM t1 } } {a b}

    do_test pager1-28.$tn.3 { sql1 { PRAGMA locking_mode=exclusive } } {exclusive}
    do_test pager1-28.$tn.4 { 
      csql1 { BEGIN; INSERT INTO t1 VALUES('c', 'd'); }
    } {1 {database is locked}}
    code2 { db2 close ; sqlite3 db2 test.db }
    do_test pager1-28.$tn.4 { 
      sql1 { INSERT INTO t1 VALUES('c', 'd'); COMMIT }
    } {}
  }
}

#-------------------------------------------------------------------------
# Normally, when changing from journal_mode=PERSIST to DELETE the pager
# attempts to delete the journal file. However, if it cannot obtain a
# RESERVED lock on the database file, this step is skipped.
#
do_multiclient_test tn {
  do_test pager1-28.$tn.1 {
    sql1 { 
      PRAGMA journal_mode = PERSIST;
      CREATE TABLE t1(a, b);
      INSERT INTO t1 VALUES('a', 'b');
    }
  } {persist}
  do_test pager1-28.$tn.2 { file exists test.db-journal } 1
  do_test pager1-28.$tn.3 { sql1 { PRAGMA journal_mode = DELETE } } delete
  do_test pager1-28.$tn.4 { file exists test.db-journal } 0

  do_test pager1-28.$tn.5 {
    sql1 { 
      PRAGMA journal_mode = PERSIST;
      INSERT INTO t1 VALUES('c', 'd');
    }
  } {persist}
  do_test pager1-28.$tn.6 { file exists test.db-journal } 1
  do_test pager1-28.$tn.7 {
    sql2 { BEGIN; INSERT INTO t1 VALUES('e', 'f'); }
  } {}
  do_test pager1-28.$tn.8  { file exists test.db-journal } 1
  do_test pager1-28.$tn.9  { sql1 { PRAGMA journal_mode = DELETE } } delete
  do_test pager1-28.$tn.10 { file exists test.db-journal } 1

  do_test pager1-28.$tn.11 { sql2 COMMIT } {}
  do_test pager1-28.$tn.12 { file exists test.db-journal } 0

  do_test pager1-28-$tn.13 {
    code1 { set channel [db incrblob -readonly t1 a 2] }
    sql1 {
      PRAGMA journal_mode = PERSIST;
      INSERT INTO t1 VALUES('g', 'h');
    }
  } {persist}
  do_test pager1-28.$tn.14 { file exists test.db-journal } 1
  do_test pager1-28.$tn.15 {
    sql2 { BEGIN; INSERT INTO t1 VALUES('e', 'f'); }
  } {}
  do_test pager1-28.$tn.16 { sql1 { PRAGMA journal_mode = DELETE } } delete
  do_test pager1-28.$tn.17 { file exists test.db-journal } 1

  do_test pager1-28.$tn.17 { csql2 { COMMIT } } {1 {database is locked}}
  do_test pager1-28-$tn.18 { code1 { read $channel } } c
  do_test pager1-28-$tn.19 { code1 { close $channel } } {}
  do_test pager1-28.$tn.20 { sql2 { COMMIT } } {}
}

do_test pager1-29.1 {
  faultsim_delete_and_reopen
  execsql {
    PRAGMA page_size = 1024;
    PRAGMA auto_vacuum = full;
    PRAGMA locking_mode=exclusive;
    CREATE TABLE t1(a, b);
    INSERT INTO t1 VALUES(1, 2);
  }
  file size test.db
} [expr 1024*3]
do_test pager1-29.2 {
  execsql {
    PRAGMA page_size = 4096;
    VACUUM;
  }
  file size test.db
} [expr 4096*3]

#-------------------------------------------------------------------------
# Test that if an empty database file (size 0 bytes) is opened in 
# exclusive-locking mode, any journal file is deleted from the file-system
# without being rolled back. And that the RESERVED lock obtained while
# doing this is not released.
#
do_test pager1-30.1 {
  db close
  delete_file test.db
  delete_file test.db-journal
  set fd [open test.db-journal w]
  seek $fd [expr 512+1032*2]
  puts -nonewline $fd x
  close $fd

  sqlite3 db test.db
  execsql {
    PRAGMA locking_mode=EXCLUSIVE;
    SELECT count(*) FROM sqlite_master;
    PRAGMA lock_status;
  }
} {exclusive 0 main reserved temp closed}

#-------------------------------------------------------------------------
# Test that if the "page-size" field in a journal-header is 0, the journal
# file can still be rolled back. This is required for backward compatibility -
# versions of SQLite prior to 3.5.8 always set this field to zero.
#
if {$tcl_platform(platform)=="unix"} {
do_test pager1-31.1 {
  faultsim_delete_and_reopen
  execsql {
    PRAGMA cache_size = 10;
    PRAGMA page_size = 1024;
    CREATE TABLE t1(x, y, UNIQUE(x, y));
    INSERT INTO t1 VALUES(randomblob(1500), randomblob(1500));
    INSERT INTO t1 SELECT randomblob(1500), randomblob(1500) FROM t1;
    INSERT INTO t1 SELECT randomblob(1500), randomblob(1500) FROM t1;
    INSERT INTO t1 SELECT randomblob(1500), randomblob(1500) FROM t1;
    INSERT INTO t1 SELECT randomblob(1500), randomblob(1500) FROM t1;
    INSERT INTO t1 SELECT randomblob(1500), randomblob(1500) FROM t1;
    INSERT INTO t1 SELECT randomblob(1500), randomblob(1500) FROM t1;
    INSERT INTO t1 SELECT randomblob(1500), randomblob(1500) FROM t1;
    INSERT INTO t1 SELECT randomblob(1500), randomblob(1500) FROM t1;
    INSERT INTO t1 SELECT randomblob(1500), randomblob(1500) FROM t1;
    INSERT INTO t1 SELECT randomblob(1500), randomblob(1500) FROM t1;
    BEGIN;
      UPDATE t1 SET y = randomblob(1499);
  }
  copy_file test.db test.db2
  copy_file test.db-journal test.db2-journal
  
  hexio_write test.db2-journal 24 00000000
  sqlite3 db2 test.db2
  execsql { PRAGMA integrity_check } db2
} {ok}
}

#-------------------------------------------------------------------------
# Test that a database file can be "pre-hinted" to a certain size and that
# subsequent spilling of the pager cache does not result in the database
# file being shrunk.
#
catch {db close}
forcedelete test.db

do_test pager1-32.1 {
  sqlite3 db test.db
  execsql {
    CREATE TABLE t1(x, y);
  }
  db close
  sqlite3 db test.db
  execsql {
    BEGIN;
    INSERT INTO t1 VALUES(1, randomblob(10000));
  }
  file_control_chunksize_test db main 1024
  file_control_sizehint_test db main 20971520; # 20MB
  execsql {
    PRAGMA cache_size = 10;
    INSERT INTO t1 VALUES(1, randomblob(10000));
    INSERT INTO t1 VALUES(2, randomblob(10000));
    INSERT INTO t1 SELECT x+2, randomblob(10000) from t1;
    INSERT INTO t1 SELECT x+4, randomblob(10000) from t1;
    INSERT INTO t1 SELECT x+8, randomblob(10000) from t1;
    INSERT INTO t1 SELECT x+16, randomblob(10000) from t1;
    SELECT count(*) FROM t1;
    COMMIT;
  }
  db close
  file size test.db
} {20971520}

# Cleanup 20MB file left by the previous test.
forcedelete test.db

finish_test<|MERGE_RESOLUTION|>--- conflicted
+++ resolved
@@ -2000,7 +2000,6 @@
 #   pager1-22.1.*: is a no-op on a non-WAL db, and
 #   pager1-22.2.*: does not cause xSync calls with a synchronous=off db.
 #
-<<<<<<< HEAD
 do_test pager1-22.1.1 {
   faultsim_delete_and_reopen
   execsql {
@@ -2031,35 +2030,6 @@
   }
   set synccount
 } {0}
-=======
-ifcapable wal {
-  do_test pager1-22.1.1 {
-    faultsim_delete_and_reopen
-    execsql {
-      CREATE TABLE ko(c DEFAULT 'abc', b DEFAULT 'def');
-      INSERT INTO ko DEFAULT VALUES;
-    }
-    execsql { PRAGMA wal_checkpoint }
-  } {0 -1 -1}
-  do_test pager1-22.2.1 {
-    testvfs tv -default 1
-    tv filter xSync
-    tv script xSyncCb
-    proc xSyncCb {args} {incr ::synccount}
-    set ::synccount 0
-    sqlite3 db test.db
-    execsql {
-      PRAGMA synchronous = off;
-      PRAGMA journal_mode = WAL;
-      INSERT INTO ko DEFAULT VALUES;
-    }
-    execsql { PRAGMA wal_checkpoint }
-    set synccount
-  } {0}
-  db close
-  tv delete
-}
->>>>>>> 67855877
 
 #-------------------------------------------------------------------------
 # Tests for changing journal mode.
