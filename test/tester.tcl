# 2001 September 15
#
# The author disclaims copyright to this source code.  In place of
# a legal notice, here is a blessing:
#
#    May you do good and not evil.
#    May you find forgiveness for yourself and forgive others.
#    May you share freely, never taking more than you give.
#
#***********************************************************************
# This file implements some common TCL routines used for regression
# testing the SQLite library
#
# $Id: tester.tcl,v 1.143 2009/04/09 01:23:49 drh Exp $

#-------------------------------------------------------------------------
# The commands provided by the code in this file to help with creating
# test cases are as follows:
#
# Commands to manipulate the db and the file-system at a high level:
#
#      is_relative_file
#      test_pwd
#      get_pwd
#      copy_file              FROM TO
#      delete_file            FILENAME
#      drop_all_tables        ?DB?
#      drop_all_indexes       ?DB?
#      forcecopy              FROM TO
#      forcedelete            FILENAME
#
# Test the capability of the SQLite version built into the interpreter to
# determine if a specific test can be run:
#
#      capable                EXPR
#      ifcapable              EXPR
#
# Calulate checksums based on database contents:
#
#      dbcksum                DB DBNAME
#      allcksum               ?DB?
#      cksum                  ?DB?
#
# Commands to execute/explain SQL statements:
#
#      memdbsql               SQL
#      stepsql                DB SQL
#      execsql2               SQL
#      explain_no_trace       SQL
#      explain                SQL ?DB?
#      catchsql               SQL ?DB?
#      execsql                SQL ?DB?
#
# Commands to run test cases:
#
#      do_ioerr_test          TESTNAME ARGS...
#      crashsql               ARGS...
#      integrity_check        TESTNAME ?DB?
#      verify_ex_errcode      TESTNAME EXPECTED ?DB?
#      do_test                TESTNAME SCRIPT EXPECTED
#      do_execsql_test        TESTNAME SQL EXPECTED
#      do_catchsql_test       TESTNAME SQL EXPECTED
#      do_timed_execsql_test  TESTNAME SQL EXPECTED
#
# Commands providing a lower level interface to the global test counters:
#
#      set_test_counter       COUNTER ?VALUE?
#      omit_test              TESTNAME REASON ?APPEND?
#      fail_test              TESTNAME
#      incr_ntest
#
# Command run at the end of each test file:
#
#      finish_test
#
# Commands to help create test files that run with the "WAL" and other
# permutations (see file permutations.test):
#
#      wal_is_wal_mode
#      wal_set_journal_mode   ?DB?
#      wal_check_journal_mode TESTNAME?DB?
#      permutation
#      presql
#
# Command to test whether or not --verbose=1 was specified on the command
# line (returns 0 for not-verbose, 1 for verbose and 2 for "verbose in the
# output file only").
#
#      verbose
#

# Only run this script once.  If sourced a second time, make it a no-op
if {[info exists ::tester_tcl_has_run]} return

# Set the precision of FP arithmatic used by the interpreter. And
# configure SQLite to take database file locks on the page that begins
# 64KB into the database file instead of the one 1GB in. This means
# the code that handles that special case can be tested without creating
# very large database files.
#
set tcl_precision 15
sqlite3_test_control_pending_byte 0x0010000


# If the pager codec is available, create a wrapper for the [sqlite3]
# command that appends "-key {xyzzy}" to the command line. i.e. this:
#
#     sqlite3 db test.db
#
# becomes
#
#     sqlite3 db test.db -key {xyzzy}
#
if {[info command sqlite_orig]==""} {
  rename sqlite3 sqlite_orig
  proc sqlite3 {args} {
    if {[llength $args]>=2 && [string index [lindex $args 0] 0]!="-"} {
      # This command is opening a new database connection.
      #
      if {[info exists ::G(perm:sqlite3_args)]} {
        set args [concat $args $::G(perm:sqlite3_args)]
      }
      if {[sqlite_orig -has-codec] && ![info exists ::do_not_use_codec]} {
        lappend args -key {xyzzy}
      }

      set res [uplevel 1 sqlite_orig $args]
      if {[info exists ::G(perm:presql)]} {
        [lindex $args 0] eval $::G(perm:presql)
      }
      if {[info exists ::G(perm:dbconfig)]} {
        set ::dbhandle [lindex $args 0]
        uplevel #0 $::G(perm:dbconfig)
      }
      [lindex $args 0] cache size 3
      set res
    } else {
      # This command is not opening a new database connection. Pass the
      # arguments through to the C implementation as the are.
      #
      uplevel 1 sqlite_orig $args
    }
  }
}

proc getFileRetries {} {
  if {![info exists ::G(file-retries)]} {
    #
    # NOTE: Return the default number of retries for [file] operations.  A
    #       value of zero or less here means "disabled".
    #
    return [expr {$::tcl_platform(platform) eq "windows" ? 50 : 0}]
  }
  return $::G(file-retries)
}

proc getFileRetryDelay {} {
  if {![info exists ::G(file-retry-delay)]} {
    #
    # NOTE: Return the default number of milliseconds to wait when retrying
    #       failed [file] operations.  A value of zero or less means "do not
    #       wait".
    #
    return 100; # TODO: Good default?
  }
  return $::G(file-retry-delay)
}

# Return the string representing the name of the current directory.  On
# Windows, the result is "normalized" to whatever our parent command shell
# is using to prevent case-mismatch issues.
#
proc get_pwd {} {
  if {$::tcl_platform(platform) eq "windows"} {
    #
    # NOTE: Cannot use [file normalize] here because it would alter the
    #       case of the result to what Tcl considers canonical, which would
    #       defeat the purpose of this procedure.
    #
    if {[info exists ::env(ComSpec)]} {
      set comSpec $::env(ComSpec)
    } else {
      # NOTE: Hard-code the typical default value.
      set comSpec {C:\Windows\system32\cmd.exe}
    }
    return [string map [list \\ /] \
        [string trim [exec -- $comSpec /c CD]]]
  } else {
    return [pwd]
  }
}

# Copy file $from into $to. This is used because some versions of
# TCL for windows (notably the 8.4.1 binary package shipped with the
# current mingw release) have a broken "file copy" command.
#
proc copy_file {from to} {
  do_copy_file false $from $to
}

proc forcecopy {from to} {
  do_copy_file true $from $to
}

proc do_copy_file {force from to} {
  set nRetry [getFileRetries]     ;# Maximum number of retries.
  set nDelay [getFileRetryDelay]  ;# Delay in ms before retrying.

  # On windows, sometimes even a [file copy -force] can fail. The cause is
  # usually "tag-alongs" - programs like anti-virus software, automatic backup
  # tools and various explorer extensions that keep a file open a little longer
  # than we expect, causing the delete to fail.
  #
  # The solution is to wait a short amount of time before retrying the copy.
  #
  if {$nRetry > 0} {
    for {set i 0} {$i<$nRetry} {incr i} {
      set rc [catch {
        if {$force} {
          file copy -force $from $to
        } else {
          file copy $from $to
        }
      } msg]
      if {$rc==0} break
      if {$nDelay > 0} { after $nDelay }
    }
    if {$rc} { error $msg }
  } else {
    if {$force} {
      file copy -force $from $to
    } else {
      file copy $from $to
    }
  }
}

# Check if a file name is relative
#
proc is_relative_file { file } {
  return [expr {[file pathtype $file] != "absolute"}]
}

# If the VFS supports using the current directory, returns [pwd];
# otherwise, it returns only the provided suffix string (which is
# empty by default).
#
proc test_pwd { args } {
  if {[llength $args] > 0} {
    set suffix1 [lindex $args 0]
    if {[llength $args] > 1} {
      set suffix2 [lindex $args 1]
    } else {
      set suffix2 $suffix1
    }
  } else {
    set suffix1 ""; set suffix2 ""
  }
  ifcapable curdir {
    return "[get_pwd]$suffix1"
  } else {
    return $suffix2
  }
}

# Delete a file or directory
#
proc delete_file {args} {
  do_delete_file false {*}$args
}

proc forcedelete {args} {
  do_delete_file true {*}$args
}

proc do_delete_file {force args} {
  set nRetry [getFileRetries]     ;# Maximum number of retries.
  set nDelay [getFileRetryDelay]  ;# Delay in ms before retrying.

  foreach filename $args {
    # On windows, sometimes even a [file delete -force] can fail just after
    # a file is closed. The cause is usually "tag-alongs" - programs like
    # anti-virus software, automatic backup tools and various explorer
    # extensions that keep a file open a little longer than we expect, causing
    # the delete to fail.
    #
    # The solution is to wait a short amount of time before retrying the
    # delete.
    #
    if {$nRetry > 0} {
      for {set i 0} {$i<$nRetry} {incr i} {
        set rc [catch {
          if {$force} {
            file delete -force $filename
          } else {
            file delete $filename
          }
        } msg]
        if {$rc==0} break
        if {$nDelay > 0} { after $nDelay }
      }
      if {$rc} { error $msg }
    } else {
      if {$force} {
        file delete -force $filename
      } else {
        file delete $filename
      }
    }
  }
}

if {$::tcl_platform(platform) eq "windows"} {
  proc do_remove_win32_dir {args} {
    set nRetry [getFileRetries]     ;# Maximum number of retries.
    set nDelay [getFileRetryDelay]  ;# Delay in ms before retrying.

    foreach dirName $args {
      # On windows, sometimes even a [remove_win32_dir] can fail just after
      # a directory is emptied. The cause is usually "tag-alongs" - programs
      # like anti-virus software, automatic backup tools and various explorer
      # extensions that keep a file open a little longer than we expect,
      # causing the delete to fail.
      #
      # The solution is to wait a short amount of time before retrying the
      # removal.
      #
      if {$nRetry > 0} {
        for {set i 0} {$i < $nRetry} {incr i} {
          set rc [catch {
            remove_win32_dir $dirName
          } msg]
          if {$rc == 0} break
          if {$nDelay > 0} { after $nDelay }
        }
        if {$rc} { error $msg }
      } else {
        remove_win32_dir $dirName
      }
    }
  }

  proc do_delete_win32_file {args} {
    set nRetry [getFileRetries]     ;# Maximum number of retries.
    set nDelay [getFileRetryDelay]  ;# Delay in ms before retrying.

    foreach fileName $args {
      # On windows, sometimes even a [delete_win32_file] can fail just after
      # a file is closed. The cause is usually "tag-alongs" - programs like
      # anti-virus software, automatic backup tools and various explorer
      # extensions that keep a file open a little longer than we expect,
      # causing the delete to fail.
      #
      # The solution is to wait a short amount of time before retrying the
      # delete.
      #
      if {$nRetry > 0} {
        for {set i 0} {$i < $nRetry} {incr i} {
          set rc [catch {
            delete_win32_file $fileName
          } msg]
          if {$rc == 0} break
          if {$nDelay > 0} { after $nDelay }
        }
        if {$rc} { error $msg }
      } else {
        delete_win32_file $fileName
      }
    }
  }
}

proc execpresql {handle args} {
  trace remove execution $handle enter [list execpresql $handle]
  if {[info exists ::G(perm:presql)]} {
    $handle eval $::G(perm:presql)
  }
}

# This command should be called after loading tester.tcl from within
# all test scripts that are incompatible with encryption codecs.
#
proc do_not_use_codec {} {
  set ::do_not_use_codec 1
  reset_db
}
unset -nocomplain do_not_use_codec

# Return true if the "reserved_bytes" integer on database files is non-zero.
#
proc nonzero_reserved_bytes {} {
  return [sqlite3 -has-codec]
}

# Print a HELP message and exit
#
proc print_help_and_quit {} {
  puts {Options:
  --pause                  Wait for user input before continuing
  --soft-heap-limit=N      Set the soft-heap-limit to N
  --hard-heap-limit=N      Set the hard-heap-limit to N
  --maxerror=N             Quit after N errors
  --verbose=(0|1)          Control the amount of output.  Default '1'
  --output=FILE            set --verbose=2 and output to FILE.  Implies -q
  -q                       Shorthand for --verbose=0
  --help                   This message
}
  exit 1
}

# The following block only runs the first time this file is sourced. It
# does not run in slave interpreters (since the ::cmdlinearg array is
# populated before the test script is run in slave interpreters).
#
if {[info exists cmdlinearg]==0} {

  # Parse any options specified in the $argv array. This script accepts the
  # following options:
  #
  #   --pause
  #   --soft-heap-limit=NN
  #   --hard-heap-limit=NN
  #   --maxerror=NN
  #   --malloctrace=N
  #   --backtrace=N
  #   --binarylog=N
  #   --soak=N
  #   --file-retries=N
  #   --file-retry-delay=N
  #   --start=[$permutation:]$testfile
  #   --match=$pattern
  #   --verbose=$val
  #   --output=$filename
  #   -q                                      Reduce output
  #   --testdir=$dir                          Run tests in subdirectory $dir
  #   --help
  #
  set cmdlinearg(soft-heap-limit)    0
  set cmdlinearg(hard-heap-limit)    0
  set cmdlinearg(maxerror)        1000
  set cmdlinearg(malloctrace)        0
  set cmdlinearg(backtrace)         10
  set cmdlinearg(binarylog)          0
  set cmdlinearg(soak)               0
  set cmdlinearg(file-retries)       0
  set cmdlinearg(file-retry-delay)   0
  set cmdlinearg(start)             ""
  set cmdlinearg(match)             ""
  set cmdlinearg(verbose)           ""
  set cmdlinearg(output)            ""
  set cmdlinearg(testdir)           "testdir"

  set leftover [list]
  foreach a $argv {
    switch -regexp -- $a {
      {^-+pause$} {
        # Wait for user input before continuing. This is to give the user an
        # opportunity to connect profiling tools to the process.
        puts -nonewline "Press RETURN to begin..."
        flush stdout
        gets stdin
      }
      {^-+soft-heap-limit=.+$} {
        foreach {dummy cmdlinearg(soft-heap-limit)} [split $a =] break
      }
      {^-+hard-heap-limit=.+$} {
        foreach {dummy cmdlinearg(hard-heap-limit)} [split $a =] break
      }
      {^-+maxerror=.+$} {
        foreach {dummy cmdlinearg(maxerror)} [split $a =] break
      }
      {^-+malloctrace=.+$} {
        foreach {dummy cmdlinearg(malloctrace)} [split $a =] break
        if {$cmdlinearg(malloctrace)} {
          if {0==$::sqlite_options(memdebug)} {
            set err "Error: --malloctrace=1 requires an SQLITE_MEMDEBUG build"
            puts stderr $err
            exit 1
          }
          sqlite3_memdebug_log start
        }
      }
      {^-+backtrace=.+$} {
        foreach {dummy cmdlinearg(backtrace)} [split $a =] break
        sqlite3_memdebug_backtrace $cmdlinearg(backtrace)
      }
      {^-+binarylog=.+$} {
        foreach {dummy cmdlinearg(binarylog)} [split $a =] break
        set cmdlinearg(binarylog) [file normalize $cmdlinearg(binarylog)]
      }
      {^-+soak=.+$} {
        foreach {dummy cmdlinearg(soak)} [split $a =] break
        set ::G(issoak) $cmdlinearg(soak)
      }
      {^-+file-retries=.+$} {
        foreach {dummy cmdlinearg(file-retries)} [split $a =] break
        set ::G(file-retries) $cmdlinearg(file-retries)
      }
      {^-+file-retry-delay=.+$} {
        foreach {dummy cmdlinearg(file-retry-delay)} [split $a =] break
        set ::G(file-retry-delay) $cmdlinearg(file-retry-delay)
      }
      {^-+start=.+$} {
        foreach {dummy cmdlinearg(start)} [split $a =] break

        set ::G(start:file) $cmdlinearg(start)
        if {[regexp {(.*):(.*)} $cmdlinearg(start) -> s.perm s.file]} {
          set ::G(start:permutation) ${s.perm}
          set ::G(start:file)        ${s.file}
        }
        if {$::G(start:file) == ""} {unset ::G(start:file)}
      }
      {^-+match=.+$} {
        foreach {dummy cmdlinearg(match)} [split $a =] break

        set ::G(match) $cmdlinearg(match)
        if {$::G(match) == ""} {unset ::G(match)}
      }

      {^-+output=.+$} {
        foreach {dummy cmdlinearg(output)} [split $a =] break
        set cmdlinearg(output) [file normalize $cmdlinearg(output)]
        if {$cmdlinearg(verbose)==""} {
          set cmdlinearg(verbose) 2
        }
      }
      {^-+verbose=.+$} {
        foreach {dummy cmdlinearg(verbose)} [split $a =] break
        if {$cmdlinearg(verbose)=="file"} {
          set cmdlinearg(verbose) 2
        } elseif {[string is boolean -strict $cmdlinearg(verbose)]==0} {
          error "option --verbose= must be set to a boolean or to \"file\""
        }
      }
      {^-+testdir=.*$} {
        foreach {dummy cmdlinearg(testdir)} [split $a =] break
      }
      {.*help.*} {
         print_help_and_quit
      }
      {^-q$} {
        set cmdlinearg(output) test-out.txt
        set cmdlinearg(verbose) 2
      }

      default {
        if {[file tail $a]==$a} {
          lappend leftover $a
        } else {
          lappend leftover [file normalize $a]
        }
      }
    }
  }
  unset -nocomplain a
  set testdir [file normalize $testdir]
  set cmdlinearg(TESTFIXTURE_HOME) [pwd]
  set cmdlinearg(INFO_SCRIPT) [file normalize [info script]]
  set argv0 [file normalize $argv0]
  if {$cmdlinearg(testdir)!=""} {
    file mkdir $cmdlinearg(testdir)
    cd $cmdlinearg(testdir)
  }
  set argv $leftover

  # Install the malloc layer used to inject OOM errors. And the 'automatic'
  # extensions. This only needs to be done once for the process.
  #
  sqlite3_shutdown
  install_malloc_faultsim 1
  sqlite3_initialize
  autoinstall_test_functions

  # If the --binarylog option was specified, create the logging VFS. This
  # call installs the new VFS as the default for all SQLite connections.
  #
  if {$cmdlinearg(binarylog)} {
    vfslog new binarylog {} vfslog.bin
  }

  # Set the backtrace depth, if malloc tracing is enabled.
  #
  if {$cmdlinearg(malloctrace)} {
    sqlite3_memdebug_backtrace $cmdlinearg(backtrace)
  }

  if {$cmdlinearg(output)!=""} {
    puts "Copying output to file $cmdlinearg(output)"
    set ::G(output_fd) [open $cmdlinearg(output) w]
    fconfigure $::G(output_fd) -buffering line
  }

  if {$cmdlinearg(verbose)==""} {
    set cmdlinearg(verbose) 1
  }

  if {[info commands vdbe_coverage]!=""} {
    vdbe_coverage start
  }
}

# Update the soft-heap-limit each time this script is run. In that
# way if an individual test file changes the soft-heap-limit, it
# will be reset at the start of the next test file.
#
sqlite3_soft_heap_limit64 $cmdlinearg(soft-heap-limit)
sqlite3_hard_heap_limit64 $cmdlinearg(hard-heap-limit)

# Create a test database
#
proc reset_db {} {
  catch {db close}
  forcedelete test.db
  forcedelete test.db-journal
  forcedelete test.db-wal
  sqlite3 db ./test.db
  set ::DB [sqlite3_connection_pointer db]
  if {[info exists ::SETUP_SQL]} {
    db eval $::SETUP_SQL
  }
}
reset_db

# Abort early if this script has been run before.
#
if {[info exists TC(count)]} return

# Make sure memory statistics are enabled.
#
sqlite3_config_memstatus 1

# Initialize the test counters and set up commands to access them.
# Or, if this is a slave interpreter, set up aliases to write the
# counters in the parent interpreter.
#
if {0==[info exists ::SLAVE]} {
  set TC(errors)    0
  set TC(count)     0
  set TC(fail_list) [list]
  set TC(omit_list) [list]
  set TC(warn_list) [list]

  proc set_test_counter {counter args} {
    if {[llength $args]} {
      set ::TC($counter) [lindex $args 0]
    }
    set ::TC($counter)
  }
}

# Record the fact that a sequence of tests were omitted.
#
proc omit_test {name reason {append 1}} {
  set omitList [set_test_counter omit_list]
  if {$append} {
    lappend omitList [list $name $reason]
  }
  set_test_counter omit_list $omitList
}

# Record the fact that a test failed.
#
proc fail_test {name} {
  set f [set_test_counter fail_list]
  lappend f $name
  set_test_counter fail_list $f
  set_test_counter errors [expr [set_test_counter errors] + 1]

  set nFail [set_test_counter errors]
  if {$nFail>=$::cmdlinearg(maxerror)} {
    output2 "*** Giving up..."
    finalize_testing
  }
}

# Remember a warning message to be displayed at the conclusion of all testing
#
proc warning {msg {append 1}} {
  output2 "Warning: $msg"
  set warnList [set_test_counter warn_list]
  if {$append} {
    lappend warnList $msg
  }
  set_test_counter warn_list $warnList
}


# Increment the number of tests run
#
proc incr_ntest {} {
  set_test_counter count [expr [set_test_counter count] + 1]
}

# Return true if --verbose=1 was specified on the command line. Otherwise,
# return false.
#
proc verbose {} {
  return $::cmdlinearg(verbose)
}

# Use the following commands instead of [puts] for test output within
# this file. Test scripts can still use regular [puts], which is directed
# to stdout and, if one is open, the --output file.
#
# output1: output that should be printed if --verbose=1 was specified.
# output2: output that should be printed unconditionally.
# output2_if_no_verbose: output that should be printed only if --verbose=0.
#
proc output1 {args} {
  set v [verbose]
  if {$v==1} {
    uplevel output2 $args
  } elseif {$v==2} {
    uplevel puts [lrange $args 0 end-1] $::G(output_fd) [lrange $args end end]
  }
}
proc output2 {args} {
  set nArg [llength $args]
  uplevel puts $args
}
proc output2_if_no_verbose {args} {
  set v [verbose]
  if {$v==0} {
    uplevel output2 $args
  } elseif {$v==2} {
    uplevel puts [lrange $args 0 end-1] stdout [lrange $args end end]
  }
}

# Override the [puts] command so that if no channel is explicitly 
# specified the string is written to both stdout and to the file 
# specified by "--output=", if any.
#
proc puts_override {args} {
  set nArg [llength $args]
  if {$nArg==1 || ($nArg==2 && [string first [lindex $args 0] -nonewline]==0)} {
    uplevel puts_original $args
    if {[info exists ::G(output_fd)]} {
      uplevel puts [lrange $args 0 end-1] $::G(output_fd) [lrange $args end end]
    }
  } else {
    # A channel was explicitly specified.
    uplevel puts_original $args
  }
}
rename puts puts_original
proc puts {args} { uplevel puts_override $args }


# Invoke the do_test procedure to run a single test
#
# The $expected parameter is the expected result.  The result is the return
# value from the last TCL command in $cmd.
#
# Normally, $expected must match exactly.  But if $expected is of the form
# "/regexp/" then regular expression matching is used.  If $expected is
# "~/regexp/" then the regular expression must NOT match.  If $expected is
# of the form "#/value-list/" then each term in value-list must be numeric
# and must approximately match the corresponding numeric term in $result.
# Values must match within 10%.  Or if the $expected term is A..B then the
# $result term must be in between A and B.
#
proc do_test {name cmd expected} {
  global argv cmdlinearg

  fix_testname name

  sqlite3_memdebug_settitle $name

#  if {[llength $argv]==0} {
#    set go 1
#  } else {
#    set go 0
#    foreach pattern $argv {
#      if {[string match $pattern $name]} {
#        set go 1
#        break
#      }
#    }
#  }

  if {[info exists ::G(perm:prefix)]} {
    set name "$::G(perm:prefix)$name"
  }

  incr_ntest
  output1 -nonewline $name...
  flush stdout

  if {![info exists ::G(match)] || [string match $::G(match) $name]} {
    if {[catch {uplevel #0 "$cmd;\n"} result]} {
      output2_if_no_verbose -nonewline $name...
      output2 "\nError: $result"
      fail_test $name
    } else {
      if {[permutation]=="maindbname"} {
        set result [string map [list [string tolower ICECUBE] main] $result]
      }
      if {[regexp {^[~#]?/.*/$} $expected]} {
        # "expected" is of the form "/PATTERN/" then the result if correct if
        # regular expression PATTERN matches the result.  "~/PATTERN/" means
        # the regular expression must not match.
        if {[string index $expected 0]=="~"} {
          set re [string range $expected 2 end-1]
          if {[string index $re 0]=="*"} {
            # If the regular expression begins with * then treat it as a glob instead
            set ok [string match $re $result]
          } else {
            set re [string map {# {[-0-9.]+}} $re]
            set ok [regexp $re $result]
          }
          set ok [expr {!$ok}]
        } elseif {[string index $expected 0]=="#"} {
          # Numeric range value comparison.  Each term of the $result is matched
          # against one term of $expect.  Both $result and $expected terms must be
          # numeric.  The values must match within 10%.  Or if $expected is of the
          # form A..B then the $result term must be between A and B.
          set e2 [string range $expected 2 end-1]
          foreach i $result j $e2 {
            if {[regexp {^(-?\d+)\.\.(-?\d)$} $j all A B]} {
              set ok [expr {$i+0>=$A && $i+0<=$B}]
            } else {
              set ok [expr {$i+0>=0.9*$j && $i+0<=1.1*$j}]
            }
            if {!$ok} break
          }
          if {$ok && [llength $result]!=[llength $e2]} {set ok 0}
        } else {
          set re [string range $expected 1 end-1]
          if {[string index $re 0]=="*"} {
            # If the regular expression begins with * then treat it as a glob instead
            set ok [string match $re $result]
          } else {
            set re [string map {# {[-0-9.]+}} $re]
            set ok [regexp $re $result]
          }
        }
      } elseif {[regexp {^~?\*.*\*$} $expected]} {
        # "expected" is of the form "*GLOB*" then the result if correct if
        # glob pattern GLOB matches the result.  "~/GLOB/" means
        # the glob must not match.
        if {[string index $expected 0]=="~"} {
          set e [string range $expected 1 end]
          set ok [expr {![string match $e $result]}]
        } else {
          set ok [string match $expected $result]
        }
      } else {
        set ok [expr {[string compare $result $expected]==0}]
      }
      if {!$ok} {
        # if {![info exists ::testprefix] || $::testprefix eq ""} {
        #   error "no test prefix"
        # }
        output1 ""
        output2 "! $name expected: \[$expected\]\n! $name got:      \[$result\]"
        fail_test $name
      } else {
        output1 " Ok"
      }
    }
  } else {
    output1 " Omitted"
    omit_test $name "pattern mismatch" 0
  }
  flush stdout
}

proc dumpbytes {s} {
  set r ""
  for {set i 0} {$i < [string length $s]} {incr i} {
    if {$i > 0} {append r " "}
    append r [format %02X [scan [string index $s $i] %c]]
  }
  return $r
}

proc catchcmd {db {cmd ""}} {
  global CLI
  set out [open cmds.txt w]
  puts $out $cmd
  close $out
  set line "exec $CLI $db < cmds.txt"
  set rc [catch { eval $line } msg]
  list $rc $msg
}

proc catchcmdex {db {cmd ""}} {
  global CLI
  set out [open cmds.txt w]
  fconfigure $out -encoding binary -translation binary
  puts -nonewline $out $cmd
  close $out
  set line "exec -keepnewline -- $CLI $db < cmds.txt"
  set chans [list stdin stdout stderr]
  foreach chan $chans {
    catch {
      set modes($chan) [fconfigure $chan]
      fconfigure $chan -encoding binary -translation binary -buffering none
    }
  }
  set rc [catch { eval $line } msg]
  foreach chan $chans {
    catch {
      eval fconfigure [list $chan] $modes($chan)
    }
  }
  # puts [dumpbytes $msg]
  list $rc $msg
}

proc filepath_normalize {p} {
  # test cases should be written to assume "unix"-like file paths
  if {$::tcl_platform(platform)!="unix"} {
    string map [list \\ / \{/ / .db\} .db] \
        [regsub -nocase -all {[a-z]:[/\\]+} $p {/}]
  } {
    set p
  }
}
proc do_filepath_test {name cmd expected} {
  uplevel [list do_test $name [
    subst -nocommands { filepath_normalize [ $cmd ] }
  ] [filepath_normalize $expected]]
}

proc realnum_normalize {r} {
  # different TCL versions display floating point values differently.
  string map {1.#INF inf Inf inf .0e e} [regsub -all {(e[+-])0+} $r {\1}]
}
proc do_realnum_test {name cmd expected} {
  uplevel [list do_test $name [
    subst -nocommands { realnum_normalize [ $cmd ] }
  ] [realnum_normalize $expected]]
}

proc fix_testname {varname} {
  upvar $varname testname
  if {[info exists ::testprefix]
   && [string is digit [string range $testname 0 0]]
  } {
    set testname "${::testprefix}-$testname"
  }
}

proc normalize_list {L} {
  set L2 [list]
  foreach l $L {lappend L2 $l}
  set L2
}

# Run SQL and verify that the number of "vmsteps" required is greater
# than or less than some constant.
#
proc do_vmstep_test {tn sql nstep {res {}}} {
  uplevel [list do_execsql_test $tn.0 $sql $res]

  set vmstep [db status vmstep]
  if {[string range $nstep 0 0]=="+"} {
    set body "if {$vmstep<$nstep} {
      error \"got $vmstep, expected more than [string range $nstep 1 end]\"
    }"
  } else {
    set body "if {$vmstep>$nstep} {
      error \"got $vmstep, expected less than $nstep\"
    }"
  }

  # set name "$tn.vmstep=$vmstep,expect=$nstep"
  set name "$tn.1"
  uplevel [list do_test $name $body {}]
}


# Either:
#
#   do_execsql_test TESTNAME SQL ?RES?
#   do_execsql_test -db DB TESTNAME SQL ?RES?
#
proc do_execsql_test {args} {
  set db db
  if {[lindex $args 0]=="-db"} {
    set db [lindex $args 1]
    set args [lrange $args 2 end]
  }

  if {[llength $args]==2} {
    foreach {testname sql} $args {}
    set result ""
  } elseif {[llength $args]==3} {
    foreach {testname sql result} $args {}

    # With some versions of Tcl on windows, if $result is all whitespace but
    # contains some CR/LF characters, the [list {*}$result] below returns a
    # copy of $result instead of a zero length string. Not clear exactly why
    # this is. The following is a workaround.
    if {[llength $result]==0} { set result "" }
  } else {
    error [string trim {
      wrong # args: should be "do_execsql_test ?-db DB? testname sql ?result?"
    }]
  }

  fix_testname testname

  uplevel do_test                 \
      [list $testname]            \
      [list "execsql {$sql} $db"] \
      [list [list {*}$result]]
}

proc do_catchsql_test {testname sql result} {
  fix_testname testname
  uplevel do_test [list $testname] [list "catchsql {$sql}"] [list $result]
}
proc do_timed_execsql_test {testname sql {result {}}} {
  fix_testname testname
  uplevel do_test [list $testname] [list "execsql_timed {$sql}"]\
                                   [list [list {*}$result]]
}

# Run an EXPLAIN QUERY PLAN $sql in database "db".  Then rewrite the output
# as an ASCII-art graph and return a string that is that graph.
#
# Hexadecimal literals in the output text are converted into "xxxxxx" since those
# literals are pointer values that might very from one run of the test to the
# next, yet we want the output to be consistent.
#
proc query_plan_graph {sql} {
  db eval "EXPLAIN QUERY PLAN $sql" {
    set dx($id) $detail
    lappend cx($parent) $id
  }
  set a "\n  QUERY PLAN\n"
  append a [append_graph "  " dx cx 0]
  regsub -all { 0x[A-F0-9]+\y} $a { xxxxxx} a
  regsub -all {(MATERIALIZE|CO-ROUTINE|SUBQUERY) \d+\y} $a {\1 xxxxxx} a
  return $a
}

# Helper routine for [query_plan_graph SQL]:
#
# Output rows of the graph that are children of $level.
#
#   prefix:  Prepend to every output line
#
#   dxname:  Name of an array variable that stores text describe
#            The description for $id is $dx($id)
#
#   cxname:  Name of an array variable holding children of item.
#            Children of $id are $cx($id)
#
#   level:   Render all lines that are children of $level
# 
proc append_graph {prefix dxname cxname level} {
  upvar $dxname dx $cxname cx
  set a ""
  set x $cx($level)
  set n [llength $x]
  for {set i 0} {$i<$n} {incr i} {
    set id [lindex $x $i]
    if {$i==$n-1} {
      set p1 "`--"
      set p2 "   "
    } else {
      set p1 "|--"
      set p2 "|  "
    }
    append a $prefix$p1$dx($id)\n
    if {[info exists cx($id)]} {
      append a [append_graph "$prefix$p2" dx cx $id]
    }
  }
  return $a
}

# Do an EXPLAIN QUERY PLAN test on input $sql with expected results $res
#
# If $res begins with a "\s+QUERY PLAN\n" then it is assumed to be the 
# complete graph which must match the output of [query_plan_graph $sql]
# exactly.
#
# If $res does not begin with "\s+QUERY PLAN\n" then take it is a string
# that must be found somewhere in the query plan output.
#
proc do_eqp_test {name sql res} {
  if {[regexp {^\s+QUERY PLAN\n} $res]} {

    set query_plan [query_plan_graph $sql]

    if {[list {*}$query_plan]==[list {*}$res]} {
      uplevel [list do_test $name [list set {} ok] ok]
    } else {
      uplevel [list \
        do_test $name [list query_plan_graph $sql] $res
      ]
    }
  } else {
    if {[string index $res 0]!="/"} {
      set res "/*$res*/"
    }
    uplevel do_execsql_test $name [list "EXPLAIN QUERY PLAN $sql"] [list $res]
  }
}


#-------------------------------------------------------------------------
#   Usage: do_select_tests PREFIX ?SWITCHES? TESTLIST
#
# Where switches are:
#
#   -errorformat FMTSTRING
#   -count
#   -query SQL
#   -tclquery TCL
#   -repair TCL
#
proc do_select_tests {prefix args} {

  set testlist [lindex $args end]
  set switches [lrange $args 0 end-1]

  set errfmt ""
  set countonly 0
  set tclquery ""
  set repair ""

  for {set i 0} {$i < [llength $switches]} {incr i} {
    set s [lindex $switches $i]
    set n [string length $s]
    if {$n>=2 && [string equal -length $n $s "-query"]} {
      set tclquery [list execsql [lindex $switches [incr i]]]
    } elseif {$n>=2 && [string equal -length $n $s "-tclquery"]} {
      set tclquery [lindex $switches [incr i]]
    } elseif {$n>=2 && [string equal -length $n $s "-errorformat"]} {
      set errfmt [lindex $switches [incr i]]
    } elseif {$n>=2 && [string equal -length $n $s "-repair"]} {
      set repair [lindex $switches [incr i]]
    } elseif {$n>=2 && [string equal -length $n $s "-count"]} {
      set countonly 1
    } else {
      error "unknown switch: $s"
    }
  }

  if {$countonly && $errfmt!=""} {
    error "Cannot use -count and -errorformat together"
  }
  set nTestlist [llength $testlist]
  if {$nTestlist%3 || $nTestlist==0 } {
    error "SELECT test list contains [llength $testlist] elements"
  }

  eval $repair
  foreach {tn sql res} $testlist {
    if {$tclquery != ""} {
      execsql $sql
      uplevel do_test ${prefix}.$tn [list $tclquery] [list [list {*}$res]]
    } elseif {$countonly} {
      set nRow 0
      db eval $sql {incr nRow}
      uplevel do_test ${prefix}.$tn [list [list set {} $nRow]] [list $res]
    } elseif {$errfmt==""} {
      uplevel do_execsql_test ${prefix}.${tn} [list $sql] [list [list {*}$res]]
    } else {
      set res [list 1 [string trim [format $errfmt {*}$res]]]
      uplevel do_catchsql_test ${prefix}.${tn} [list $sql] [list $res]
    }
    eval $repair
  }

}

proc delete_all_data {} {
  db eval {SELECT tbl_name AS t FROM sqlite_master WHERE type = 'table'} {
    db eval "DELETE FROM '[string map {' ''} $t]'"
  }
}

# Run an SQL script.
# Return the number of microseconds per statement.
#
proc speed_trial {name numstmt units sql} {
  output2 -nonewline [format {%-21.21s } $name...]
  flush stdout
  set speed [time {sqlite3_exec_nr db $sql}]
  set tm [lindex $speed 0]
  if {$tm == 0} {
    set rate [format %20s "many"]
  } else {
    set rate [format %20.5f [expr {1000000.0*$numstmt/$tm}]]
  }
  set u2 $units/s
  output2 [format {%12d uS %s %s} $tm $rate $u2]
  global total_time
  set total_time [expr {$total_time+$tm}]
  lappend ::speed_trial_times $name $tm
}
proc speed_trial_tcl {name numstmt units script} {
  output2 -nonewline [format {%-21.21s } $name...]
  flush stdout
  set speed [time {eval $script}]
  set tm [lindex $speed 0]
  if {$tm == 0} {
    set rate [format %20s "many"]
  } else {
    set rate [format %20.5f [expr {1000000.0*$numstmt/$tm}]]
  }
  set u2 $units/s
  output2 [format {%12d uS %s %s} $tm $rate $u2]
  global total_time
  set total_time [expr {$total_time+$tm}]
  lappend ::speed_trial_times $name $tm
}
proc speed_trial_init {name} {
  global total_time
  set total_time 0
  set ::speed_trial_times [list]
  sqlite3 versdb :memory:
  set vers [versdb one {SELECT sqlite_source_id()}]
  versdb close
  output2 "SQLite $vers"
}
proc speed_trial_summary {name} {
  global total_time
  output2 [format {%-21.21s %12d uS TOTAL} $name $total_time]

  if { 0 } {
    sqlite3 versdb :memory:
    set vers [lindex [versdb one {SELECT sqlite_source_id()}] 0]
    versdb close
    output2 "CREATE TABLE IF NOT EXISTS time(version, script, test, us);"
    foreach {test us} $::speed_trial_times {
      output2 "INSERT INTO time VALUES('$vers', '$name', '$test', $us);"
    }
  }
}

# Clear out left-over configuration setup from the end of a test
#
proc finish_test_precleanup {} {
  catch {db1 close}
  catch {db2 close}
  catch {db3 close}
  catch {unregister_devsim}
  catch {unregister_jt_vfs}
  catch {unregister_demovfs}
}

# Run this routine last
#
proc finish_test {} {
  global argv
  finish_test_precleanup
  if {[llength $argv]>0} {
    # If additional test scripts are specified on the command-line, 
    # run them also, before quitting.
    proc finish_test {} {
      finish_test_precleanup
      return
    }
    foreach extra $argv {
      puts "Running \"$extra\""
      db_delete_and_reopen
      uplevel #0 source $extra
    }
  }
  catch {db close}
  if {0==[info exists ::SLAVE]} { finalize_testing }
}
proc finalize_testing {} {
  global sqlite_open_file_count

  set omitList [set_test_counter omit_list]

  catch {db close}
  catch {db2 close}
  catch {db3 close}

  vfs_unlink_test
  sqlite3 db {}
  # sqlite3_clear_tsd_memdebug
  db close
  sqlite3_reset_auto_extension

  sqlite3_soft_heap_limit64 0
  sqlite3_hard_heap_limit64 0
  set nTest [incr_ntest]
  set nErr [set_test_counter errors]

  set nKnown 0
  if {[file readable known-problems.txt]} {
    set fd [open known-problems.txt]
    set content [read $fd]
    close $fd
    foreach x $content {set known_error($x) 1}
    foreach x [set_test_counter fail_list] {
      if {[info exists known_error($x)]} {incr nKnown}
    }
  }
  if {$nKnown>0} {
    output2 "[expr {$nErr-$nKnown}] new errors and $nKnown known errors\
         out of $nTest tests"
  } else {
    set cpuinfo {}
    if {[catch {exec hostname} hname]==0} {set cpuinfo [string trim $hname]}
    append cpuinfo " $::tcl_platform(os)"
    append cpuinfo " [expr {$::tcl_platform(pointerSize)*8}]-bit"
    append cpuinfo " [string map {E -e} $::tcl_platform(byteOrder)]"
    output2 "SQLite [sqlite3 -sourceid]"
    output2 "$nErr errors out of $nTest tests on $cpuinfo"
  }
  if {$nErr>$nKnown} {
    output2 -nonewline "!Failures on these tests:"
    foreach x [set_test_counter fail_list] {
      if {![info exists known_error($x)]} {output2 -nonewline " $x"}
    }
    output2 ""
  }
  foreach warning [set_test_counter warn_list] {
    output2 "Warning: $warning"
  }
  run_thread_tests 1
  if {[llength $omitList]>0} {
    output2 "Omitted test cases:"
    set prec {}
    foreach {rec} [lsort $omitList] {
      if {$rec==$prec} continue
      set prec $rec
      output2 [format {.  %-12s %s} [lindex $rec 0] [lindex $rec 1]]
    }
  }
  if {$nErr>0 && ![working_64bit_int]} {
    output2 "******************************************************************"
    output2 "N.B.:  The version of TCL that you used to build this test harness"
    output2 "is defective in that it does not support 64-bit integers.  Some or"
    output2 "all of the test failures above might be a result from this defect"
    output2 "in your TCL build."
    output2 "******************************************************************"
  }
  if {$::cmdlinearg(binarylog)} {
    vfslog finalize binarylog
  }
  if {[info exists ::run_thread_tests_called]==0} {
    if {$sqlite_open_file_count} {
      output2 "$sqlite_open_file_count files were left open"
      incr nErr
    }
  }
  if {[lindex [sqlite3_status SQLITE_STATUS_MALLOC_COUNT 0] 1]>0 ||
              [sqlite3_memory_used]>0} {
    output2 "Unfreed memory: [sqlite3_memory_used] bytes in\
         [lindex [sqlite3_status SQLITE_STATUS_MALLOC_COUNT 0] 1] allocations"
    incr nErr
    ifcapable mem5||(mem3&&debug) {
      output2 "Writing unfreed memory log to \"./memleak.txt\""
      sqlite3_memdebug_dump ./memleak.txt
    }
  } else {
    output2 "All memory allocations freed - no leaks"
    ifcapable mem5 {
      sqlite3_memdebug_dump ./memusage.txt
    }
  }
  show_memstats
  output2 "Maximum memory usage: [sqlite3_memory_highwater 1] bytes"
  output2 "Current memory usage: [sqlite3_memory_highwater] bytes"
  if {[info commands sqlite3_memdebug_malloc_count] ne ""} {
    output2 "Number of malloc()  : [sqlite3_memdebug_malloc_count] calls"
  }
  if {$::cmdlinearg(malloctrace)} {
    output2 "Writing mallocs.tcl..."
    memdebug_log_sql mallocs.tcl
    sqlite3_memdebug_log stop
    sqlite3_memdebug_log clear
    if {[sqlite3_memory_used]>0} {
      output2 "Writing leaks.tcl..."
      sqlite3_memdebug_log sync
      memdebug_log_sql leaks.tcl
    }
  }
  if {[info commands vdbe_coverage]!=""} {
    vdbe_coverage_report
  }
  foreach f [glob -nocomplain test.db-*-journal] {
    forcedelete $f
  }
  foreach f [glob -nocomplain test.db-mj*] {
    forcedelete $f
  }
  exit [expr {$nErr>0}]
}

proc vdbe_coverage_report {} {
  puts "Writing vdbe coverage report to vdbe_coverage.txt"
  set lSrc [list]
  set iLine 0
  if {[file exists ../sqlite3.c]} {
    set fd [open ../sqlite3.c]
    set iLine
    while { ![eof $fd] } {
      set line [gets $fd]
      incr iLine
      if {[regexp {^/\** Begin file (.*\.c) \**/} $line -> file]} {
        lappend lSrc [list $iLine $file]
      }
    }
    close $fd
  }
  set fd [open vdbe_coverage.txt w]
  foreach miss [vdbe_coverage report] {
    foreach {line branch never} $miss {}
    set nextfile ""
    while {[llength $lSrc]>0 && [lindex $lSrc 0 0] < $line} {
      set nextfile [lindex $lSrc 0 1]
      set lSrc [lrange $lSrc 1 end]
    }
    if {$nextfile != ""} {
      puts $fd ""
      puts $fd "### $nextfile ###"
    }
    puts $fd "Vdbe branch $line: never $never (path $branch)"
  }
  close $fd
}

# Display memory statistics for analysis and debugging purposes.
#
proc show_memstats {} {
  set x [sqlite3_status SQLITE_STATUS_MEMORY_USED 0]
  set y [sqlite3_status SQLITE_STATUS_MALLOC_SIZE 0]
  set val [format {now %10d  max %10d  max-size %10d} \
              [lindex $x 1] [lindex $x 2] [lindex $y 2]]
  output1 "Memory used:          $val"
  set x [sqlite3_status SQLITE_STATUS_MALLOC_COUNT 0]
  set val [format {now %10d  max %10d} [lindex $x 1] [lindex $x 2]]
  output1 "Allocation count:     $val"
  set x [sqlite3_status SQLITE_STATUS_PAGECACHE_USED 0]
  set y [sqlite3_status SQLITE_STATUS_PAGECACHE_SIZE 0]
  set val [format {now %10d  max %10d  max-size %10d} \
              [lindex $x 1] [lindex $x 2] [lindex $y 2]]
  output1 "Page-cache used:      $val"
  set x [sqlite3_status SQLITE_STATUS_PAGECACHE_OVERFLOW 0]
  set val [format {now %10d  max %10d} [lindex $x 1] [lindex $x 2]]
  output1 "Page-cache overflow:  $val"
  ifcapable yytrackmaxstackdepth {
    set x [sqlite3_status SQLITE_STATUS_PARSER_STACK 0]
    set val [format {               max %10d} [lindex $x 2]]
    output2 "Parser stack depth:    $val"
  }
}

# A procedure to execute SQL
#
proc execsql {sql {db db}} {
  # puts "SQL = $sql"
  uplevel [list $db eval $sql]
}
proc execsql_timed {sql {db db}} {
  set tm [time {
    set x [uplevel [list $db eval $sql]]
  } 1]
  set tm [lindex $tm 0]
  output1 -nonewline " ([expr {$tm*0.001}]ms) "
  set x
}

# Execute SQL and catch exceptions.
#
proc catchsql {sql {db db}} {
  # puts "SQL = $sql"
  set r [catch [list uplevel [list $db eval $sql]] msg]
  lappend r $msg
  return $r
}

# Do an VDBE code dump on the SQL given
#
proc explain {sql {db db}} {
  output2 ""
  output2 "addr  opcode        p1      p2      p3      p4               p5  #"
  output2 "----  ------------  ------  ------  ------  ---------------  --  -"
  $db eval "explain $sql" {} {
    output2 [format {%-4d  %-12.12s  %-6d  %-6d  %-6d  % -17s %s  %s} \
      $addr $opcode $p1 $p2 $p3 $p4 $p5 $comment
    ]
  }
}

proc explain_i {sql {db db}} {
  output2 ""
  output2 "addr  opcode        p1      p2      p3      p4                p5  #"
  output2 "----  ------------  ------  ------  ------  ----------------  --  -"


  # Set up colors for the different opcodes. Scheme is as follows:
  #
  #   Red:   Opcodes that write to a b-tree.
  #   Blue:  Opcodes that reposition or seek a cursor. 
  #   Green: The ResultRow opcode.
  #
  if { [catch {fconfigure stdout -mode}]==0 } {
    set R "\033\[31;1m"        ;# Red fg
    set G "\033\[32;1m"        ;# Green fg
    set B "\033\[34;1m"        ;# Red fg
    set D "\033\[39;0m"        ;# Default fg
  } else {
    set R ""
    set G ""
    set B ""
    set D ""
  }
  foreach opcode {
      Seek SeekGE SeekGT SeekLE SeekLT NotFound Last Rewind
      NoConflict Next Prev VNext VPrev VFilter
      SorterSort SorterNext NextIfOpen
  } {
    set color($opcode) $B
  }
  foreach opcode {ResultRow} {
    set color($opcode) $G
  }
  foreach opcode {IdxInsert Insert Delete IdxDelete} {
    set color($opcode) $R
  }

  set bSeenGoto 0
  $db eval "explain $sql" {} {
    set x($addr) 0
    set op($addr) $opcode

    if {$opcode == "Goto" && ($bSeenGoto==0 || ($p2 > $addr+10))} {
      set linebreak($p2) 1
      set bSeenGoto 1
    }

    if {$opcode=="Once"} {
      for {set i $addr} {$i<$p2} {incr i} {
        set star($i) $addr
      }
    }

    if {$opcode=="Next"  || $opcode=="Prev" 
     || $opcode=="VNext" || $opcode=="VPrev"
     || $opcode=="SorterNext" || $opcode=="NextIfOpen"
    } {
      for {set i $p2} {$i<$addr} {incr i} {
        incr x($i) 2
      }
    }

    if {$opcode == "Goto" && $p2<$addr && $op($p2)=="Yield"} {
      for {set i [expr $p2+1]} {$i<$addr} {incr i} {
        incr x($i) 2
      }
    }

    if {$opcode == "Halt" && $comment == "End of coroutine"} {
      set linebreak([expr $addr+1]) 1
    }
  }

  $db eval "explain $sql" {} {
    if {[info exists linebreak($addr)]} {
      output2 ""
    }
    set I [string repeat " " $x($addr)]

    if {[info exists star($addr)]} {
      set ii [expr $x($star($addr))]
      append I "  "
      set I [string replace $I $ii $ii *]
    }

    set col ""
    catch { set col $color($opcode) }

    output2 [format {%-4d  %s%s%-12.12s%s  %-6d  %-6d  %-6d  % -17s %s  %s} \
      $addr $I $col $opcode $D $p1 $p2 $p3 $p4 $p5 $comment
    ]
  }
  output2 "----  ------------  ------  ------  ------  ----------------  --  -"
}

proc execsql_pp {sql {db db}} {
  set nCol 0
  $db eval $sql A {
    if {$nCol==0} {
      set nCol [llength $A(*)]
      foreach c $A(*) { 
        set aWidth($c) [string length $c] 
        lappend data $c
      }
    }
    foreach c $A(*) { 
      set n [string length $A($c)]
      if {$n > $aWidth($c)} {
        set aWidth($c) $n
      }
      lappend data $A($c)
    }
  }
  if {$nCol>0} {
    set nTotal 0
    foreach e [array names aWidth] { incr nTotal $aWidth($e) }
    incr nTotal [expr ($nCol-1) * 3]
    incr nTotal 4

    set fmt ""
    foreach c $A(*) { 
      lappend fmt "% -$aWidth($c)s"
    }
    set fmt "| [join $fmt { | }] |"
    
    puts [string repeat - $nTotal]
    for {set i 0} {$i < [llength $data]} {incr i $nCol} {
      set vals [lrange $data $i [expr $i+$nCol-1]]
      puts [format $fmt {*}$vals]
      if {$i==0} { puts [string repeat - $nTotal] }
    }
    puts [string repeat - $nTotal]
  }
}


# Show the VDBE program for an SQL statement but omit the Trace
# opcode at the beginning.  This procedure can be used to prove
# that different SQL statements generate exactly the same VDBE code.
#
proc explain_no_trace {sql} {
  set tr [db eval "EXPLAIN $sql"]
  return [lrange $tr 7 end]
}

# Another procedure to execute SQL.  This one includes the field
# names in the returned list.
#
proc execsql2 {sql} {
  set result {}
  db eval $sql data {
    foreach f $data(*) {
      lappend result $f $data($f)
    }
  }
  return $result
}

# Use a temporary in-memory database to execute SQL statements
#
proc memdbsql {sql} {
  sqlite3 memdb :memory:
  set result [memdb eval $sql]
  memdb close
  return $result
}

# Use the non-callback API to execute multiple SQL statements
#
proc stepsql {dbptr sql} {
  set sql [string trim $sql]
  set r 0
  while {[string length $sql]>0} {
    if {[catch {sqlite3_prepare $dbptr $sql -1 sqltail} vm]} {
      return [list 1 $vm]
    }
    set sql [string trim $sqltail]
#    while {[sqlite_step $vm N VAL COL]=="SQLITE_ROW"} {
#      foreach v $VAL {lappend r $v}
#    }
    while {[sqlite3_step $vm]=="SQLITE_ROW"} {
      for {set i 0} {$i<[sqlite3_data_count $vm]} {incr i} {
        lappend r [sqlite3_column_text $vm $i]
      }
    }
    if {[catch {sqlite3_finalize $vm} errmsg]} {
      return [list 1 $errmsg]
    }
  }
  return $r
}

# Do an integrity check of the entire database
#
proc integrity_check {name {db db}} {
  ifcapable integrityck {
    do_test $name [list execsql {PRAGMA integrity_check} $db] {ok}
  }
}

# Check the extended error code
#
proc verify_ex_errcode {name expected {db db}} {
  do_test $name [list sqlite3_extended_errcode $db] $expected
}


# Return true if the SQL statement passed as the second argument uses a
# statement transaction.
#
proc sql_uses_stmt {db sql} {
  set stmt [sqlite3_prepare $db $sql -1 dummy]
  set uses [uses_stmt_journal $stmt]
  sqlite3_finalize $stmt
  return $uses
}

proc fix_ifcapable_expr {expr} {
  set ret ""
  set state 0
  for {set i 0} {$i < [string length $expr]} {incr i} {
    set char [string range $expr $i $i]
    set newstate [expr {[string is alnum $char] || $char eq "_"}]
    if {$newstate && !$state} {
      append ret {$::sqlite_options(}
    }
    if {!$newstate && $state} {
      append ret )
    }
    append ret $char
    set state $newstate
  }
  if {$state} {append ret )}
  return $ret
}

# Returns non-zero if the capabilities are present; zero otherwise.
#
proc capable {expr} {
  set e [fix_ifcapable_expr $expr]; return [expr ($e)]
}

# Evaluate a boolean expression of capabilities.  If true, execute the
# code.  Omit the code if false.
#
proc ifcapable {expr code {else ""} {elsecode ""}} {
  #regsub -all {[a-z_0-9]+} $expr {$::sqlite_options(&)} e2
  set e2 [fix_ifcapable_expr $expr]
  if ($e2) {
    set c [catch {uplevel 1 $code} r]
  } else {
    set c [catch {uplevel 1 $elsecode} r]
  }
  return -code $c $r
}

# This proc execs a seperate process that crashes midway through executing
# the SQL script $sql on database test.db.
#
# The crash occurs during a sync() of file $crashfile. When the crash
# occurs a random subset of all unsynced writes made by the process are
# written into the files on disk. Argument $crashdelay indicates the
# number of file syncs to wait before crashing.
#
# The return value is a list of two elements. The first element is a
# boolean, indicating whether or not the process actually crashed or
# reported some other error. The second element in the returned list is the
# error message. This is "child process exited abnormally" if the crash
# occurred.
#
#   crashsql -delay CRASHDELAY -file CRASHFILE ?-blocksize BLOCKSIZE? $sql
#
proc crashsql {args} {

  set blocksize ""
  set crashdelay 1
  set prngseed 0
  set opendb { sqlite3 db test.db -vfs crash }
  set tclbody {}
  set crashfile ""
  set dc ""
  set dfltvfs 0
  set sql [lindex $args end]

  for {set ii 0} {$ii < [llength $args]-1} {incr ii 2} {
    set z [lindex $args $ii]
    set n [string length $z]
    set z2 [lindex $args [expr $ii+1]]

    if     {$n>1 && [string first $z -delay]==0}     {set crashdelay $z2} \
    elseif {$n>1 && [string first $z -opendb]==0}    {set opendb $z2} \
    elseif {$n>1 && [string first $z -seed]==0}      {set prngseed $z2} \
    elseif {$n>1 && [string first $z -file]==0}      {set crashfile $z2}  \
    elseif {$n>1 && [string first $z -tclbody]==0}   {set tclbody $z2}  \
    elseif {$n>1 && [string first $z -blocksize]==0} {set blocksize "-s $z2" } \
    elseif {$n>1 && [string first $z -characteristics]==0} {set dc "-c {$z2}" }\
    elseif {$n>1 && [string first $z -dfltvfs]==0} {set dfltvfs $z2 }\
    else   { error "Unrecognized option: $z" }
  }

  if {$crashfile eq ""} {
    error "Compulsory option -file missing"
  }

  # $crashfile gets compared to the native filename in
  # cfSync(), which can be different then what TCL uses by
  # default, so here we force it to the "nativename" format.
  set cfile [string map {\\ \\\\} [file nativename [file join [get_pwd] $crashfile]]]

  set f [open crash.tcl w]
  puts $f "sqlite3_initialize ; sqlite3_shutdown"
  puts $f "catch { install_malloc_faultsim 1 }"
  puts $f "sqlite3_crash_enable 1 $dfltvfs"
  puts $f "sqlite3_crashparams $blocksize $dc $crashdelay $cfile"
  puts $f "sqlite3_test_control_pending_byte $::sqlite_pending_byte"
  puts $f "autoinstall_test_functions"

  # This block sets the cache size of the main database to 10
  # pages. This is done in case the build is configured to omit
  # "PRAGMA cache_size".
  if {$opendb!=""} {
    puts $f $opendb 
    puts $f {db eval {SELECT * FROM sqlite_master;}}
    puts $f {set bt [btree_from_db db]}
    puts $f {btree_set_cache_size $bt 10}
  }

  if {$prngseed} {
    set seed [expr {$prngseed%10007+1}]
    # puts seed=$seed
    puts $f "db eval {SELECT randomblob($seed)}"
  }

  if {[string length $tclbody]>0} {
    puts $f $tclbody
  }
  if {[string length $sql]>0} {
    puts $f "db eval {"
    puts $f   "$sql"
    puts $f "}"
  }
  close $f
  set r [catch {
    exec [info nameofexec] crash.tcl >@stdout 2>@stdout
  } msg]

  # Windows/ActiveState TCL returns a slightly different
  # error message.  We map that to the expected message
  # so that we don't have to change all of the test
  # cases.
  if {$::tcl_platform(platform)=="windows"} {
    if {$msg=="child killed: unknown signal"} {
      set msg "child process exited abnormally"
    }
  }
  if {$r && [string match {*ERROR: LeakSanitizer*} $msg]} {
    set msg "child process exited abnormally"
  }

  lappend r $msg
}

#   crash_on_write ?-devchar DEVCHAR? CRASHDELAY SQL
#
proc crash_on_write {args} {

  set nArg [llength $args]
  if {$nArg<2 || $nArg%2} {
    error "bad args: $args"
  }
  set zSql [lindex $args end]
  set nDelay [lindex $args end-1]

  set devchar {}
  for {set ii 0} {$ii < $nArg-2} {incr ii 2} {
    set opt [lindex $args $ii]
    switch -- [lindex $args $ii] {
      -devchar {
        set devchar [lindex $args [expr $ii+1]]
      }

      default { error "unrecognized option: $opt" }
    }
  }

  set f [open crash.tcl w]
  puts $f "sqlite3_crash_on_write $nDelay"
  puts $f "sqlite3_test_control_pending_byte $::sqlite_pending_byte"
  puts $f "sqlite3 db test.db -vfs writecrash"
  puts $f "db eval {$zSql}"
  puts $f "set {} {}"

  close $f
  set r [catch {
    exec [info nameofexec] crash.tcl >@stdout
  } msg]

  # Windows/ActiveState TCL returns a slightly different
  # error message.  We map that to the expected message
  # so that we don't have to change all of the test
  # cases.
  if {$::tcl_platform(platform)=="windows"} {
    if {$msg=="child killed: unknown signal"} {
      set msg "child process exited abnormally"
    }
  }

  lappend r $msg
}

proc run_ioerr_prep {} {
  set ::sqlite_io_error_pending 0
  catch {db close}
  catch {db2 close}
  catch {forcedelete test.db}
  catch {forcedelete test.db-journal}
  catch {forcedelete test2.db}
  catch {forcedelete test2.db-journal}
  set ::DB [sqlite3 db test.db; sqlite3_connection_pointer db]
  sqlite3_extended_result_codes $::DB $::ioerropts(-erc)
  if {[info exists ::ioerropts(-tclprep)]} {
    eval $::ioerropts(-tclprep)
  }
  if {[info exists ::ioerropts(-sqlprep)]} {
    execsql $::ioerropts(-sqlprep)
  }
  expr 0
}

# Usage: do_ioerr_test <test number> <options...>
#
# This proc is used to implement test cases that check that IO errors
# are correctly handled. The first argument, <test number>, is an integer
# used to name the tests executed by this proc. Options are as follows:
#
#     -tclprep          TCL script to run to prepare test.
#     -sqlprep          SQL script to run to prepare test.
#     -tclbody          TCL script to run with IO error simulation.
#     -sqlbody          TCL script to run with IO error simulation.
#     -exclude          List of 'N' values not to test.
#     -erc              Use extended result codes
#     -persist          Make simulated I/O errors persistent
#     -start            Value of 'N' to begin with (default 1)
#
#     -cksum            Boolean. If true, test that the database does
#                       not change during the execution of the test case.
#
proc do_ioerr_test {testname args} {

  set ::ioerropts(-start) 1
  set ::ioerropts(-cksum) 0
  set ::ioerropts(-erc) 0
  set ::ioerropts(-count) 100000000
  set ::ioerropts(-persist) 1
  set ::ioerropts(-ckrefcount) 0
  set ::ioerropts(-restoreprng) 1
  array set ::ioerropts $args

  # TEMPORARY: For 3.5.9, disable testing of extended result codes. There are
  # a couple of obscure IO errors that do not return them.
  set ::ioerropts(-erc) 0

  # Create a single TCL script from the TCL and SQL specified
  # as the body of the test.
  set ::ioerrorbody {}
  if {[info exists ::ioerropts(-tclbody)]} {
    append ::ioerrorbody "$::ioerropts(-tclbody)\n"
  }
  if {[info exists ::ioerropts(-sqlbody)]} {
    append ::ioerrorbody "db eval {$::ioerropts(-sqlbody)}"
  }

  save_prng_state
  if {$::ioerropts(-cksum)} {
    run_ioerr_prep
    eval $::ioerrorbody
    set ::goodcksum [cksum]
  }

  set ::go 1
  #reset_prng_state
  for {set n $::ioerropts(-start)} {$::go} {incr n} {
    set ::TN $n
    incr ::ioerropts(-count) -1
    if {$::ioerropts(-count)<0} break

    # Skip this IO error if it was specified with the "-exclude" option.
    if {[info exists ::ioerropts(-exclude)]} {
      if {[lsearch $::ioerropts(-exclude) $n]!=-1} continue
    }
    if {$::ioerropts(-restoreprng)} {
      restore_prng_state
    }

    # Delete the files test.db and test2.db, then execute the TCL and
    # SQL (in that order) to prepare for the test case.
    do_test $testname.$n.1 {
      run_ioerr_prep
    } {0}

    # Read the 'checksum' of the database.
    if {$::ioerropts(-cksum)} {
      set ::checksum [cksum]
    }

    # Set the Nth IO error to fail.
    do_test $testname.$n.2 [subst {
      set ::sqlite_io_error_persist $::ioerropts(-persist)
      set ::sqlite_io_error_pending $n
    }] $n

    # Execute the TCL script created for the body of this test. If
    # at least N IO operations performed by SQLite as a result of
    # the script, the Nth will fail.
    do_test $testname.$n.3 {
      set ::sqlite_io_error_hit 0
      set ::sqlite_io_error_hardhit 0
      set r [catch $::ioerrorbody msg]
      set ::errseen $r
      if {[info commands db]!=""} {
        set rc [sqlite3_errcode db]
        if {$::ioerropts(-erc)} {
          # If we are in extended result code mode, make sure all of the
          # IOERRs we get back really do have their extended code values.
          # If an extended result code is returned, the sqlite3_errcode
          # TCLcommand will return a string of the form:  SQLITE_IOERR+nnnn
          # where nnnn is a number
          if {[regexp {^SQLITE_IOERR} $rc] && ![regexp {IOERR\+\d} $rc]} {
            return $rc
          }
        } else {
          # If we are not in extended result code mode, make sure no
          # extended error codes are returned.
          if {[regexp {\+\d} $rc]} {
            return $rc
          }
        }
      }
      # The test repeats as long as $::go is non-zero.  $::go starts out
      # as 1.  When a test runs to completion without hitting an I/O
      # error, that means there is no point in continuing with this test
      # case so set $::go to zero.
      #
      if {$::sqlite_io_error_pending>0} {
        set ::go 0
        set q 0
        set ::sqlite_io_error_pending 0
      } else {
        set q 1
      }

      set s [expr $::sqlite_io_error_hit==0]
      if {$::sqlite_io_error_hit>$::sqlite_io_error_hardhit && $r==0} {
        set r 1
      }
      set ::sqlite_io_error_hit 0

      # One of two things must have happened. either
      #   1.  We never hit the IO error and the SQL returned OK
      #   2.  An IO error was hit and the SQL failed
      #
      #puts "s=$s r=$r q=$q"
      expr { ($s && !$r && !$q) || (!$s && $r && $q) }
    } {1}

    set ::sqlite_io_error_hit 0
    set ::sqlite_io_error_pending 0

    # Check that no page references were leaked. There should be
    # a single reference if there is still an active transaction,
    # or zero otherwise.
    #
    # UPDATE: If the IO error occurs after a 'BEGIN' but before any
    # locks are established on database files (i.e. if the error
    # occurs while attempting to detect a hot-journal file), then
    # there may 0 page references and an active transaction according
    # to [sqlite3_get_autocommit].
    #
    if {$::go && $::sqlite_io_error_hardhit && $::ioerropts(-ckrefcount)} {
      do_test $testname.$n.4 {
        set bt [btree_from_db db]
        db_enter db
        array set stats [btree_pager_stats $bt]
        db_leave db
        set nRef $stats(ref)
        expr {$nRef == 0 || ([sqlite3_get_autocommit db]==0 && $nRef == 1)}
      } {1}
    }

    # If there is an open database handle and no open transaction,
    # and the pager is not running in exclusive-locking mode,
    # check that the pager is in "unlocked" state. Theoretically,
    # if a call to xUnlock() failed due to an IO error the underlying
    # file may still be locked.
    #
    ifcapable pragma {
      if { [info commands db] ne ""
        && $::ioerropts(-ckrefcount)
        && [db one {pragma locking_mode}] eq "normal"
        && [sqlite3_get_autocommit db]
      } {
        do_test $testname.$n.5 {
          set bt [btree_from_db db]
          db_enter db
          array set stats [btree_pager_stats $bt]
          db_leave db
          set stats(state)
        } 0
      }
    }

    # If an IO error occurred, then the checksum of the database should
    # be the same as before the script that caused the IO error was run.
    #
    if {$::go && $::sqlite_io_error_hardhit && $::ioerropts(-cksum)} {
      do_test $testname.$n.6 {
        catch {db close}
        catch {db2 close}
        set ::DB [sqlite3 db test.db; sqlite3_connection_pointer db]
        set nowcksum [cksum]
        set res [expr {$nowcksum==$::checksum || $nowcksum==$::goodcksum}]
        if {$res==0} {
          output2 "now=$nowcksum"
          output2 "the=$::checksum"
          output2 "fwd=$::goodcksum"
        }
        set res
      } 1
    }

    set ::sqlite_io_error_hardhit 0
    set ::sqlite_io_error_pending 0
    if {[info exists ::ioerropts(-cleanup)]} {
      catch $::ioerropts(-cleanup)
    }
  }
  set ::sqlite_io_error_pending 0
  set ::sqlite_io_error_persist 0
  unset ::ioerropts
}

# Return a checksum based on the contents of the main database associated
# with connection $db
#
proc cksum {{db db}} {
  set txt [$db eval {
      SELECT name, type, sql FROM sqlite_master order by name
  }]\n
  foreach tbl [$db eval {
      SELECT name FROM sqlite_master WHERE type='table' order by name
  }] {
    append txt [$db eval "SELECT * FROM $tbl"]\n
  }
  foreach prag {default_synchronous default_cache_size} {
    append txt $prag-[$db eval "PRAGMA $prag"]\n
  }
  set cksum [string length $txt]-[md5 $txt]
  # puts $cksum-[file size test.db]
  return $cksum
}

# Generate a checksum based on the contents of the main and temp tables
# database $db. If the checksum of two databases is the same, and the
# integrity-check passes for both, the two databases are identical.
#
proc allcksum {{db db}} {
  set ret [list]
  ifcapable tempdb {
    set sql {
      SELECT name FROM sqlite_master WHERE type = 'table' UNION
      SELECT name FROM sqlite_temp_master WHERE type = 'table' UNION
      SELECT 'sqlite_master' UNION
      SELECT 'sqlite_temp_master' ORDER BY 1
    }
  } else {
    set sql {
      SELECT name FROM sqlite_master WHERE type = 'table' UNION
      SELECT 'sqlite_master' ORDER BY 1
    }
  }
  set tbllist [$db eval $sql]
  set txt {}
  foreach tbl $tbllist {
    append txt [$db eval "SELECT * FROM $tbl"]
  }
  foreach prag {default_cache_size} {
    append txt $prag-[$db eval "PRAGMA $prag"]\n
  }
  # puts txt=$txt
  return [md5 $txt]
}

# Generate a checksum based on the contents of a single database with
# a database connection.  The name of the database is $dbname.
# Examples of $dbname are "temp" or "main".
#
proc dbcksum {db dbname} {
  if {$dbname=="temp"} {
    set master sqlite_temp_master
  } else {
    set master $dbname.sqlite_master
  }
  set alltab [$db eval "SELECT name FROM $master WHERE type='table'"]
  set txt [$db eval "SELECT * FROM $master"]\n
  foreach tab $alltab {
    append txt [$db eval "SELECT * FROM $dbname.$tab"]\n
  }
  return [md5 $txt]
}

proc memdebug_log_sql {filename} {

  set data [sqlite3_memdebug_log dump]
  set nFrame [expr [llength [lindex $data 0]]-2]
  if {$nFrame < 0} { return "" }

  set database temp

  set tbl "CREATE TABLE ${database}.malloc(zTest, nCall, nByte, lStack);"

  set sql ""
  foreach e $data {
    set nCall [lindex $e 0]
    set nByte [lindex $e 1]
    set lStack [lrange $e 2 end]
    append sql "INSERT INTO ${database}.malloc VALUES"
    append sql "('test', $nCall, $nByte, '$lStack');\n"
    foreach f $lStack {
      set frames($f) 1
    }
  }

  set tbl2 "CREATE TABLE ${database}.frame(frame INTEGER PRIMARY KEY, line);\n"
  set tbl3 "CREATE TABLE ${database}.file(name PRIMARY KEY, content);\n"

  set pid [pid]

  foreach f [array names frames] {
    set addr [format %x $f]
    set cmd "eu-addr2line --pid=$pid $addr"
    set line [eval exec $cmd]
    append sql "INSERT INTO ${database}.frame VALUES($f, '$line');\n"

    set file [lindex [split $line :] 0]
    set files($file) 1
  }

  foreach f [array names files] {
    set contents ""
    catch {
      set fd [open $f]
      set contents [read $fd]
      close $fd
    }
    set contents [string map {' ''} $contents]
    append sql "INSERT INTO ${database}.file VALUES('$f', '$contents');\n"
  }

  set escaped "BEGIN; ${tbl}${tbl2}${tbl3}${sql} ; COMMIT;"
  set escaped [string map [list "{" "\\{" "}" "\\}" "\\" "\\\\"] $escaped] 

  set fd [open $filename w]
  puts $fd "set BUILTIN {"
  puts $fd $escaped
  puts $fd "}"
  puts $fd {set BUILTIN [string map [list "\\{" "{" "\\}" "}" "\\\\" "\\"] $BUILTIN]}
  set mtv [open $::testdir/malloctraceviewer.tcl]
  set txt [read $mtv]
  close $mtv
  puts $fd $txt
  close $fd
}

# Drop all tables in database [db]
proc drop_all_tables {{db db}} {
  ifcapable trigger&&foreignkey {
    set pk [$db one "PRAGMA foreign_keys"]
    $db eval "PRAGMA foreign_keys = OFF"
  }
  foreach {idx name file} [db eval {PRAGMA database_list}] {
    if {$idx==1} {
      set master sqlite_temp_master
    } else {
      set master $name.sqlite_master
    }
    foreach {t type} [$db eval "
      SELECT name, type FROM $master
      WHERE type IN('table', 'view') AND name NOT LIKE 'sqliteX_%' ESCAPE 'X'
    "] {
      $db eval "DROP $type \"$t\""
    }
  }
  ifcapable trigger&&foreignkey {
    $db eval "PRAGMA foreign_keys = $pk"
  }
}

# Drop all auxiliary indexes from the main database opened by handle [db].
#
proc drop_all_indexes {{db db}} {
  set L [$db eval {
    SELECT name FROM sqlite_master WHERE type='index' AND sql LIKE 'create%'
  }]
  foreach idx $L { $db eval "DROP INDEX $idx" }
}


#-------------------------------------------------------------------------
# If a test script is executed with global variable $::G(perm:name) set to
# "wal", then the tests are run in WAL mode. Otherwise, they should be run
# in rollback mode. The following Tcl procs are used to make this less
# intrusive:
#
#   wal_set_journal_mode ?DB?
#
#     If running a WAL test, execute "PRAGMA journal_mode = wal" using
#     connection handle DB. Otherwise, this command is a no-op.
#
#   wal_check_journal_mode TESTNAME ?DB?
#
#     If running a WAL test, execute a tests case that fails if the main
#     database for connection handle DB is not currently a WAL database.
#     Otherwise (if not running a WAL permutation) this is a no-op.
#
#   wal_is_wal_mode
#
#     Returns true if this test should be run in WAL mode. False otherwise.
#
proc wal_is_wal_mode {} {
  expr {[permutation] eq "wal"}
}
proc wal_set_journal_mode {{db db}} {
  if { [wal_is_wal_mode] } {
    $db eval "PRAGMA journal_mode = WAL"
  }
}
proc wal_check_journal_mode {testname {db db}} {
  if { [wal_is_wal_mode] } {
    $db eval { SELECT * FROM sqlite_master }
    do_test $testname [list $db eval "PRAGMA main.journal_mode"] {wal}
  }
}

proc wal_is_capable {} {
  ifcapable !wal { return 0 }
  if {[permutation]=="journaltest"} { return 0 }
  return 1
}

proc permutation {} {
  set perm ""
  catch {set perm $::G(perm:name)}
  set perm
}
proc presql {} {
  set presql ""
  catch {set presql $::G(perm:presql)}
  set presql
}

proc isquick {} {
  set ret 0
  catch {set ret $::G(isquick)}
  set ret
}

#-------------------------------------------------------------------------
#
proc slave_test_script {script} {

  # Create the interpreter used to run the test script.
  interp create tinterp

  # Populate some global variables that tester.tcl expects to see.
  foreach {var value} [list              \
    ::argv0 $::argv0                     \
    ::argv  {}                           \
    ::SLAVE 1                            \
  ] {
    interp eval tinterp [list set $var $value]
  }

  # If output is being copied into a file, share the file-descriptor with
  # the interpreter.
  if {[info exists ::G(output_fd)]} {
    interp share {} $::G(output_fd) tinterp
  }

  # The alias used to access the global test counters.
  tinterp alias set_test_counter set_test_counter

  # Set up the ::cmdlinearg array in the slave.
  interp eval tinterp [list array set ::cmdlinearg [array get ::cmdlinearg]]

  # Set up the ::G array in the slave.
  interp eval tinterp [list array set ::G [array get ::G]]

  # Load the various test interfaces implemented in C.
  load_testfixture_extensions tinterp

  # Run the test script.
  interp eval tinterp $script

  # Check if the interpreter call [run_thread_tests]
  if { [interp eval tinterp {info exists ::run_thread_tests_called}] } {
    set ::run_thread_tests_called 1
  }

  # Delete the interpreter used to run the test script.
  interp delete tinterp
}

proc slave_test_file {zFile} {
  set tail [file tail $zFile]

  if {[info exists ::G(start:permutation)]} {
    if {[permutation] != $::G(start:permutation)} return
    unset ::G(start:permutation)
  }
  if {[info exists ::G(start:file)]} {
    if {$tail != $::G(start:file) && $tail!="$::G(start:file).test"} return
    unset ::G(start:file)
  }

  # Remember the value of the shared-cache setting. So that it is possible
  # to check afterwards that it was not modified by the test script.
  #
  ifcapable shared_cache { set scs [sqlite3_enable_shared_cache] }

  # Run the test script in a slave interpreter.
  #
  unset -nocomplain ::run_thread_tests_called
  reset_prng_state
  set ::sqlite_open_file_count 0
  set time [time { slave_test_script [list source $zFile] }]
  set ms [expr [lindex $time 0] / 1000]

  # Test that all files opened by the test script were closed. Omit this
  # if the test script has "thread" in its name. The open file counter
  # is not thread-safe.
  #
  if {[info exists ::run_thread_tests_called]==0} {
    do_test ${tail}-closeallfiles { expr {$::sqlite_open_file_count>0} } {0}
  }
  set ::sqlite_open_file_count 0

  # Test that the global "shared-cache" setting was not altered by
  # the test script.
  #
  ifcapable shared_cache {
    set res [expr {[sqlite3_enable_shared_cache] == $scs}]
    do_test ${tail}-sharedcachesetting [list set {} $res] 1
  }

  # Add some info to the output.
  #
  output2 "Time: $tail $ms ms"
  show_memstats
}

# Open a new connection on database test.db and execute the SQL script
# supplied as an argument. Before returning, close the new conection and
# restore the 4 byte fields starting at header offsets 28, 92 and 96
# to the values they held before the SQL was executed. This simulates
# a write by a pre-3.7.0 client.
#
proc sql36231 {sql} {
  set B [hexio_read test.db 92 8]
  set A [hexio_read test.db 28 4]
  sqlite3 db36231 test.db
  catch { db36231 func a_string a_string }
  execsql $sql db36231
  db36231 close
  hexio_write test.db 28 $A
  hexio_write test.db 92 $B
  return ""
}

proc db_save {} {
  foreach f [glob -nocomplain sv_test.db*] { forcedelete $f }
  foreach f [glob -nocomplain test.db*] {
    set f2 "sv_$f"
    forcecopy $f $f2
  }
}
proc db_save_and_close {} {
  db_save
  catch { db close }
  return ""
}
proc db_restore {} {
  foreach f [glob -nocomplain test.db*] { forcedelete $f }
  foreach f2 [glob -nocomplain sv_test.db*] {
    set f [string range $f2 3 end]
    forcecopy $f2 $f
  }
}
proc db_restore_and_reopen {{dbfile test.db}} {
  catch { db close }
  db_restore
  sqlite3 db $dbfile
}
proc db_delete_and_reopen {{file test.db}} {
  catch { db close }
  foreach f [glob -nocomplain test.db*] { forcedelete $f }
  sqlite3 db $file
}

# Close any connections named [db], [db2] or [db3]. Then use sqlite3_config
# to configure the size of the PAGECACHE allocation using the parameters
# provided to this command. Save the old PAGECACHE parameters in a global 
# variable so that [test_restore_config_pagecache] can restore the previous
# configuration.
#
# Before returning, reopen connection [db] on file test.db.
#
proc test_set_config_pagecache {sz nPg} {
  catch {db close}
  catch {db2 close}
  catch {db3 close}

  sqlite3_shutdown
  set ::old_pagecache_config [sqlite3_config_pagecache $sz $nPg]
  sqlite3_initialize
  autoinstall_test_functions
  reset_db
}

# Close any connections named [db], [db2] or [db3]. Then use sqlite3_config
# to configure the size of the PAGECACHE allocation to the size saved in
# the global variable by an earlier call to [test_set_config_pagecache].
#
# Before returning, reopen connection [db] on file test.db.
#
proc test_restore_config_pagecache {} {
  catch {db close}
  catch {db2 close}
  catch {db3 close}

  sqlite3_shutdown
<<<<<<< HEAD
  eval sqlite3_config_pagecache $::old_pagecache_config
  unset ::old_pagecache_config
=======
  if {[info exists ::old_pagecache_config]} {
    eval sqlite3_config_pagecache $::old_pagecache_config
    unset ::old_pagecache_config 
  }
>>>>>>> d9be3873
  sqlite3_initialize
  autoinstall_test_functions
  sqlite3 db test.db
}

proc test_binary_name {nm} {
  if {$::tcl_platform(platform)=="windows"} {
    set ret "$nm.exe"
  } else {
    set ret $nm
  }
  file normalize [file join $::cmdlinearg(TESTFIXTURE_HOME) $ret]
}

proc test_find_binary {nm} {
  set ret [test_binary_name $nm]
  if {![file executable $ret]} {
    finish_test
    return ""
  }
  return $ret
}

# Find the name of the 'shell' executable (e.g. "sqlite3.exe") to use for
# the tests in shell*.test. If no such executable can be found, invoke
# [finish_test ; return] in the callers context.
#
proc test_find_cli {{cli_name {sqlite3}}} {
  set prog [test_find_binary $cli_name]
  if {$prog==""} { return -code return }
  return $prog
}

# Find invocation of the 'shell' executable (e.g. "sqlite3.exe") to use
# for the tests in shell*.test with optional valgrind prefix when the
# environment variable SQLITE_CLI_VALGRIND_OPT is set. The set value
# operates as follows:
#   empty or 0 => no valgrind prefix;
#   1 => valgrind options for memory leak check;
#   other => use value as valgrind options.
# If shell not found, invoke [finish_test ; return] in callers context.
#
proc test_cli_invocation {} {
  set prog [test_find_binary sqlite3]
  if {$prog==""} { return -code return }
  set vgrun [expr {[permutation]=="valgrind"}]
  if {$vgrun || [info exists ::env(SQLITE_CLI_VALGRIND_OPT)]} {
    if {$vgrun} {
      set vgo "--quiet"
    } else {
      set vgo $::env(SQLITE_CLI_VALGRIND_OPT)
    }
    if {$vgo == 0 || $vgo eq ""} {
      return $prog
    } elseif {$vgo == 1} {
      return "valgrind --quiet --leak-check=yes $prog"
    } else {
      return "valgrind $vgo $prog"
    }
  } else {
    return $prog
  }
}

# Find the name of the 'sqldiff' executable (e.g. "sqlite3.exe") to use for
# the tests in sqldiff tests. If no such executable can be found, invoke
# [finish_test ; return] in the callers context.
#
proc test_find_sqldiff {} {
  set prog [test_find_binary sqldiff]
  if {$prog==""} { return -code return }
  return $prog
}

# Call sqlite3_expanded_sql() on all statements associated with database
# connection $db. This sometimes finds use-after-free bugs if run with
# valgrind or address-sanitizer.
proc expand_all_sql {db} {
  set stmt ""
  while {[set stmt [sqlite3_next_stmt $db $stmt]]!=""} {
    sqlite3_expanded_sql $stmt
  }
}


# If the library is compiled with the SQLITE_DEFAULT_AUTOVACUUM macro set
# to non-zero, then set the global variable $AUTOVACUUM to 1.
set AUTOVACUUM $sqlite_options(default_autovacuum)

# Make sure the FTS enhanced query syntax is disabled.
set sqlite_fts3_enable_parentheses 0

# During testing, assume that all database files are well-formed.  The
# few test cases that deliberately corrupt database files should rescind 
# this setting by invoking "database_can_be_corrupt"
#
database_never_corrupt
extra_schema_checks 1

source $testdir/thread_common.tcl
source $testdir/malloc_common.tcl

set tester_tcl_has_run 1<|MERGE_RESOLUTION|>--- conflicted
+++ resolved
@@ -2527,15 +2527,10 @@
   catch {db3 close}
 
   sqlite3_shutdown
-<<<<<<< HEAD
-  eval sqlite3_config_pagecache $::old_pagecache_config
-  unset ::old_pagecache_config
-=======
   if {[info exists ::old_pagecache_config]} {
     eval sqlite3_config_pagecache $::old_pagecache_config
-    unset ::old_pagecache_config 
-  }
->>>>>>> d9be3873
+    unset ::old_pagecache_config
+  }
   sqlite3_initialize
   autoinstall_test_functions
   sqlite3 db test.db
