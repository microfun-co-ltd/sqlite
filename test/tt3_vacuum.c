--- conflicted
+++ resolved
@@ -23,13 +23,9 @@
 static char *vacuum1_thread_writer(int iTid, void *pArg){
   Error err = {0};                /* Error code and message */
   Sqlite db = {0};                /* SQLite database connection */
-<<<<<<< HEAD
-  opendb(&err, &db, "test.db", 0, 0);
-=======
->>>>>>> cf9d36d1
   i64 i = 0;
 
-  opendb(&err, &db, "test.db", 0);
+  opendb(&err, &db, "test.db", 0, 0);
   while( !timetostop(&err) ){
     i++;
 
